--- conflicted
+++ resolved
@@ -1063,13 +1063,9 @@
   else
   {
       int nnueComplexity;
-<<<<<<< HEAD
-      int scale = 1011 + pos.non_pawn_material() / 43;
-=======
       int scale = 1064 + 106 * pos.non_pawn_material() / 5120;
 
       Color stm = pos.side_to_move();
->>>>>>> 7729583b
       Value optimism = pos.this_thread()->optimism[stm];
 
       Value nnue = NNUE::evaluate(pos, true, &nnueComplexity);
