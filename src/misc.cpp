--- conflicted
+++ resolved
@@ -47,11 +47,8 @@
 #include <sstream>
 #include <string_view>
 #include <vector>
-<<<<<<< HEAD
 #include <cstdlib>
 #include <cmath>
-=======
->>>>>>> 4f4e652e
 
 #if defined(__linux__) && !defined(__ANDROID__)
 #include <stdlib.h>
