/*
  Stockfish, a UCI chess playing engine derived from Glaurung 2.1
  Copyright (C) 2004-2023 The Stockfish developers (see AUTHORS file)

  Stockfish is free software: you can redistribute it and/or modify
  it under the terms of the GNU General Public License as published by
  the Free Software Foundation, either version 3 of the License, or
  (at your option) any later version.
  Stockfish is distributed in the hope that it will be useful,
  but WITHOUT ANY WARRANTY; without even the implied warranty of
  MERCHANTABILITY or FITNESS FOR A PARTICULAR PURPOSE.  See the
  GNU General Public License for more details.

  You should have received a copy of the GNU General Public License
  along with this program.  If not, see <http://www.gnu.org/licenses/>.
*/

#ifdef _WIN32
#if _WIN32_WINNT < 0x0601
#undef  _WIN32_WINNT
#define _WIN32_WINNT 0x0601 // Force to include needed API prototypes
#endif

#ifndef NOMINMAX
#define NOMINMAX
#endif

#include <windows.h>
// The needed Windows API for processor groups could be missed from old Windows
// versions, so instead of calling them directly (forcing the linker to resolve
// the calls at compile time), try to load them at runtime. To do this we need
// first to define the corresponding function pointers.
extern "C" {
typedef bool(*fun1_t)(LOGICAL_PROCESSOR_RELATIONSHIP,
                      PSYSTEM_LOGICAL_PROCESSOR_INFORMATION_EX, PDWORD);
typedef bool(*fun2_t)(USHORT, PGROUP_AFFINITY);
typedef bool(*fun3_t)(HANDLE, CONST GROUP_AFFINITY*, PGROUP_AFFINITY);
typedef bool(*fun4_t)(USHORT, PGROUP_AFFINITY, USHORT, PUSHORT);
typedef WORD(*fun5_t)();
}
#endif

#include <cmath>
#include <cstdlib>
#include <fstream>
#include <iomanip>
#include <iostream>
#include <sstream>
#include <string_view>
#include <vector>
#include <cstdlib>
#include <cmath>

#if defined(__linux__) && !defined(__ANDROID__)
#include <stdlib.h>
#include <sys/mman.h>
#endif

#if defined(__APPLE__) || defined(__ANDROID__) || defined(__OpenBSD__) || (defined(__GLIBCXX__) && !defined(_GLIBCXX_HAVE_ALIGNED_ALLOC) && !defined(_WIN32)) || defined(__e2k__)
#define POSIXALIGNEDALLOC
#include <stdlib.h>
#endif

#include "misc.h"
#include "thread.h"

using namespace std;

namespace Stockfish {

namespace {

const int DBG_N = 16384;
const int DBG_C = 6;

/// Version number or dev.
constexpr string_view version = "dev";

/// Our fancy logging facility. The trick here is to replace cin.rdbuf() and
/// cout.rdbuf() with two Tie objects that tie cin and cout to a file stream. We
/// can toggle the logging of std::cout and std:cin at runtime whilst preserving
/// usual I/O functionality, all without changing a single line of code!
/// Idea from http://groups.google.com/group/comp.lang.c++/msg/1d941c0f26ea0d81

struct Tie: public streambuf { // MSVC requires split streambuf for cin and cout

  Tie(streambuf* b, streambuf* l) : buf(b), logBuf(l) {}

  int sync() override { return logBuf->pubsync(), buf->pubsync(); }
  int overflow(int c) override { return log(buf->sputc((char)c), "<< "); }
  int underflow() override { return buf->sgetc(); }
  int uflow() override { return log(buf->sbumpc(), ">> "); }

  streambuf *buf, *logBuf;

  int log(int c, const char* prefix) {

    static int last = '\n'; // Single log file

    if (last == '\n')
        logBuf->sputn(prefix, 3);

    return last = logBuf->sputc((char)c);
  }
};

class Logger {

  Logger() : in(cin.rdbuf(), file.rdbuf()), out(cout.rdbuf(), file.rdbuf()) {}
 ~Logger() { start(""); }

  ofstream file;
  Tie in, out;

public:
  static void start(const std::string& fname) {

    static Logger l;

    if (l.file.is_open())
    {
        cout.rdbuf(l.out.buf);
        cin.rdbuf(l.in.buf);
        l.file.close();
    }

    if (!fname.empty())
    {
        l.file.open(fname, ifstream::out);

        if (!l.file.is_open())
        {
            cerr << "Unable to open debug log file " << fname << endl;
            exit(EXIT_FAILURE);
        }

        cin.rdbuf(&l.in);
        cout.rdbuf(&l.out);
    }
  }
};

} // namespace


/// engine_info() returns the full name of the current Stockfish version.
/// For local dev compiles we try to append the commit sha and commit date
/// from git if that fails only the local compilation date is set and "nogit" is specified:
/// Stockfish dev-YYYYMMDD-SHA
/// or
/// Stockfish dev-YYYYMMDD-nogit
///
/// For releases (non dev builds) we only include the version number:
/// Stockfish version

string engine_info(bool to_uci) {
  stringstream ss;
  ss << "Stockfish " << version << setfill('0');

  if constexpr (version == "dev")
  {
      ss << "-";
      #ifdef GIT_DATE
      ss << GIT_DATE;
      #else
      constexpr string_view months("Jan Feb Mar Apr May Jun Jul Aug Sep Oct Nov Dec");
      string month, day, year;
      stringstream date(__DATE__); // From compiler, format is "Sep 21 2008"

      date >> month >> day >> year;
      ss << year << setw(2) << setfill('0') << (1 + months.find(month) / 4) << setw(2) << setfill('0') << day;
      #endif

      ss << "-";

      #ifdef GIT_SHA
      ss << GIT_SHA;
      #else
      ss << "nogit";
      #endif
  }

  ss << (to_uci  ? "\nid author ": " by ")
     << "the Stockfish developers (see AUTHORS file)";

  return ss.str();
}


/// compiler_info() returns a string trying to describe the compiler we use

std::string compiler_info() {

  #define stringify2(x) #x
  #define stringify(x) stringify2(x)
  #define make_version_string(major, minor, patch) stringify(major) "." stringify(minor) "." stringify(patch)

/// Predefined macros hell:
///
/// __GNUC__           Compiler is gcc, Clang or Intel on Linux
/// __INTEL_COMPILER   Compiler is Intel
/// _MSC_VER           Compiler is MSVC or Intel on Windows
/// _WIN32             Building on Windows (any)
/// _WIN64             Building on Windows 64 bit

  std::string compiler = "\nCompiled by ";

  #ifdef __clang__
     compiler += "clang++ ";
     compiler += make_version_string(__clang_major__, __clang_minor__, __clang_patchlevel__);
  #elif __INTEL_COMPILER
     compiler += "Intel compiler ";
     compiler += "(version ";
     compiler += stringify(__INTEL_COMPILER) " update " stringify(__INTEL_COMPILER_UPDATE);
     compiler += ")";
  #elif _MSC_VER
     compiler += "MSVC ";
     compiler += "(version ";
     compiler += stringify(_MSC_FULL_VER) "." stringify(_MSC_BUILD);
     compiler += ")";
  #elif defined(__e2k__) && defined(__LCC__)
    #define dot_ver2(n) \
      compiler += (char)'.'; \
      compiler += (char)('0' + (n) / 10); \
      compiler += (char)('0' + (n) % 10);

     compiler += "MCST LCC ";
     compiler += "(version ";
     compiler += std::to_string(__LCC__ / 100);
     dot_ver2(__LCC__ % 100)
     dot_ver2(__LCC_MINOR__)
     compiler += ")";
  #elif __GNUC__
     compiler += "g++ (GNUC) ";
     compiler += make_version_string(__GNUC__, __GNUC_MINOR__, __GNUC_PATCHLEVEL__);
  #else
     compiler += "Unknown compiler ";
     compiler += "(unknown version)";
  #endif

  #if defined(__APPLE__)
     compiler += " on Apple";
  #elif defined(__CYGWIN__)
     compiler += " on Cygwin";
  #elif defined(__MINGW64__)
     compiler += " on MinGW64";
  #elif defined(__MINGW32__)
     compiler += " on MinGW32";
  #elif defined(__ANDROID__)
     compiler += " on Android";
  #elif defined(__linux__)
     compiler += " on Linux";
  #elif defined(_WIN64)
     compiler += " on Microsoft Windows 64-bit";
  #elif defined(_WIN32)
     compiler += " on Microsoft Windows 32-bit";
  #else
     compiler += " on unknown system";
  #endif

  compiler += "\nCompilation settings include: ";
  compiler += (Is64Bit ? " 64bit" : " 32bit");
  #if defined(USE_VNNI)
    compiler += " VNNI";
  #endif
  #if defined(USE_AVX512)
    compiler += " AVX512";
  #endif
  compiler += (HasPext ? " BMI2" : "");
  #if defined(USE_AVX2)
    compiler += " AVX2";
  #endif
  #if defined(USE_SSE41)
    compiler += " SSE41";
  #endif
  #if defined(USE_SSSE3)
    compiler += " SSSE3";
  #endif
  #if defined(USE_SSE2)
    compiler += " SSE2";
  #endif
  compiler += (HasPopCnt ? " POPCNT" : "");
  #if defined(USE_MMX)
    compiler += " MMX";
  #endif
  #if defined(USE_NEON)
    compiler += " NEON";
  #endif

  #if !defined(NDEBUG)
    compiler += " DEBUG";
  #endif

  compiler += "\n__VERSION__ macro expands to: ";
  #ifdef __VERSION__
     compiler += __VERSION__;
  #else
     compiler += "(undefined macro)";
  #endif
  compiler += "\n";

  return compiler;
}

template<int a, int b>
struct POW
{
    enum { value = a * POW<a, b-1>::value };
};

template<int a>
struct POW<a, 0>
{
    enum { value = 1 };
};

const int DBG_C2 = POW<2, DBG_C>::value;
const int DBG_C3 = POW<3, DBG_C>::value;

/// Debug functions used mainly to collect run-time statistics
<<<<<<< HEAD
static std::atomic<int64_t> hits[DBG_N][2], means[DBG_N][2], stds[DBG_N][3], covs[DBG_N][6], corrs[DBG_N][6], biforms[DBG_N][7], cramer[DBG_N][5],
                            chi2[DBG_N][5], gain[DBG_N][5], linc[DBG_N][5+2];

static std::atomic<int64_t> Chits[DBG_N][DBG_C3][2];
static std::atomic<int64_t> ChitsCmp[DBG_N][DBG_C3][3];

void dbg_hit_on(bool b, int n, int w) { hits[n][0] += w; if (b) hits[n][1] += w; }
void dbg_hit_on(bool c, bool b, int n, int w) { if (c) dbg_hit_on(b, n, w); }
void dbg_mean_of(int v, int n, int w) { means[n][0] += w; means[n][1] += w*v; }
void dbg_std_of(int v, int n, int w) { stds[n][0] += w; stds[n][1] += w*v; stds[n][2] += w*v*v; }
void dbg_cov_of(int x, int y, int n, int w) { covs[n][0] += w; covs[n][1] += w*x; covs[n][2] += w*y; covs[n][3] += w*x*x; covs[n][4] += w*y*y; covs[n][5] += w*x*y;}
void dbg_corr_of(int x, int y, int n, int w) { corrs[n][0] += w; corrs[n][1] += w*x; corrs[n][2] += w*y; corrs[n][3] += w*x*x; corrs[n][4] += w*y*y; corrs[n][5] += w*x*y;}
void dbg_bi_form(int x1, int x2, int y, int n, int w) { biforms[n][0] += w; biforms[n][1] += w*x1*x1; biforms[n][2] += w*x2*x2; biforms[n][3] += w*x1*x2; 
	                                                biforms[n][4] += w*y*x1; biforms[n][5] += w*y*x2; biforms[n][6] += w*y*y; }
void dbg_linc(int x1, int x2, int y, int n, int w) { linc[n][0] += w; linc[n][1] += w*x1*x1; linc[n][2] += w*x2*x2; linc[n][3] += w*x1*x2; 
	                                                linc[n][4] += w*y*x1; linc[n][5] += w*y*x2; linc[n][6] += w*y*y; }
//void dbg_linc(int x1, int x2, int y, int n, int w) { linc[n][0] += w; linc[n][1] += w*(y-x2)*(x1-x2); linc[n][2] += w*(x1-x2)*(x1-x2); 
//                                                     linc[n][3] += w*(y+x2)*(y+x2); linc[n][4] += w*(y+x2)*(x1-x2); }
void dbg_cramer_of(bool x, bool y, int n, int w) { cramer[n][0] += w; cramer[n][2*x+y+1] += w;}
void dbg_chi2_of(bool x, bool y, int n, int w) { chi2[n][0] += w; chi2[n][2*x+y+1] += w;}
void dbg_gain_ratio(bool x, bool y, int n, int w) { gain[n][0] += w; gain[n][2*x+y+1] += w;}

void dbg_hit_on(std::vector<bool>& c, bool b, int n, int w) { 
	const int cn = (int)c.size();
	const int CN = 1 << cn;
	assert(CN <= DBG_C2);

	for(int i = 0; i  < CN; ++i)
	{
		int k = 0;
		for(int j = cn-1; j >= 0; --j)
		{
			k *= 3;
			if(i & (1<<j))
				k += 2 - c[j];
		}
		assert(k < DBG_C3);
		Chits[n][k][0] += w; if (b) Chits[n][k][1] += w; 
	}	
}

void dbg_hit_on_cmp(std::vector<bool>& c, bool b, int n, int m, int w) { 
	const int cn = (int)c.size();
	const int CN = 1 << cn;
	assert(CN <= DBG_C2);

	for(int i = 0; i  < CN; ++i)
	{
		int k = 0;
		for(int j = cn-1; j >= 0; --j)
		{
			k *= 3;
			if(i & (1<<j))
				k += 2 - c[j];
		}
		assert(k < DBG_C3);
		ChitsCmp[n][k][0] += w; 
        if (b) ChitsCmp[n][k][1] += w;
        ChitsCmp[n][k][2] = m;         
	}	
}

void printCondition(int k, std::ostream& out)
{
              bool first = true;
	      for(int i = 0; i < DBG_C; ++i)
	      {
		      if(k % 3)
		      {
		         if(!first) out << " & ";
			 first = false;
			 if(k % 3 == 1)
				 out << "c" << i;
			 else
				 out << "!c" << i;
		      }
                      k /= 3;
	      }
}

void dbg_printc() {

  const bool SORT = true;
  int x[DBG_C3], m;

  for(int n = 0; n < DBG_N; ++n)
  {
      for(int k = 0; k < DBG_C3; ++k)
              x[k] = k;

      if(SORT)
              std::stable_sort(x, x+DBG_C3, [&](int a, int b){ return (Chits[n][a][0]?Chits[n][a][1]/(double)Chits[n][a][0]:0.0)
                                                                    > (Chits[n][b][0]?Chits[n][b][1]/(double)Chits[n][b][0]:0.0);} );

      for(int k = 0; k < DBG_C3; ++k)
          if (Chits[n][x[k]][0])
          {
              cerr << "[" << n << "," << x[k] << "] Total " << Chits[n][x[k]][0] << " Chits " << Chits[n][x[k]][1]
                   << " hit rate (%) " << 100. * Chits[n][x[k]][1] / Chits[n][x[k]][0];
              cerr << " => ";
              printCondition(x[k], cerr);
              cerr << std::endl;
          }
  }

  for(int n = 0; n < DBG_N; ++n)
  {
      for(int k = 0; k < DBG_C3; ++k)
              x[k] = k;

      if(SORT)
              std::stable_sort(x, x+DBG_C3, [&](int a, int b){ return (ChitsCmp[ChitsCmp[n][a][2]][a][0] ? ChitsCmp[ChitsCmp[n][a][2]][a][1]/(double)ChitsCmp[ChitsCmp[n][a][2]][a][0] :0.0)
                                                                     -(ChitsCmp[n][a][0]                 ? ChitsCmp[n][a][1]/(double)ChitsCmp[n][a][0]                                 :0.0)
                                                                    > (ChitsCmp[ChitsCmp[n][b][2]][b][0] ? ChitsCmp[ChitsCmp[n][b][2]][b][1]/(double)ChitsCmp[ChitsCmp[n][b][2]][b][0] :0.0)
                                                                     -(ChitsCmp[n][b][0]                 ? ChitsCmp[n][b][1]/(double)ChitsCmp[n][b][0]                                  :0.0);} );

      for(int k = 0; k < DBG_C3; ++k)
          if (ChitsCmp[n][x[k]][0] && ChitsCmp[ChitsCmp[n][x[k]][2]][x[k]][0] && n < (m = ChitsCmp[n][x[k]][2]))
          {
              cerr << "[" << n << "," << x[k] << "] Total " << ChitsCmp[n][x[k]][0] << " ChitsCmp1 " << ChitsCmp[n][x[k]][1]
                   << " hit rate (%) " << 100. * ChitsCmp[n][x[k]][1] / ChitsCmp[n][x[k]][0]
                   << " Total " << ChitsCmp[m][x[k]][0] << " ChitsCmp2 " << ChitsCmp[m][x[k]][1]
                   << " hit rate (%) " << 100. * ChitsCmp[m][x[k]][1] / ChitsCmp[m][x[k]][0]
                   << " diff " << 100. * ChitsCmp[m][x[k]][1] / ChitsCmp[m][x[k]][0] - 100. * ChitsCmp[n][x[k]][1] / ChitsCmp[n][x[k]][0];
              cerr << " => ";
              printCondition(x[k], cerr);
              cerr << std::endl;
          }
  }

}

double gain_ratio(double p)
{
	if(p > 0 && p < 1)
		return -(p*std::log(p)+(1-p)*std::log(1-p))/std::log(2);
	else
		return 0;
=======
constexpr int MaxDebugSlots = 32;

namespace {

template<size_t N>
struct DebugInfo {
    std::atomic<int64_t> data[N] = { 0 };

    constexpr inline std::atomic<int64_t>& operator[](int index) { return data[index]; }
};

DebugInfo<2> hit[MaxDebugSlots];
DebugInfo<2> mean[MaxDebugSlots];
DebugInfo<3> stdev[MaxDebugSlots];
DebugInfo<6> correl[MaxDebugSlots];

}  // namespace

void dbg_hit_on(bool cond, int slot) {

    ++hit[slot][0];
    if (cond)
        ++hit[slot][1];
}

void dbg_mean_of(int64_t value, int slot) {

    ++mean[slot][0];
    mean[slot][1] += value;
}

void dbg_stdev_of(int64_t value, int slot) {

    ++stdev[slot][0];
    stdev[slot][1] += value;
    stdev[slot][2] += value * value;
}

void dbg_correl_of(int64_t value1, int64_t value2, int slot) {

    ++correl[slot][0];
    correl[slot][1] += value1;
    correl[slot][2] += value1 * value1;
    correl[slot][3] += value2;
    correl[slot][4] += value2 * value2;
    correl[slot][5] += value1 * value2;
>>>>>>> 8d3457a9
}

void dbg_print() {

<<<<<<< HEAD
  for(int n = 0; n < DBG_N; ++n)
    if (hits[n][0])
        cerr << "[" << n << "] Total " << hits[n][0] << " Hits " << hits[n][1]
             << " hit rate (%) " << 100. * hits[n][1] / hits[n][0] << endl;

  for(int n = 0; n < DBG_N; ++n)
    if (means[n][0])
        cerr << "[" << n << "] Total " << means[n][0] << " Mean "
             << (double)means[n][1] / means[n][0] << endl;

  for(int n = 0; n < DBG_N; ++n)
    if (stds[n][0])
        cerr << "[" << n << "] Total " << stds[n][0] << " Std "
             << std::sqrt((double)stds[n][2] / stds[n][0] - std::pow((double)stds[n][1] / stds[n][0], 2)) << endl;

  for(int n = 0; n < DBG_N; ++n)
    if (corrs[n][0])
    {
        double x = corrs[n][1] / (double)corrs[n][0];
        double y = corrs[n][2] / (double)corrs[n][0];
        double x2 = corrs[n][3] - corrs[n][0] * x * x;
        double y2 = corrs[n][4] - corrs[n][0] * y * y;
        double xy = corrs[n][5] - corrs[n][0] * x * y;
        double w = (y2 - xy) / (x2 + y2 - 2 * xy);
        cerr << "[" << n << "] Total " << corrs[n][0] << " Correlation(x,y) = "
             << xy / std::sqrt(x2 * y2)
             << " y = " << xy / x2
             << " * x + " << y - x * xy / x2
             << " x = " << xy / y2
             << " * y + " << x - y * xy / y2
             << " var_min with w(x) = " << w << endl;
    }

  for(int n = 0; n < DBG_N; ++n)
    if (biforms[n][0])
    {
        double N = biforms[n][0];
        double x1q = biforms[n][1] / N;
        double x2q = biforms[n][2] / N;
        double x1x2 = biforms[n][3] / N;
        double yx1 = biforms[n][4] / N;
        double yx2 = biforms[n][5] / N;
        double yq = biforms[n][6] / N;
        double d = x1q * x2q - x1x2 * x1x2;
	double a = yx1 * x2q - yx2 * x1x2;
	double b = yx2 * x1q - yx1 * x1x2;
	if(n == 1)
	{
		a = 1, b =0, d = 1;
	}
	if(n == 2)
	{
		a = 0, b =1, d = 1;
	}
	double MSE = yq + a/d * a/d * x1q + b/d * b/d * x2q - 2 * a/d * yx1 - 2 * b/d * yx2 + 2 * a/d * b/d * x1x2;
        cerr << "[" << n << "] Total " << biforms[n][0]
	     << " sigma = " << std::sqrt(MSE)
             << " y = " << a / d
             << " * x1 + " << b / d
             << " * x2" << std::endl;
    }

  for(int n = 0; n < DBG_N; ++n)
    if (linc[n][0])
    {
	    /*
        double N = linc[n][0];
        double yd = linc[n][1] / N;
        double d2 = linc[n][2] / N;
        double yx2q = linc[n][3] / N;
        double yx2d = linc[n][4] / N;
	*/
	//double MSE = yx2q + yd/d2 * yd/d2 * d2 - 2 * yd/d2 * yx2d;
        double N = linc[n][0];
        double x1q = linc[n][1] / N;
        double x2q = linc[n][2] / N;
        double x1x2 = linc[n][3] / N;
        double yx1 = linc[n][4] / N;
        double yx2 = linc[n][5] / N;
        double yq = linc[n][6] / N;
	double a = (yx1 - yx2 - x1x2 + x2q) / (x1q + x2q -2 * x1x2);
	double MSE = yq + a * a * x1q + (1-a) * (1-a) * x2q - 2 * a * yx1 - 2 * (1-a) * yx2 + 2 * a * (1-a) * x1x2;
        cerr << "[" << n << "] Total " << linc[n][0]
	     << " sigma = " << std::sqrt(MSE)
             << " y = " << a
             << " * x1 + " << 1 - a
             << " * x2" << std::endl;
    }

  for(int n = 0; n < DBG_N; ++n)
    if (covs[n][0])
    {
        double x = covs[n][1] / (double)covs[n][0];
        double y = covs[n][2] / (double)covs[n][0];
        double xy = covs[n][5] / (double)covs[n][0] - x * y;
        cerr << "[" << n << "] Total " << covs[n][0] << " Cov(x,y) = "
             << xy << endl;
    }

  for(int n = 0; n < DBG_N; ++n)
    if (cramer[n][0])
    {
        double a = cramer[n][1];
        double b = cramer[n][2];
        double c = cramer[n][3];
        double d = cramer[n][4];
		double cr = (a*d-b*c)/std::sqrt((a+b)*(c+d)*(a+c)*(b+d));
        double ce = 100.*(cramer[n][2]+cramer[n][3])/(double)cramer[n][0];
        cerr << "[" << n << "] Total " << cramer[n][0] << " CramersV(x,y) = "
             //<< cramer[n][1] << " "
             //<< cramer[n][2] << " "
             //<< cramer[n][3] << " "
             //<< cramer[n][4] << " "
             << cr
             << " error% =" << ce << endl;
    }
	
  for(int n = 0; n < DBG_N; ++n)
    if (chi2[n][0])
    {
		double m = chi2[n][0];
        double a = chi2[n][1];
        double b = chi2[n][2];
        double c = chi2[n][3];
        double d = chi2[n][4];
		/*
		double ax = (a+b) * (a+c) / m;
        double bx = (a+b) * (b+d) / m;
        double cx = (a+c) * (d+c) / m;
        double dx = (d+b) * (d+c) / m;
		*/
        
		double cr = (a*d-b*c)/std::sqrt((a+b)*(c+d)*(a+c)*(b+d));
		double chiQ = cr*cr*m;
        //double chiQ = std::pow(a - ax, 2) / ax + std::pow(b - bx, 2) / bx + std::pow(c - cx, 2) / cx + std::pow(d - dx, 2) / dx;
		double p = 0.5 * std::pow(10, -chiQ/3.84);

        //double chi2q = 3.84; // ChiSquare(0.95, 1) quantile
		double chi2q = 6.63; // ChiSquare(0.99, 1) quantile
        
        cerr << "[" << n << "] Total " << chi2[n][0] << " ChiSquare(x,y) = "
             << chiQ
			 << " CV=" << cr
			 << " p=" << p;
		
        if (chiQ > chi2q)
			cerr <<  " => H0 rejected" << endl;
		else			
			cerr <<  " => H0 accepted" << endl;
    }

  for(int n = 0; n < DBG_N; ++n)
    if (gain[n][0])
    {
        double m = gain[n][0];
	double p = (gain[n][2]+gain[n][4])/m;
	double p1 = gain[n][4]/double(gain[n][3]+gain[n][4]);
	double p0 = gain[n][2]/double(gain[n][1]+gain[n][2]);
	double entropybase = gain_ratio(p);
	double entropy0 = gain_ratio(p0);
	double entropy1 = gain_ratio(p1);
	double gr = entropybase - (entropy0 * (gain[n][1] + gain[n][2]) + entropy1 * (gain[n][3] + gain[n][4]))/m;
	double gr_rel = gr/entropybase;
        cerr << "[" << n << "] Total " << gain[n][0] << " GainRatio(x,y) = "
             << gr 
             << " " << gr_rel
	     //<< " " << p << " " << p0 << " " << p1 << " " << entropybase << " " << entropy0 << " " << entropy1
	     << endl;
    }
	
=======
    int64_t n;
    auto E   = [&n](int64_t x) { return double(x) / n; };
    auto sqr = [](double x) { return x * x; };

    for (int i = 0; i < MaxDebugSlots; ++i)
        if ((n = hit[i][0]))
            std::cerr << "Hit #" << i
                      << ": Total " << n << " Hits " << hit[i][1]
                      << " Hit Rate (%) " << 100.0 * E(hit[i][1])
                      << std::endl;

    for (int i = 0; i < MaxDebugSlots; ++i)
        if ((n = mean[i][0]))
        {
            std::cerr << "Mean #" << i
                      << ": Total " << n << " Mean " << E(mean[i][1])
                      << std::endl;
        }

    for (int i = 0; i < MaxDebugSlots; ++i)
        if ((n = stdev[i][0]))
        {
            double r = sqrtl(E(stdev[i][2]) - sqr(E(stdev[i][1])));
            std::cerr << "Stdev #" << i
                      << ": Total " << n << " Stdev " << r
                      << std::endl;
        }

    for (int i = 0; i < MaxDebugSlots; ++i)
        if ((n = correl[i][0]))
        {
            double r = (E(correl[i][5]) - E(correl[i][1]) * E(correl[i][3]))
                       / (  sqrtl(E(correl[i][2]) - sqr(E(correl[i][1])))
                          * sqrtl(E(correl[i][4]) - sqr(E(correl[i][3]))));
            std::cerr << "Correl. #" << i
                      << ": Total " << n << " Coefficient " << r
                      << std::endl;
        }
>>>>>>> 8d3457a9
}


/// Used to serialize access to std::cout to avoid multiple threads writing at
/// the same time.

std::ostream& operator<<(std::ostream& os, SyncCout sc) {

  static std::mutex m;

  if (sc == IO_LOCK)
      m.lock();

  if (sc == IO_UNLOCK)
      m.unlock();

  return os;
}


/// Trampoline helper to avoid moving Logger to misc.h
void start_logger(const std::string& fname) { Logger::start(fname); }


/// prefetch() preloads the given address in L1/L2 cache. This is a non-blocking
/// function that doesn't stall the CPU waiting for data to be loaded from memory,
/// which can be quite slow.
#ifdef NO_PREFETCH

void prefetch(void*) {}

#else

void prefetch(void* addr) {

#  if defined(__INTEL_COMPILER)
   // This hack prevents prefetches from being optimized away by
   // Intel compiler. Both MSVC and gcc seem not be affected by this.
   __asm__ ("");
#  endif

#  if defined(__INTEL_COMPILER) || defined(_MSC_VER)
  _mm_prefetch((char*)addr, _MM_HINT_T0);
#  else
  __builtin_prefetch(addr);
#  endif
}

#endif


/// std_aligned_alloc() is our wrapper for systems where the c++17 implementation
/// does not guarantee the availability of aligned_alloc(). Memory allocated with
/// std_aligned_alloc() must be freed with std_aligned_free().

void* std_aligned_alloc(size_t alignment, size_t size) {

#if defined(POSIXALIGNEDALLOC)
  void *mem;
  return posix_memalign(&mem, alignment, size) ? nullptr : mem;
#elif defined(_WIN32)
  return _mm_malloc(size, alignment);
#else
  return std::aligned_alloc(alignment, size);
#endif
}

void std_aligned_free(void* ptr) {

#if defined(POSIXALIGNEDALLOC)
  free(ptr);
#elif defined(_WIN32)
  _mm_free(ptr);
#else
  free(ptr);
#endif
}

/// aligned_large_pages_alloc() will return suitably aligned memory, if possible using large pages.

#if defined(_WIN32)

static void* aligned_large_pages_alloc_windows([[maybe_unused]] size_t allocSize) {

  #if !defined(_WIN64)
    return nullptr;
  #else

  HANDLE hProcessToken { };
  LUID luid { };
  void* mem = nullptr;

  const size_t largePageSize = GetLargePageMinimum();
  if (!largePageSize)
      return nullptr;

  // We need SeLockMemoryPrivilege, so try to enable it for the process
  if (!OpenProcessToken(GetCurrentProcess(), TOKEN_ADJUST_PRIVILEGES | TOKEN_QUERY, &hProcessToken))
      return nullptr;

  if (LookupPrivilegeValue(nullptr, SE_LOCK_MEMORY_NAME, &luid))
  {
      TOKEN_PRIVILEGES tp { };
      TOKEN_PRIVILEGES prevTp { };
      DWORD prevTpLen = 0;

      tp.PrivilegeCount = 1;
      tp.Privileges[0].Luid = luid;
      tp.Privileges[0].Attributes = SE_PRIVILEGE_ENABLED;

      // Try to enable SeLockMemoryPrivilege. Note that even if AdjustTokenPrivileges() succeeds,
      // we still need to query GetLastError() to ensure that the privileges were actually obtained.
      if (AdjustTokenPrivileges(
              hProcessToken, FALSE, &tp, sizeof(TOKEN_PRIVILEGES), &prevTp, &prevTpLen) &&
          GetLastError() == ERROR_SUCCESS)
      {
          // Round up size to full pages and allocate
          allocSize = (allocSize + largePageSize - 1) & ~size_t(largePageSize - 1);
          mem = VirtualAlloc(
              nullptr, allocSize, MEM_RESERVE | MEM_COMMIT | MEM_LARGE_PAGES, PAGE_READWRITE);

          // Privilege no longer needed, restore previous state
          AdjustTokenPrivileges(hProcessToken, FALSE, &prevTp, 0, nullptr, nullptr);
      }
  }

  CloseHandle(hProcessToken);

  return mem;

  #endif
}

void* aligned_large_pages_alloc(size_t allocSize) {

  // Try to allocate large pages
  void* mem = aligned_large_pages_alloc_windows(allocSize);

  // Fall back to regular, page aligned, allocation if necessary
  if (!mem)
      mem = VirtualAlloc(nullptr, allocSize, MEM_RESERVE | MEM_COMMIT, PAGE_READWRITE);

  return mem;
}

#else

void* aligned_large_pages_alloc(size_t allocSize) {

#if defined(__linux__)
  constexpr size_t alignment = 2 * 1024 * 1024; // assumed 2MB page size
#else
  constexpr size_t alignment = 4096; // assumed small page size
#endif

  // round up to multiples of alignment
  size_t size = ((allocSize + alignment - 1) / alignment) * alignment;
  void *mem = std_aligned_alloc(alignment, size);
#if defined(MADV_HUGEPAGE)
  madvise(mem, size, MADV_HUGEPAGE);
#endif
  return mem;
}

#endif


/// aligned_large_pages_free() will free the previously allocated ttmem

#if defined(_WIN32)

void aligned_large_pages_free(void* mem) {

  if (mem && !VirtualFree(mem, 0, MEM_RELEASE))
  {
      DWORD err = GetLastError();
      std::cerr << "Failed to free large page memory. Error code: 0x"
                << std::hex << err
                << std::dec << std::endl;
      exit(EXIT_FAILURE);
  }
}

#else

void aligned_large_pages_free(void *mem) {
  std_aligned_free(mem);
}

#endif


namespace WinProcGroup {

#ifndef _WIN32

void bindThisThread(size_t) {}

#else

/// best_node() retrieves logical processor information using Windows specific
/// API and returns the best node id for the thread with index idx. Original
/// code from Texel by Peter Österlund.

static int best_node(size_t idx) {

  int threads = 0;
  int nodes = 0;
  int cores = 0;
  DWORD returnLength = 0;
  DWORD byteOffset = 0;

  // Early exit if the needed API is not available at runtime
  HMODULE k32 = GetModuleHandle("Kernel32.dll");
  auto fun1 = (fun1_t)(void(*)())GetProcAddress(k32, "GetLogicalProcessorInformationEx");
  if (!fun1)
      return -1;

  // First call to GetLogicalProcessorInformationEx() to get returnLength.
  // We expect the call to fail due to null buffer.
  if (fun1(RelationAll, nullptr, &returnLength))
      return -1;

  // Once we know returnLength, allocate the buffer
  SYSTEM_LOGICAL_PROCESSOR_INFORMATION_EX *buffer, *ptr;
  ptr = buffer = (SYSTEM_LOGICAL_PROCESSOR_INFORMATION_EX*)malloc(returnLength);

  // Second call to GetLogicalProcessorInformationEx(), now we expect to succeed
  if (!fun1(RelationAll, buffer, &returnLength))
  {
      free(buffer);
      return -1;
  }

  while (byteOffset < returnLength)
  {
      if (ptr->Relationship == RelationNumaNode)
          nodes++;

      else if (ptr->Relationship == RelationProcessorCore)
      {
          cores++;
          threads += (ptr->Processor.Flags == LTP_PC_SMT) ? 2 : 1;
      }

      assert(ptr->Size);
      byteOffset += ptr->Size;
      ptr = (SYSTEM_LOGICAL_PROCESSOR_INFORMATION_EX*)(((char*)ptr) + ptr->Size);
  }

  free(buffer);

  std::vector<int> groups;

  // Run as many threads as possible on the same node until core limit is
  // reached, then move on filling the next node.
  for (int n = 0; n < nodes; n++)
      for (int i = 0; i < cores / nodes; i++)
          groups.push_back(n);

  // In case a core has more than one logical processor (we assume 2) and we
  // have still threads to allocate, then spread them evenly across available
  // nodes.
  for (int t = 0; t < threads - cores; t++)
      groups.push_back(t % nodes);

  // If we still have more threads than the total number of logical processors
  // then return -1 and let the OS to decide what to do.
  return idx < groups.size() ? groups[idx] : -1;
}


/// bindThisThread() set the group affinity of the current thread

void bindThisThread(size_t idx) {

  // Use only local variables to be thread-safe
  int node = best_node(idx);

  if (node == -1)
      return;

  // Early exit if the needed API are not available at runtime
  HMODULE k32 = GetModuleHandle("Kernel32.dll");
  auto fun2 = (fun2_t)(void(*)())GetProcAddress(k32, "GetNumaNodeProcessorMaskEx");
  auto fun3 = (fun3_t)(void(*)())GetProcAddress(k32, "SetThreadGroupAffinity");
  auto fun4 = (fun4_t)(void(*)())GetProcAddress(k32, "GetNumaNodeProcessorMask2");
  auto fun5 = (fun5_t)(void(*)())GetProcAddress(k32, "GetMaximumProcessorGroupCount");

  if (!fun2 || !fun3)
      return;

  if (!fun4 || !fun5)
  {
      GROUP_AFFINITY affinity;
      if (fun2(node, &affinity))                                                 // GetNumaNodeProcessorMaskEx
          fun3(GetCurrentThread(), &affinity, nullptr);                          // SetThreadGroupAffinity
  }
  else
  {
      // If a numa node has more than one processor group, we assume they are
      // sized equal and we spread threads evenly across the groups.
      USHORT elements, returnedElements;
      elements = fun5();                                                         // GetMaximumProcessorGroupCount
      GROUP_AFFINITY *affinity = (GROUP_AFFINITY*)malloc(elements * sizeof(GROUP_AFFINITY));
      if (fun4(node, affinity, elements, &returnedElements))                     // GetNumaNodeProcessorMask2
          fun3(GetCurrentThread(), &affinity[idx % returnedElements], nullptr);  // SetThreadGroupAffinity
      free(affinity);
  }
}

#endif

} // namespace WinProcGroup

#ifdef _WIN32
#include <direct.h>
#define GETCWD _getcwd
#else
#include <unistd.h>
#define GETCWD getcwd
#endif

namespace CommandLine {

string argv0;            // path+name of the executable binary, as given by argv[0]
string binaryDirectory;  // path of the executable directory
string workingDirectory; // path of the working directory

void init([[maybe_unused]] int argc, char* argv[]) {
    string pathSeparator;

    // extract the path+name of the executable binary
    argv0 = argv[0];

#ifdef _WIN32
    pathSeparator = "\\";
  #ifdef _MSC_VER
    // Under windows argv[0] may not have the extension. Also _get_pgmptr() had
    // issues in some windows 10 versions, so check returned values carefully.
    char* pgmptr = nullptr;
    if (!_get_pgmptr(&pgmptr) && pgmptr != nullptr && *pgmptr)
        argv0 = pgmptr;
  #endif
#else
    pathSeparator = "/";
#endif

    // extract the working directory
    workingDirectory = "";
    char buff[40000];
    char* cwd = GETCWD(buff, 40000);
    if (cwd)
        workingDirectory = cwd;

    // extract the binary directory path from argv0
    binaryDirectory = argv0;
    size_t pos = binaryDirectory.find_last_of("\\/");
    if (pos == std::string::npos)
        binaryDirectory = "." + pathSeparator;
    else
        binaryDirectory.resize(pos + 1);

    // pattern replacement: "./" at the start of path is replaced by the working directory
    if (binaryDirectory.find("." + pathSeparator) == 0)
        binaryDirectory.replace(0, 1, workingDirectory);
}


} // namespace CommandLine

} // namespace Stockfish<|MERGE_RESOLUTION|>--- conflicted
+++ resolved
@@ -318,7 +318,6 @@
 const int DBG_C3 = POW<3, DBG_C>::value;
 
 /// Debug functions used mainly to collect run-time statistics
-<<<<<<< HEAD
 static std::atomic<int64_t> hits[DBG_N][2], means[DBG_N][2], stds[DBG_N][3], covs[DBG_N][6], corrs[DBG_N][6], biforms[DBG_N][7], cramer[DBG_N][5],
                             chi2[DBG_N][5], gain[DBG_N][5], linc[DBG_N][5+2];
 
@@ -457,7 +456,8 @@
 		return -(p*std::log(p)+(1-p)*std::log(1-p))/std::log(2);
 	else
 		return 0;
-=======
+}
+
 constexpr int MaxDebugSlots = 32;
 
 namespace {
@@ -504,12 +504,10 @@
     correl[slot][3] += value2;
     correl[slot][4] += value2 * value2;
     correl[slot][5] += value1 * value2;
->>>>>>> 8d3457a9
 }
 
 void dbg_print() {
 
-<<<<<<< HEAD
   for(int n = 0; n < DBG_N; ++n)
     if (hits[n][0])
         cerr << "[" << n << "] Total " << hits[n][0] << " Hits " << hits[n][1]
@@ -680,7 +678,6 @@
 	     << endl;
     }
 	
-=======
     int64_t n;
     auto E   = [&n](int64_t x) { return double(x) / n; };
     auto sqr = [](double x) { return x * x; };
@@ -719,7 +716,6 @@
                       << ": Total " << n << " Coefficient " << r
                       << std::endl;
         }
->>>>>>> 8d3457a9
 }
 
 
