--- conflicted
+++ resolved
@@ -114,14 +114,9 @@
                        const ButterflyHistory*      mh,
                        const CapturePieceToHistory* cph,
                        const PieceToHistory**       ch,
-<<<<<<< HEAD
-                       const PawnHistory&           ph,
-                       Square                       rs,
+                       const PawnHistory*           ph,
+                       Square                       rs
                        bool cond) :
-=======
-                       const PawnHistory*           ph,
-                       Square                       rs) :
->>>>>>> 80b0e375
     pos(p),
     mainHistory(mh),
     captureHistory(cph),
@@ -191,11 +186,7 @@
 
             // histories
             m.value = 2 * (*mainHistory)[pos.side_to_move()][from_to(m)];
-<<<<<<< HEAD
-            m.value += 2 * pawnHistory[pawn_structure(pos)][pc][to];
-=======
             m.value += 2 * (*pawnHistory)[pawn_structure(pos)][pc][to];
->>>>>>> 80b0e375
             m.value += 2 * (*continuationHistory[0])[pc][to];
             m.value += (*continuationHistory[1])[pc][to];
             m.value += (*continuationHistory[2])[pc][to] / 4;
@@ -222,7 +213,6 @@
                           : pt != PAWN ? bool(to & threatenedByPawn) * 15000
                                        : 0)
                        : 0;
-<<<<<<< HEAD
 
             /*
             if(C)
@@ -237,8 +227,6 @@
                 dbg_mean_of(V,depth);
             }
             */
-=======
->>>>>>> 80b0e375
         }
 
         else  // Type == EVASIONS
@@ -250,8 +238,7 @@
             {
                 m.value = (*mainHistory)[pos.side_to_move()][from_to(m)]
                         + (*continuationHistory[0])[pos.moved_piece(m)][to_sq(m)]
-<<<<<<< HEAD
-                        + pawnHistory[pawn_structure(pos)][pos.moved_piece(m)][to_sq(m)];
+                        + (*pawnHistory)[pawn_structure(pos)][pos.moved_piece(m)][to_sq(m)];
                 if(C)
                 {
                     //int V = (*continuationHistory[0])[pos.moved_piece(m)][to_sq(m)];
@@ -263,9 +250,6 @@
                     //dbg_mean_of(V,depth);
                 }
             }
-=======
-                        + (*pawnHistory)[pawn_structure(pos)][pos.moved_piece(m)][to_sq(m)];
->>>>>>> 80b0e375
         }
 }
 
