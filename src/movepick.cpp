--- conflicted
+++ resolved
@@ -260,16 +260,12 @@
                 //m.values.push_back((*continuationHistory[0])[pc][to]);
                 //m.value = (*mainHistory)[us][m.from_to()] + (*pawnHistory)[pawn_history_index(pos)][pc][to];
                 if (ply < LOW_PLY_HISTORY_SIZE)
-<<<<<<< HEAD
                 {
-                    m.value += 2 * (*lowPlyHistory)[ply][m.from_to()];
-                    //m.values.push_back(2 * (*lowPlyHistory)[ply][m.from_to()]);
+                    m.value += (*lowPlyHistory)[ply][m.from_to()];
+                    //m.values.push_back((*lowPlyHistory)[ply][m.from_to()]);
                 }
-                else
-                    ;//m.values.push_back(0);
-=======
-                    m.value += (*lowPlyHistory)[ply][m.from_to()];
->>>>>>> 69a01b88
+                //else
+                    //m.values.push_back(0);
             }
         }
     }
