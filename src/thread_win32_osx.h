/*
  Stockfish, a UCI chess playing engine derived from Glaurung 2.1
  Copyright (C) 2004-2024 The Stockfish developers (see AUTHORS file)

  Stockfish is free software: you can redistribute it and/or modify
  it under the terms of the GNU General Public License as published by
  the Free Software Foundation, either version 3 of the License, or
  (at your option) any later version.

  Stockfish is distributed in the hope that it will be useful,
  but WITHOUT ANY WARRANTY; without even the implied warranty of
  MERCHANTABILITY or FITNESS FOR A PARTICULAR PURPOSE.  See the
  GNU General Public License for more details.

  You should have received a copy of the GNU General Public License
  along with this program.  If not, see <http://www.gnu.org/licenses/>.
*/

#ifndef THREAD_WIN32_OSX_H_INCLUDED
#define THREAD_WIN32_OSX_H_INCLUDED

#include <thread>

// On OSX threads other than the main thread are created with a reduced stack
// size of 512KB by default, this is too low for deep searches, which require
// somewhat more than 1MB stack, so adjust it to TH_STACK_SIZE.
// The implementation calls pthread_create() with the stack size parameter
// equal to the Linux 8MB default, on platforms that support it.

#if defined(__APPLE__) || defined(__MINGW32__) || defined(__MINGW64__) || defined(USE_PTHREADS)

    #include <pthread.h>
    #include <functional>

namespace Stockfish {

<<<<<<< HEAD
// free function to be passed to pthread_create()
inline void* start_routine(void* ptr) {
    auto func = reinterpret_cast<std::function<void()>*>(ptr);
    (*func)();  // Call the function
    delete func;
    return nullptr;
}

=======
>>>>>>> fcbb02ff
class NativeThread {
    pthread_t thread;

    static constexpr size_t TH_STACK_SIZE = 8 * 1024 * 1024;

   public:
    template<class Function, class... Args>
    explicit NativeThread(Function&& fun, Args&&... args) {
        auto func = new std::function<void()>(
          std::bind(std::forward<Function>(fun), std::forward<Args>(args)...));

        pthread_attr_t attr_storage, *attr = &attr_storage;
        pthread_attr_init(attr);
        pthread_attr_setstacksize(attr, TH_STACK_SIZE);

        auto start_routine = [](void* ptr) -> void* {
            auto f = reinterpret_cast<std::function<void()>*>(ptr);
            // Call the function
            (*f)();
            delete f;
            return nullptr;
        };

        pthread_create(&thread, attr, start_routine, func);
    }

    void join() { pthread_join(thread, nullptr); }
};

}  // namespace Stockfish

#else  // Default case: use STL classes

namespace Stockfish {

using NativeThread = std::thread;

}  // namespace Stockfish

#endif

#endif  // #ifndef THREAD_WIN32_OSX_H_INCLUDED<|MERGE_RESOLUTION|>--- conflicted
+++ resolved
@@ -34,17 +34,6 @@
 
 namespace Stockfish {
 
-<<<<<<< HEAD
-// free function to be passed to pthread_create()
-inline void* start_routine(void* ptr) {
-    auto func = reinterpret_cast<std::function<void()>*>(ptr);
-    (*func)();  // Call the function
-    delete func;
-    return nullptr;
-}
-
-=======
->>>>>>> fcbb02ff
 class NativeThread {
     pthread_t thread;
 
