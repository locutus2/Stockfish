/*
  Stockfish, a UCI chess playing engine derived from Glaurung 2.1
  Copyright (C) 2004-2023 The Stockfish developers (see AUTHORS file)

  Stockfish is free software: you can redistribute it and/or modify
  it under the terms of the GNU General Public License as published by
  the Free Software Foundation, either version 3 of the License, or
  (at your option) any later version.

  Stockfish is distributed in the hope that it will be useful,
  but WITHOUT ANY WARRANTY; without even the implied warranty of
  MERCHANTABILITY or FITNESS FOR A PARTICULAR PURPOSE.  See the
  GNU General Public License for more details.

  You should have received a copy of the GNU General Public License
  along with this program.  If not, see <http://www.gnu.org/licenses/>.
*/

#ifndef MOVEPICK_H_INCLUDED
#define MOVEPICK_H_INCLUDED

#include <array>
#include <cassert>
#include <cstdint>
#include <cstdlib>
#include <limits>
#include <type_traits>  // IWYU pragma: keep

#include "movegen.h"
#include "types.h"
#include "position.h"

namespace Stockfish {

constexpr int PAWN_HISTORY_SIZE = 512;  // has to be a power of 2

static_assert((PAWN_HISTORY_SIZE & (PAWN_HISTORY_SIZE - 1)) == 0,
              "PAWN_HISTORY_SIZE has to be a power of 2");

inline int pawn_structure(const Position& pos) { return pos.pawn_key() & (PAWN_HISTORY_SIZE - 1); }

// StatsEntry stores the stat table value. It is usually a number but could
// be a move or even a nested history. We use a class instead of a naked value
// to directly call history update operator<<() on the entry so to use stats
// tables at caller sites as simple multi-dim arrays.
template<typename T, int D>
class StatsEntry {

    T entry;

   public:
    void operator=(const T& v) { entry = v; }
    T*   operator&() { return &entry; }
    T*   operator->() { return &entry; }
    operator const T&() const { return entry; }

    void operator<<(int bonus) {
        assert(abs(bonus) <= D);  // Ensure range is [-D, D]
        static_assert(D <= std::numeric_limits<T>::max(), "D overflows T");

        entry += (bonus * D - entry * abs(bonus)) / (D * 5 / 4);

        assert(abs(entry) <= D);
    }
};

// Stats is a generic N-dimensional array used to store various statistics.
// The first template parameter T is the base type of the array, and the second
// template parameter D limits the range of updates in [-D, D] when we update
// values with the << operator, while the last parameters (Size and Sizes)
// encode the dimensions of the array.
template<typename T, int D, int Size, int... Sizes>
struct Stats: public std::array<Stats<T, D, Sizes...>, Size> {
    using stats = Stats<T, D, Size, Sizes...>;

    void fill(const T& v) {

        // For standard-layout 'this' points to the first struct member
        assert(std::is_standard_layout_v<stats>);

        using entry = StatsEntry<T, D>;
        entry* p    = reinterpret_cast<entry*>(this);
        std::fill(p, p + sizeof(*this) / sizeof(entry), v);
    }
};

template<typename T, int D, int Size>
struct Stats<T, D, Size>: public std::array<StatsEntry<T, D>, Size> {};

// In stats table, D=0 means that the template parameter is not used
enum StatsParams {
    NOT_USED = 0
};
enum StatsType {
    NoCaptures,
    Captures
};

// ButterflyHistory records how often quiet moves have been successful or
// unsuccessful during the current search, and is used for reduction and move
// ordering decisions. It uses 2 tables (one for each color) indexed by
// the move's from and to squares, see www.chessprogramming.org/Butterfly_Boards
// (~11 elo)
using ButterflyHistory = Stats<int16_t, 7183, COLOR_NB, int(SQUARE_NB) * int(SQUARE_NB)>;

// CounterMoveHistory stores counter moves indexed by [piece][to] of the previous
// move, see www.chessprogramming.org/Countermove_Heuristic
using CounterMoveHistory = Stats<Move, NOT_USED, PIECE_NB, SQUARE_NB>;

// CapturePieceToHistory is addressed by a move's [piece][to][captured piece type]
using CapturePieceToHistory = Stats<int16_t, 10692, PIECE_NB, SQUARE_NB, PIECE_TYPE_NB>;

// PieceToHistory is like ButterflyHistory but is addressed by a move's [piece][to]
using PieceToHistory = Stats<int16_t, 29952, PIECE_NB, SQUARE_NB>;

// ContinuationHistory is the combined history of a given pair of moves, usually
// the current one given a previous one. The nested history table is based on
// PieceToHistory instead of ButterflyBoards.
// (~63 elo)
using ContinuationHistory = Stats<PieceToHistory, NOT_USED, PIECE_NB, SQUARE_NB>;

// PawnHistory is addressed by the pawn structure and a move's [piece][to]
using PawnHistory = Stats<int16_t, 8192, PAWN_HISTORY_SIZE, PIECE_NB, SQUARE_NB>;

using PieceFromHistory = Stats<int16_t, 8192, PIECE_NB, SQUARE_NB>;

// MovePicker class is used to pick one pseudo-legal move at a time from the
// current position. The most important method is next_move(), which returns a
// new pseudo-legal move each time it is called, until there are no moves left,
// when MOVE_NONE is returned. In order to improve the efficiency of the
// alpha-beta algorithm, MovePicker attempts to return the moves which are most
// likely to get a cut-off first.
class MovePicker {

    enum PickType {
        Next,
        Best
    };

   public:
    MovePicker(const MovePicker&)            = delete;
    MovePicker& operator=(const MovePicker&) = delete;
    MovePicker(const Position&,
               Move,
               Depth,
               const ButterflyHistory*,
               const CapturePieceToHistory*,
               const PieceToHistory**,
               const PawnHistory*,
               Move,
               const Move*,
               bool);
    MovePicker(const Position&,
               Move,
               Depth,
               const ButterflyHistory*,
               const CapturePieceToHistory*,
               const PieceToHistory**,
<<<<<<< HEAD
               const PawnHistory&,
               Square,
               bool);
    MovePicker(const Position&, Move, Value, const CapturePieceToHistory*, const PawnHistory&);
    ExtMove next_move(bool skipQuiets = false);
    bool    isQuiet() const;
=======
               const PawnHistory*,
               Square);
    MovePicker(const Position&, Move, Value, const CapturePieceToHistory*);
    Move next_move(bool skipQuiets = false);
>>>>>>> 80b0e375

   private:
    template<PickType T, typename Pred>
    ExtMove select(Pred);
    template<GenType>
    void     score();
    ExtMove* begin() { return cur; }
    ExtMove* end() { return endMoves; }

    const Position&              pos;
    const ButterflyHistory*      mainHistory;
    const CapturePieceToHistory* captureHistory;
    const PieceToHistory**       continuationHistory;
    const PawnHistory*           pawnHistory;
    Move                         ttMove;
    ExtMove                      refutations[3], *cur, *endMoves, *endBadCaptures;
    int                          stage;
    Square                       recaptureSquare;
    Value                        threshold;
    Depth                        depth;
    ExtMove                      moves[MAX_MOVES];
    bool C = false;
};

}  // namespace Stockfish

#endif  // #ifndef MOVEPICK_H_INCLUDED<|MERGE_RESOLUTION|>--- conflicted
+++ resolved
@@ -156,19 +156,12 @@
                const ButterflyHistory*,
                const CapturePieceToHistory*,
                const PieceToHistory**,
-<<<<<<< HEAD
-               const PawnHistory&,
+               const PawnHistory*,
                Square,
                bool);
-    MovePicker(const Position&, Move, Value, const CapturePieceToHistory*, const PawnHistory&);
+    MovePicker(const Position&, Move, Value, const CapturePieceToHistory*);
     ExtMove next_move(bool skipQuiets = false);
     bool    isQuiet() const;
-=======
-               const PawnHistory*,
-               Square);
-    MovePicker(const Position&, Move, Value, const CapturePieceToHistory*);
-    Move next_move(bool skipQuiets = false);
->>>>>>> 80b0e375
 
    private:
     template<PickType T, typename Pred>
