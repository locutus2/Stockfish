--- conflicted
+++ resolved
@@ -32,11 +32,10 @@
 
 namespace Stockfish {
 
-<<<<<<< HEAD
-constexpr int PAWN_HISTORY_SIZE = 1024;  // has to be a power of 2
+constexpr int PAWN_HISTORY_SIZE = 512;  // has to be a power of 2
 
 static_assert((PAWN_HISTORY_SIZE & (PAWN_HISTORY_SIZE - 1)) == 0,
-              "PAWN_HISTORY_SIZE have to be a power of 2");
+              "PAWN_HISTORY_SIZE has to be a power of 2");
 
 inline int pawn_structure(const Position& pos) {
     // Use two lowest key bit for encoding pawn count modulus 4
@@ -51,14 +50,6 @@
     //     ^ ((pos.count<PAWN>(BLACK) & 3) << 2);
     //return pos.pawn_key() & (PAWN_STRUCTURE_SIZE - 1);
 }
-=======
-constexpr int PAWN_HISTORY_SIZE = 512;  // has to be a power of 2
-
-static_assert((PAWN_HISTORY_SIZE & (PAWN_HISTORY_SIZE - 1)) == 0,
-              "PAWN_HISTORY_SIZE has to be a power of 2");
-
-inline int pawn_structure(const Position& pos) { return pos.pawn_key() & (PAWN_HISTORY_SIZE - 1); }
->>>>>>> 908811c2
 
 // StatsEntry stores the stat table value. It is usually a number but could
 // be a move or even a nested history. We use a class instead of a naked value
