--- conflicted
+++ resolved
@@ -137,7 +137,10 @@
 // PawnHistory is addressed by the pawn structure and a move's [piece][to]
 using PawnHistory = Stats<int16_t, 8192, PAWN_HISTORY_SIZE, PIECE_NB, SQUARE_NB>;
 
-<<<<<<< HEAD
+// CorrectionHistory is addressed by color and pawn structure
+using CorrectionHistory =
+  Stats<int16_t, CORRECTION_HISTORY_LIMIT, COLOR_NB, CORRECTION_HISTORY_SIZE>;
+
 using PieceFromHistory = Stats<int16_t, 8192, PIECE_NB, SQUARE_NB>;
 
 enum ScoreType {
@@ -146,12 +149,6 @@
     SCORE_QUIETS,
     SCORE_EVASIONS
 };
-=======
-// CorrectionHistory is addressed by color and pawn structure
-using CorrectionHistory =
-  Stats<int16_t, CORRECTION_HISTORY_LIMIT, COLOR_NB, CORRECTION_HISTORY_SIZE>;
->>>>>>> 3cfaef74
-
 // MovePicker class is used to pick one pseudo-legal move at a time from the
 // current position. The most important method is next_move(), which returns a
 // new pseudo-legal move each time it is called, until there are no moves left,
