--- conflicted
+++ resolved
@@ -47,20 +47,12 @@
     T*   operator->() { return &entry; }
     operator const T&() const { return entry; }
 
-<<<<<<< HEAD
   void operator<<(int bonus) {
     assert(abs(bonus) <= D); // Ensure range is [-D, D]
     static_assert(D <= std::numeric_limits<T>::max(), "D overflows T");
     static_assert(A <= B, "Scale has to be less or equal than 1.");
 
     entry += (bonus * D - entry * abs(bonus)) / (D * B / A);
-=======
-    void operator<<(int bonus) {
-        assert(abs(bonus) <= D);  // Ensure range is [-D, D]
-        static_assert(D <= std::numeric_limits<T>::max(), "D overflows T");
-
-        entry += (bonus * D - entry * abs(bonus)) / (D * 5 / 4);
->>>>>>> b7b7800e
 
         assert(abs(entry) <= D);
     }
@@ -71,23 +63,16 @@
 // template parameter D limits the range of updates in [-D, D] when we update
 // values with the << operator, while the last parameters (Size and Sizes)
 // encode the dimensions of the array.
-<<<<<<< HEAD
 template <typename T, int D, int A, int B, int Size, int... Sizes>
 struct Stats : public std::array<Stats<T, D, A, B, Sizes...>, Size>
 {
   using stats = Stats<T, D, A, B, Size, Sizes...>;
-=======
-template<typename T, int D, int Size, int... Sizes>
-struct Stats: public std::array<Stats<T, D, Sizes...>, Size> {
-    using stats = Stats<T, D, Size, Sizes...>;
->>>>>>> b7b7800e
 
     void fill(const T& v) {
 
         // For standard-layout 'this' points to the first struct member
         assert(std::is_standard_layout_v<stats>);
 
-<<<<<<< HEAD
     using entry = StatsEntry<T, D, A, B>;
     entry* p = reinterpret_cast<entry*>(this);
     std::fill(p, p + sizeof(*this) / sizeof(entry), v);
@@ -96,16 +81,6 @@
 
 template <typename T, int D, int A, int B, int Size>
 struct Stats<T, D, A, B, Size> : public std::array<StatsEntry<T, D, A, B>, Size> {};
-=======
-        using entry = StatsEntry<T, D>;
-        entry* p    = reinterpret_cast<entry*>(this);
-        std::fill(p, p + sizeof(*this) / sizeof(entry), v);
-    }
-};
-
-template<typename T, int D, int Size>
-struct Stats<T, D, Size>: public std::array<StatsEntry<T, D>, Size> {};
->>>>>>> b7b7800e
 
 // In stats table, D=0 means that the template parameter is not used
 enum StatsParams {
