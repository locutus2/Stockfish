--- conflicted
+++ resolved
@@ -32,19 +32,11 @@
 namespace Stockfish {
 class Position;
 
-<<<<<<< HEAD
 /// StatsEntry stores the stat table value. It is usually a number but could
 /// be a move or even a nested history. We use a class instead of naked value
 /// to directly call history update operator<<() on the entry so to use stats
 /// tables at caller sites as simple multi-dim arrays.
 template<typename T, int D, int A, int B>
-=======
-// StatsEntry stores the stat table value. It is usually a number but could
-// be a move or even a nested history. We use a class instead of a naked value
-// to directly call history update operator<<() on the entry so to use stats
-// tables at caller sites as simple multi-dim arrays.
-template<typename T, int D>
->>>>>>> 8366ec48
 class StatsEntry {
 
   T entry;
@@ -60,17 +52,12 @@
     static_assert(D <= std::numeric_limits<T>::max(), "D overflows T");
     static_assert(A <= B, "Scale has to be less or equal than 1.");
 
-<<<<<<< HEAD
     entry += (bonus * D - entry * abs(bonus)) / (D * B / A);
-=======
-    entry += (bonus * D - entry * abs(bonus)) / (D * 5 / 4);
->>>>>>> 8366ec48
 
     assert(abs(entry) <= D);
   }
 };
 
-<<<<<<< HEAD
 /// Stats is a generic N-dimensional array used to store various statistics.
 /// The first template parameter T is the base type of the array, the second
 /// template parameter D limits the range of updates in [-D, D] when we update
@@ -78,15 +65,6 @@
 /// encode the dimensions of the array.
 template <typename T, int D, int A, int B, int Size, int... Sizes>
 struct Stats : public std::array<Stats<T, D, A, B, Sizes...>, Size>
-=======
-// Stats is a generic N-dimensional array used to store various statistics.
-// The first template parameter T is the base type of the array, and the second
-// template parameter D limits the range of updates in [-D, D] when we update
-// values with the << operator, while the last parameters (Size and Sizes)
-// encode the dimensions of the array.
-template <typename T, int D, int Size, int... Sizes>
-struct Stats : public std::array<Stats<T, D, Sizes...>, Size>
->>>>>>> 8366ec48
 {
   using stats = Stats<T, D, A, B, Size, Sizes...>;
 
@@ -108,7 +86,6 @@
 enum StatsParams { NOT_USED = 0 };
 enum StatsType { NoCaptures, Captures };
 
-<<<<<<< HEAD
 /// ButterflyHistory records how often quiet moves have been successful or
 /// unsuccessful during the current search, and is used for reduction and move
 /// ordering decisions. It uses 2 tables (one for each color) indexed by
@@ -131,30 +108,6 @@
 /// PieceToHistory instead of ButterflyBoards.
 /// (~63 elo)
 using ContinuationHistory = Stats<PieceToHistory, NOT_USED, NOT_USED, NOT_USED, PIECE_NB, SQUARE_NB>;
-=======
-// ButterflyHistory records how often quiet moves have been successful or
-// unsuccessful during the current search, and is used for reduction and move
-// ordering decisions. It uses 2 tables (one for each color) indexed by
-// the move's from and to squares, see www.chessprogramming.org/Butterfly_Boards
-// (~11 elo)
-using ButterflyHistory = Stats<int16_t, 7183, COLOR_NB, int(SQUARE_NB) * int(SQUARE_NB)>;
-
-// CounterMoveHistory stores counter moves indexed by [piece][to] of the previous
-// move, see www.chessprogramming.org/Countermove_Heuristic
-using CounterMoveHistory = Stats<Move, NOT_USED, PIECE_NB, SQUARE_NB>;
-
-// CapturePieceToHistory is addressed by a move's [piece][to][captured piece type]
-using CapturePieceToHistory = Stats<int16_t, 10692, PIECE_NB, SQUARE_NB, PIECE_TYPE_NB>;
-
-// PieceToHistory is like ButterflyHistory but is addressed by a move's [piece][to]
-using PieceToHistory = Stats<int16_t, 29952, PIECE_NB, SQUARE_NB>;
-
-// ContinuationHistory is the combined history of a given pair of moves, usually
-// the current one given a previous one. The nested history table is based on
-// PieceToHistory instead of ButterflyBoards.
-// (~63 elo)
-using ContinuationHistory = Stats<PieceToHistory, NOT_USED, PIECE_NB, SQUARE_NB>;
->>>>>>> 8366ec48
 
 
 // MovePicker class is used to pick one pseudo-legal move at a time from the
