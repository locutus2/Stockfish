/*
  Stockfish, a UCI chess playing engine derived from Glaurung 2.1
  Copyright (C) 2004-2024 The Stockfish developers (see AUTHORS file)

  Stockfish is free software: you can redistribute it and/or modify
  it under the terms of the GNU General Public License as published by
  the Free Software Foundation, either version 3 of the License, or
  (at your option) any later version.

  Stockfish is distributed in the hope that it will be useful,
  but WITHOUT ANY WARRANTY; without even the implied warranty of
  MERCHANTABILITY or FITNESS FOR A PARTICULAR PURPOSE.  See the
  GNU General Public License for more details.

  You should have received a copy of the GNU General Public License
  along with this program.  If not, see <http://www.gnu.org/licenses/>.
*/

#ifndef MOVEPICK_H_INCLUDED
#define MOVEPICK_H_INCLUDED

#include <array>
#include <cassert>
#include <cmath>
#include <cstdint>
#include <cstdlib>
#include <limits>
#include <type_traits>  // IWYU pragma: keep

#include "movegen.h"
#include "types.h"
#include "position.h"

namespace Stockfish {

constexpr int PAWN_HISTORY_SIZE        = 512;    // has to be a power of 2
constexpr int CORRECTION_HISTORY_SIZE  = 16384;  // has to be a power of 2
constexpr int CORRECTION_HISTORY_LIMIT = 1024;

static_assert((PAWN_HISTORY_SIZE & (PAWN_HISTORY_SIZE - 1)) == 0,
              "PAWN_HISTORY_SIZE has to be a power of 2");

static_assert((CORRECTION_HISTORY_SIZE & (CORRECTION_HISTORY_SIZE - 1)) == 0,
              "CORRECTION_HISTORY_SIZE has to be a power of 2");

enum PawnHistoryType {
    Normal,
    Correction
};

template<PawnHistoryType T = Normal>
inline int pawn_structure_index(const Position& pos) {
    return pos.pawn_key() & ((T == Normal ? PAWN_HISTORY_SIZE : CORRECTION_HISTORY_SIZE) - 1);
}

// StatsEntry stores the stat table value. It is usually a number but could
// be a move or even a nested history. We use a class instead of a naked value
// to directly call history update operator<<() on the entry so to use stats
// tables at caller sites as simple multi-dim arrays.
template<typename T, int D>
class StatsEntry {

    T entry;

   public:
    void operator=(const T& v) { entry = v; }
    T*   operator&() { return &entry; }
    T*   operator->() { return &entry; }
    operator const T&() const { return entry; }

    void operator<<(int bonus) {
        assert(std::abs(bonus) <= D);  // Ensure range is [-D, D]
        static_assert(D <= std::numeric_limits<T>::max(), "D overflows T");

        entry += bonus - entry * std::abs(bonus) / D;

        assert(std::abs(entry) <= D);
    }
};

// Stats is a generic N-dimensional array used to store various statistics.
// The first template parameter T is the base type of the array, and the second
// template parameter D limits the range of updates in [-D, D] when we update
// values with the << operator, while the last parameters (Size and Sizes)
// encode the dimensions of the array.
template<typename T, int D, int Size, int... Sizes>
struct Stats: public std::array<Stats<T, D, Sizes...>, Size> {
    using stats = Stats<T, D, Size, Sizes...>;

    void fill(const T& v) {

        // For standard-layout 'this' points to the first struct member
        assert(std::is_standard_layout_v<stats>);

        using entry = StatsEntry<T, D>;
        entry* p    = reinterpret_cast<entry*>(this);
        std::fill(p, p + sizeof(*this) / sizeof(entry), v);
    }
};

template<typename T, int D, int Size>
struct Stats<T, D, Size>: public std::array<StatsEntry<T, D>, Size> {};

// In stats table, D=0 means that the template parameter is not used
enum StatsParams {
    NOT_USED = 0
};
enum StatsType {
    NoCaptures,
    Captures
};

// ButterflyHistory records how often quiet moves have been successful or unsuccessful
// during the current search, and is used for reduction and move ordering decisions.
// It uses 2 tables (one for each color) indexed by the move's from and to squares,
// see www.chessprogramming.org/Butterfly_Boards (~11 elo)
using ButterflyHistory = Stats<int16_t, 7183, COLOR_NB, int(SQUARE_NB) * int(SQUARE_NB)>;

// CounterMoveHistory stores counter moves indexed by [piece][to] of the previous
// move, see www.chessprogramming.org/Countermove_Heuristic
using CounterMoveHistory = Stats<Move, NOT_USED, PIECE_NB, SQUARE_NB>;

// CapturePieceToHistory is addressed by a move's [piece][to][captured piece type]
using CapturePieceToHistory = Stats<int16_t, 10692, PIECE_NB, SQUARE_NB, PIECE_TYPE_NB>;

// PieceToHistory is like ButterflyHistory but is addressed by a move's [piece][to]
using PieceToHistory = Stats<int16_t, 29952, PIECE_NB, SQUARE_NB>;

// ContinuationHistory is the combined history of a given pair of moves, usually
// the current one given a previous one. The nested history table is based on
// PieceToHistory instead of ButterflyBoards.
// (~63 elo)
using ContinuationHistory = Stats<PieceToHistory, NOT_USED, PIECE_NB, SQUARE_NB>;

// PawnHistory is addressed by the pawn structure and a move's [piece][to]
using PawnHistory = Stats<int16_t, 8192, PAWN_HISTORY_SIZE, PIECE_NB, SQUARE_NB>;

// CorrectionHistory is addressed by color and pawn structure
using CorrectionHistory =
  Stats<int16_t, CORRECTION_HISTORY_LIMIT, COLOR_NB, CORRECTION_HISTORY_SIZE>;

// MovePicker class is used to pick one pseudo-legal move at a time from the
// current position. The most important method is next_move(), which returns a
// new pseudo-legal move each time it is called, until there are no moves left,
// when Move::none() is returned. In order to improve the efficiency of the
// alpha-beta algorithm, MovePicker attempts to return the moves which are most
// likely to get a cut-off first.
class MovePicker {

    enum PickType {
        Next,
        Best
    };

   public:
    MovePicker(const MovePicker&)            = delete;
    MovePicker& operator=(const MovePicker&) = delete;
    MovePicker(const Position&,
               Move,
               Depth,
               const ButterflyHistory*,
               const CapturePieceToHistory*,
               const PieceToHistory**,
               const PawnHistory*,
               Move,
               const Move*,
               bool,
               Move prevMove);
    MovePicker(const Position&,
               Move,
               Depth,
               const ButterflyHistory*,
               const CapturePieceToHistory*,
               const PieceToHistory**,
<<<<<<< HEAD
               const PawnHistory*,
               bool);
    MovePicker(const Position&, Move, Value, const CapturePieceToHistory*);
=======
               const PawnHistory*);
    MovePicker(const Position&, Move, int, const CapturePieceToHistory*);
>>>>>>> d7350b41
    Move next_move(bool skipQuiets = false);

   private:
    template<PickType T, typename Pred>
    Move select(Pred);
    template<GenType>
    void     score();
    ExtMove* begin() { return cur; }
    ExtMove* end() { return endMoves; }

    const Position&              pos;
    const ButterflyHistory*      mainHistory;
    const CapturePieceToHistory* captureHistory;
    const PieceToHistory**       continuationHistory;
    const PawnHistory*           pawnHistory;
    Move                         ttMove;
    ExtMove                      refutations[3], *cur, *endMoves, *endBadCaptures, *beginBadQuiets, *endBadQuiets;
    int                          stage;
    int                          threshold;
    Depth                        depth;
    ExtMove                      moves[MAX_MOVES];
    bool                         C = false;
    Move                         prevMove;
};

}  // namespace Stockfish

#endif  // #ifndef MOVEPICK_H_INCLUDED<|MERGE_RESOLUTION|>--- conflicted
+++ resolved
@@ -172,14 +172,9 @@
                const ButterflyHistory*,
                const CapturePieceToHistory*,
                const PieceToHistory**,
-<<<<<<< HEAD
                const PawnHistory*,
                bool);
     MovePicker(const Position&, Move, Value, const CapturePieceToHistory*);
-=======
-               const PawnHistory*);
-    MovePicker(const Position&, Move, int, const CapturePieceToHistory*);
->>>>>>> d7350b41
     Move next_move(bool skipQuiets = false);
 
    private:
