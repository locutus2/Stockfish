--- conflicted
+++ resolved
@@ -59,14 +59,7 @@
         assert(std::abs(bonus) <= D);  // Ensure range is [-D, D]
         static_assert(D <= std::numeric_limits<T>::max(), "D overflows T");
 
-<<<<<<< HEAD
-        //if (bonus > 0)
-        //    entry = std::max(entry, short(0));
-
-        entry += (bonus * D - entry * abs(bonus)) / (D * 5 / 4);
-=======
         entry += bonus - entry * std::abs(bonus) / D;
->>>>>>> f12035c8
 
         assert(std::abs(entry) <= D);
     }
@@ -173,13 +166,8 @@
                const ButterflyHistory*,
                const CapturePieceToHistory*,
                const PieceToHistory**,
-<<<<<<< HEAD
                const PawnHistory*,
-               Square,
                bool);
-=======
-               const PawnHistory*);
->>>>>>> f12035c8
     MovePicker(const Position&, Move, Value, const CapturePieceToHistory*);
     ExtMove next_move(bool skipQuiets = false);
     bool    isQuiet() const;
