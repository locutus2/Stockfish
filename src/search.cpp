/*
  Stockfish, a UCI chess playing engine derived from Glaurung 2.1
  Copyright (C) 2004-2025 The Stockfish developers (see AUTHORS file)

  Stockfish is free software: you can redistribute it and/or modify
  it under the terms of the GNU General Public License as published by
  the Free Software Foundation, either version 3 of the License, or
  (at your option) any later version.

  Stockfish is distributed in the hope that it will be useful,
  but WITHOUT ANY WARRANTY; without even the implied warranty of
  MERCHANTABILITY or FITNESS FOR A PARTICULAR PURPOSE.  See the
  GNU General Public License for more details.

  You should have received a copy of the GNU General Public License
  along with this program.  If not, see <http://www.gnu.org/licenses/>.
*/

#include "search.h"

#include <algorithm>
#include <array>
#include <atomic>
#include <cassert>
#include <chrono>
#include <cmath>
#include <cstdint>
#include <cstdlib>
#include <initializer_list>
#include <iostream>
#include <list>
#include <ratio>
#include <string>
#include <utility>

#include "evaluate.h"
#include "history.h"
#include "misc.h"
#include "movegen.h"
#include "movepick.h"
#include "nnue/network.h"
#include "nnue/nnue_accumulator.h"
#include "nnue/nnue_common.h"
#include "position.h"
#include "syzygy/tbprobe.h"
#include "thread.h"
#include "timeman.h"
#include "tt.h"
#include "uci.h"
#include "ucioption.h"

namespace Stockfish {

constexpr double LEARN_MIN_FREQ = 0;//0.001;

std::vector<std::string> names = {
            "1",
            "mainHistory",
            "pawnHistory",
            "contHist[0]",
            "contHist[1]",
            "contHist[2]",
            "contHist[3]",
            "contHist[4]",
            "contHist[5]",
            "lmrHist",
            "lmrHist2",
 //           "captureHistory",
            "-1",
            "-mainHistory",
            "-pawnHistory",
            "-contHist[0]",
            "-contHist[1]",
            "-contHist[2]",
            "-contHist[3]",
            "-contHist[4]",
            "-contHist[5]",
            "-lmrHist",
            "-lmrHist2",
//            "-captureHistory",
};

std::vector<bool> weak_learner_enabled;

std::vector<std::vector<double>> weak_learner_stats;
std::vector<int> learner_index;
std::vector<double> learner_weight;
std::vector<double> learner_error;

int64_t nStats;
int64_t nClass[2];
int64_t nPrediction[2];
int64_t nConf[2][2];

void adaboost_init()
{
    learner_index.clear();
    learner_weight.clear();
    learner_error.clear();
}

void adaboost_init_step()
{
    weak_learner_stats.clear();

    nStats = 0;
    nClass[0] = nClass[1] = 0;
    nPrediction[0] = nPrediction[1] = 0;
    nConf[0][0] = nConf[0][1] = 0;
    nConf[1][0] = nConf[1][1] = 0;
}

double adaboost_predict_margin(const std::vector<double>& C)
{
    double v = 0;
    for (int i = 0; i < int(learner_index.size()); i++)
    {
        v += learner_weight[i] * C[learner_index[i]];
    }
    return v;
}

bool adaboost_predict_class(const std::vector<double>& C)
{
    return adaboost_predict_margin(C) > 0;
}

void adaboost_learn(bool T, const std::vector<double>& C, double W)
{
       weak_learner_stats.resize(C.size(), {0,0});
       weak_learner_enabled.resize(C.size(), true);

       double F = adaboost_predict_margin(C);
       double weight = W * std::exp(-(2 * T - 1) * F);
       for (int i = 0; i < int(C.size()); i++)
       {
           weak_learner_stats[i][T == (C[i] > 0)] += weight;
       } 
       
       //dbg_hit_on(T, 0);
       //   //dbg_hit_on(F > 0, 10);
       //      //if(F > 0) dbg_hit_on(T, 11);
       //         //if(!T) dbg_hit_on(F <= 0, 12);
       //
       //            //for(int i = 0; i < int(C.size()); i++)
       //               //{
       //                  //   double val = W[T] * std::exp(-(2*T-1)*F);
       //                     //  dbg_sum_of(val, 10*i+(T == C[i]));
       //                        //}
}

bool adaboost_add_learner()
{
    int bestLearner = -1;
    double bestValue = -1;

    //std::cerr << "C[" << 0 << "] = " << weak_learner_stats[0][0] << " | " << weak_learner_stats[0][1] << std::endl;
    for (int i = 0; i < int(weak_learner_stats.size()); i++)
    {
        double error = (weak_learner_stats[i][0] + weak_learner_stats[i][1] > 0 ? weak_learner_stats[i][0] / (weak_learner_stats[i][0] + weak_learner_stats[i][1]) : -1.0);
        std::cerr << (i < int(names.size()) ? names[i] : std::string("C[") + std::to_string(i) + "]") << " = " << weak_learner_stats[i][0] << " | " << weak_learner_stats[i][1] <<  " error=" << error << std::endl;
        if (weak_learner_enabled[i]
            && weak_learner_stats[i][0] > 0
            && weak_learner_stats[i][0] < weak_learner_stats[i][1]
            && (bestValue < 0 || weak_learner_stats[i][0] < bestValue))
        {
            bestLearner = i;
            bestValue = weak_learner_stats[i][0];
        }
    }
    std::cerr << "select " << bestLearner << std::endl;

    if(bestLearner >= 0)
    {
        double error = weak_learner_stats[bestLearner][0] / (weak_learner_stats[bestLearner][0] + weak_learner_stats[bestLearner][1]);
        double alpha = 0.5 * std::log((1 - error) / error);

        learner_index.push_back(bestLearner);
        learner_error.push_back(error);
        learner_weight.push_back(alpha);
        return true;
    }
    else
        return false;
}

void adaboost_collect_stats(bool T, const std::vector<double>& C)
{
    bool P = adaboost_predict_class(C);

    nStats++;
    nClass[T]++;
    nPrediction[P]++;
    nConf[T][P]++;
}

bool adaboost_print_stats(std::ostream& out)
{
    double freq = double(nConf[0][1] + nConf[1][1]) / nStats;
    double acc = double(nConf[0][0] + nConf[1][1]) / nStats;
    double fpr = double(nConf[0][1]) / (nConf[0][0] + nConf[0][1]);

    out << "=> false positive rate: " << 100. * fpr << "%" << std::endl;
    out << "=> accuracy: " << 100. * acc << "%" << std::endl;
    out << "=> frequency: " << 100. * freq << "%" << std::endl;
    //out << "n: " << nStats << std::endl;
    //out << "n(false positive): " << nConf[0][1] << std::endl;
    //out << "Conf true x predicted:" << std::endl;
    //out << nConf[0][0] << "\t" << nConf[0][1] << std::endl;
    //out << nConf[1][0] << "\t" << nConf[1][1] << std::endl;
    //
    if(freq < LEARN_MIN_FREQ && !learner_index.empty())
    {
        weak_learner_enabled[learner_index[int(learner_index.size())-1]] = false;
        learner_index.pop_back();
        learner_error.pop_back();
        learner_weight.pop_back();
        out << "=> SKIP last weak learner" << std::endl;
    }

    out << std::flush;
    return true;
    return nPrediction[1] > 0;
}

void adaboost_print_model(std::ostream& out)
{
    bool collect = true;
    double sum = 0;
    if(collect)
    {
        std::vector<int> l;
        std::vector<double> w;

        for(int i = 0; i < int(learner_index.size()); i++)
        {
            //sum += learner_weight[i];
            int found = -1;
            for(int j = 0; j < int(l.size()); j++)
                if(l[j] == learner_index[i])
                {
                    found = j;
                    break;
                }

            if(found >= 0)
            {
                w[found] += learner_weight[i];
            }
            else
            {
                l.push_back(learner_index[i]);
                w.push_back(learner_weight[i]);
            }
        }

        out << "Original: ";
        for(int i = 0; i < int(l.size()); i++)
        {
            if(i>0) out << " + ";
            out << w[i] << " * " << (l[i] < int(names.size()) ? names[l[i]] : std::string("C[") + std::to_string(l[i]) + "]");
        }
        out << " > " << sum/2 << std::endl;

        /*
        double m = std::min(sum/2, *std::min_element(w.begin(), w.end()));
        for(int S = 1; S <= 64; S *= 2)
        {
            out << "Rounded S=" << S << ": ";
            for(int i = 0; i < int(l.size()); i++)
            {
                if(i>0) out << " + ";
                out << int(std::floor(w[i]/m*S + 0.5)) << " * " << (l[i] < int(names.size()) ? names[l[i]] : std::string("C[") + std::to_string(l[i]) + "]");
            }
            out << " > " << int(std::floor(sum/2/m*S + 0.5)) << std::endl;
        }
        */
    }
    else
    {
        for(int i = 0; i < int(learner_index.size()); i++)
        {
            sum += learner_weight[i];
            if(i>0) out << " + ";
            out << learner_weight[i] << " * " << (learner_index[i] < int(names.size()) ? names[learner_index[i]] : std::string("C[") + std::to_string(learner_index[i]) + "]");
        }
        out << " > " << sum/2 << std::endl;
    }
    out << std::flush;
}

//---------------------------------------------------
//
namespace TB = Tablebases;

void syzygy_extend_pv(const OptionsMap&            options,
                      const Search::LimitsType&    limits,
                      Stockfish::Position&         pos,
                      Stockfish::Search::RootMove& rootMove,
                      Value&                       v);

using namespace Search;

namespace {

// (*Scalers):
// The values with Scaler asterisks have proven non-linear scaling.
// They are optimized to time controls of 180 + 1.8 and longer,
// so changing them or adding conditions that are similar requires
// tests at these types of time controls.

// Futility margin
Value futility_margin(Depth d, bool noTtCutNode, bool improving, bool oppWorsening) {
    Value futilityMult       = 110 - 25 * noTtCutNode;
    Value improvingDeduction = improving * futilityMult * 2;
    Value worseningDeduction = oppWorsening * futilityMult / 3;

    return futilityMult * d - improvingDeduction - worseningDeduction;
}

constexpr int futility_move_count(bool improving, Depth depth) {
    return (3 + depth * depth) / (2 - improving);
}

int correction_value(const Worker& w, const Position& pos, const Stack* const ss) {
    const Color us    = pos.side_to_move();
    const auto  m     = (ss - 1)->currentMove;
    const auto  pcv   = w.pawnCorrectionHistory[pawn_structure_index<Correction>(pos)][us];
    const auto  micv  = w.minorPieceCorrectionHistory[minor_piece_index(pos)][us];
    const auto  wnpcv = w.nonPawnCorrectionHistory[WHITE][non_pawn_index<WHITE>(pos)][us];
    const auto  bnpcv = w.nonPawnCorrectionHistory[BLACK][non_pawn_index<BLACK>(pos)][us];
    const auto  cntcv =
      m.is_ok() ? (*(ss - 2)->continuationCorrectionHistory)[pos.piece_on(m.to_sq())][m.to_sq()]
                 : 0;

    return 7685 * pcv + 7495 * micv + 9144 * (wnpcv + bnpcv) + 6469 * cntcv;
}

int risk_tolerance(const Position& pos, Value v) {
    // Returns (some constant of) second derivative of sigmoid.
    static constexpr auto sigmoid_d2 = [](int x, int y) {
        return -355752 * x / (x * x + 3 * y * y);
    };

    int material = (67 * pos.count<PAWN>() + 182 * pos.count<KNIGHT>() + 182 * pos.count<BISHOP>()
                    + 337 * pos.count<ROOK>() + 553 * pos.count<QUEEN>())
                 / 64;

    int m = std::clamp(material, 17, 78);

    // a and b are the crude approximation of the wdl model.
    // The win rate is: 1/(1+exp((a-v)/b))
    // The loss rate is 1/(1+exp((v+a)/b))
    int a = ((-m * 3037 / 256 + 2270) * m / 256 - 637) * m / 256 + 413;
    int b = ((m * 7936 / 256 - 2255) * m / 256 + 319) * m / 256 + 83;


    // The risk utility is therefore d/dv^2 (1/(1+exp(-(v-a)/b)) -1/(1+exp(-(-v-a)/b)))
    // -115200x/(x^2+3) = -345600(ab) / (a^2+3b^2) (multiplied by some constant) (second degree pade approximant)
    int winning_risk = sigmoid_d2(v - a, b);
    int losing_risk  = -sigmoid_d2(-v - a, b);

    return (winning_risk + losing_risk) * 58 / b;
}

// Add correctionHistory value to raw staticEval and guarantee evaluation
// does not hit the tablebase range.
Value to_corrected_static_eval(const Value v, const int cv) {
    return std::clamp(v + cv / 131072, VALUE_TB_LOSS_IN_MAX_PLY + 1, VALUE_TB_WIN_IN_MAX_PLY - 1);
}

void update_correction_history(const Position& pos,
                               Stack* const    ss,
                               Search::Worker& workerThread,
                               const int       bonus) {
    const Move  m  = (ss - 1)->currentMove;
    const Color us = pos.side_to_move();

    static constexpr int nonPawnWeight = 162;

    workerThread.pawnCorrectionHistory[pawn_structure_index<Correction>(pos)][us]
      << bonus * 111 / 128;
    workerThread.minorPieceCorrectionHistory[minor_piece_index(pos)][us] << bonus * 146 / 128;
    workerThread.nonPawnCorrectionHistory[WHITE][non_pawn_index<WHITE>(pos)][us]
      << bonus * nonPawnWeight / 128;
    workerThread.nonPawnCorrectionHistory[BLACK][non_pawn_index<BLACK>(pos)][us]
      << bonus * nonPawnWeight / 128;

    if (m.is_ok())
        (*(ss - 2)->continuationCorrectionHistory)[pos.piece_on(m.to_sq())][m.to_sq()]
          << bonus * 143 / 128;
}

// Add a small random component to draw evaluations to avoid 3-fold blindness
Value value_draw(size_t nodes) { return VALUE_DRAW - 1 + Value(nodes & 0x2); }
Value value_to_tt(Value v, int ply);
Value value_from_tt(Value v, int ply, int r50c);
void  update_pv(Move* pv, Move move, const Move* childPv);
void  update_continuation_histories(Stack* ss, Piece pc, Square to, int bonus);
void  update_quiet_histories(
   const Position& pos, Stack* ss, Search::Worker& workerThread, Move move, int bonus);
void update_all_stats(const Position&      pos,
                      Stack*               ss,
                      Search::Worker&      workerThread,
                      Move                 bestMove,
                      Square               prevSq,
                      ValueList<Move, 32>& quietsSearched,
                      ValueList<Move, 32>& capturesSearched,
                      Depth                depth,
                      bool                 isTTMove,
                      int                  moveCount);

}  // namespace

Search::Worker::Worker(SharedState&                    sharedState,
                       std::unique_ptr<ISearchManager> sm,
                       size_t                          threadId,
                       NumaReplicatedAccessToken       token) :
    // Unpack the SharedState struct into member variables
    threadIdx(threadId),
    numaAccessToken(token),
    manager(std::move(sm)),
    options(sharedState.options),
    threads(sharedState.threads),
    tt(sharedState.tt),
    networks(sharedState.networks),
    refreshTable(networks[token]) {
    clear();
}

void Search::Worker::ensure_network_replicated() {
    // Access once to force lazy initialization.
    // We do this because we want to avoid initialization during search.
    (void) (networks[numaAccessToken]);
}

void Search::Worker::start_searching() {

    // Non-main threads go directly to iterative_deepening()
    if (!is_mainthread())
    {
        iterative_deepening();
        return;
    }

    main_manager()->tm.init(limits, rootPos.side_to_move(), rootPos.game_ply(), options,
                            main_manager()->originalTimeAdjust);
    tt.new_search();

    if (rootMoves.empty())
    {
        rootMoves.emplace_back(Move::none());
        main_manager()->updates.onUpdateNoMoves(
          {0, {rootPos.checkers() ? -VALUE_MATE : VALUE_DRAW, rootPos}});
    }
    else
    {
        threads.start_searching();  // start non-main threads
        iterative_deepening();      // main thread start searching
    }

    // When we reach the maximum depth, we can arrive here without a raise of
    // threads.stop. However, if we are pondering or in an infinite search,
    // the UCI protocol states that we shouldn't print the best move before the
    // GUI sends a "stop" or "ponderhit" command. We therefore simply wait here
    // until the GUI sends one of those commands.
    while (!threads.stop && (main_manager()->ponder || limits.infinite))
    {}  // Busy wait for a stop or a ponder reset

    // Stop the threads if not already stopped (also raise the stop if
    // "ponderhit" just reset threads.ponder)
    threads.stop = true;

    // Wait until all threads have finished
    threads.wait_for_search_finished();

    // When playing in 'nodes as time' mode, subtract the searched nodes from
    // the available ones before exiting.
    if (limits.npmsec)
        main_manager()->tm.advance_nodes_time(threads.nodes_searched()
                                              - limits.inc[rootPos.side_to_move()]);

    Worker* bestThread = this;
    Skill   skill =
      Skill(options["Skill Level"], options["UCI_LimitStrength"] ? int(options["UCI_Elo"]) : 0);

    if (int(options["MultiPV"]) == 1 && !limits.depth && !limits.mate && !skill.enabled()
        && rootMoves[0].pv[0] != Move::none())
        bestThread = threads.get_best_thread()->worker.get();

    main_manager()->bestPreviousScore        = bestThread->rootMoves[0].score;
    main_manager()->bestPreviousAverageScore = bestThread->rootMoves[0].averageScore;

    // Send again PV info if we have a new best thread
    if (bestThread != this)
        main_manager()->pv(*bestThread, threads, tt, bestThread->completedDepth);

    std::string ponder;

    if (bestThread->rootMoves[0].pv.size() > 1
        || bestThread->rootMoves[0].extract_ponder_from_tt(tt, rootPos))
        ponder = UCIEngine::move(bestThread->rootMoves[0].pv[1], rootPos.is_chess960());

    auto bestmove = UCIEngine::move(bestThread->rootMoves[0].pv[0], rootPos.is_chess960());
    main_manager()->updates.onBestmove(bestmove, ponder);
}

// Main iterative deepening loop. It calls search()
// repeatedly with increasing depth until the allocated thinking time has been
// consumed, the user stops the search, or the maximum search depth is reached.
void Search::Worker::iterative_deepening() {

    SearchManager* mainThread = (is_mainthread() ? main_manager() : nullptr);

    Move pv[MAX_PLY + 1];

    Depth lastBestMoveDepth = 0;
    Value lastBestScore     = -VALUE_INFINITE;
    auto  lastBestPV        = std::vector{Move::none()};

    Value  alpha, beta;
    Value  bestValue     = -VALUE_INFINITE;
    Color  us            = rootPos.side_to_move();
    double timeReduction = 1, totBestMoveChanges = 0;
    int    delta, iterIdx                        = 0;

    // Allocate stack with extra size to allow access from (ss - 7) to (ss + 2):
    // (ss - 7) is needed for update_continuation_histories(ss - 1) which accesses (ss - 6),
    // (ss + 2) is needed for initialization of cutOffCnt.
    Stack  stack[MAX_PLY + 10] = {};
    Stack* ss                  = stack + 7;

    for (int i = 7; i > 0; --i)
    {
        (ss - i)->continuationHistory =
          &this->continuationHistory[0][0][NO_PIECE][0];  // Use as a sentinel
        (ss - i)->continuationCorrectionHistory = &this->continuationCorrectionHistory[NO_PIECE][0];
        (ss - i)->staticEval                    = VALUE_NONE;
        (ss - i)->reduction                     = 0;
    }

    for (int i = 0; i <= MAX_PLY + 2; ++i)
    {
        (ss + i)->ply       = i;
        (ss + i)->reduction = 0;
    }

    ss->pv = pv;

    if (mainThread)
    {
        if (mainThread->bestPreviousScore == VALUE_INFINITE)
            mainThread->iterValue.fill(VALUE_ZERO);
        else
            mainThread->iterValue.fill(mainThread->bestPreviousScore);
    }

    size_t multiPV = size_t(options["MultiPV"]);
    Skill skill(options["Skill Level"], options["UCI_LimitStrength"] ? int(options["UCI_Elo"]) : 0);

    // When playing with strength handicap enable MultiPV search that we will
    // use behind-the-scenes to retrieve a set of possible moves.
    if (skill.enabled())
        multiPV = std::max(multiPV, size_t(4));

    multiPV = std::min(multiPV, rootMoves.size());

    int searchAgainCounter = 0;

    lowPlyHistory.fill(92);

    // Iterative deepening loop until requested to stop or the target depth is reached
    while (++rootDepth < MAX_PLY && !threads.stop
           && !(limits.depth && mainThread && rootDepth > limits.depth))
    {
        // Age out PV variability metric
        if (mainThread)
            totBestMoveChanges /= 2;

        // Save the last iteration's scores before the first PV line is searched and
        // all the move scores except the (new) PV are set to -VALUE_INFINITE.
        for (RootMove& rm : rootMoves)
            rm.previousScore = rm.score;

        size_t pvFirst = 0;
        pvLast         = 0;

        if (!threads.increaseDepth)
            searchAgainCounter++;

        // MultiPV loop. We perform a full root search for each PV line
        for (pvIdx = 0; pvIdx < multiPV; ++pvIdx)
        {
            if (pvIdx == pvLast)
            {
                pvFirst = pvLast;
                for (pvLast++; pvLast < rootMoves.size(); pvLast++)
                    if (rootMoves[pvLast].tbRank != rootMoves[pvFirst].tbRank)
                        break;
            }

            // Reset UCI info selDepth for each depth and each PV line
            selDepth = 0;

            // Reset aspiration window starting size
            delta     = 5 + std::abs(rootMoves[pvIdx].meanSquaredScore) / 11834;
            Value avg = rootMoves[pvIdx].averageScore;
            alpha     = std::max(avg - delta, -VALUE_INFINITE);
            beta      = std::min(avg + delta, VALUE_INFINITE);

            // Adjust optimism based on root move's averageScore
            optimism[us]  = 138 * avg / (std::abs(avg) + 84);
            optimism[~us] = -optimism[us];

            // Start with a small aspiration window and, in the case of a fail
            // high/low, re-search with a bigger window until we don't fail
            // high/low anymore.
            int failedHighCnt = 0;
            while (true)
            {
                // Adjust the effective depth searched, but ensure at least one
                // effective increment for every four searchAgain steps (see issue #2717).
                Depth adjustedDepth =
                  std::max(1, rootDepth - failedHighCnt - 3 * (searchAgainCounter + 1) / 4);
                rootDelta = beta - alpha;
                bestValue = search<Root>(rootPos, ss, alpha, beta, adjustedDepth, false);

                // Bring the best move to the front. It is critical that sorting
                // is done with a stable algorithm because all the values but the
                // first and eventually the new best one is set to -VALUE_INFINITE
                // and we want to keep the same order for all the moves except the
                // new PV that goes to the front. Note that in the case of MultiPV
                // search the already searched PV lines are preserved.
                std::stable_sort(rootMoves.begin() + pvIdx, rootMoves.begin() + pvLast);

                // If search has been stopped, we break immediately. Sorting is
                // safe because RootMoves is still valid, although it refers to
                // the previous iteration.
                if (threads.stop)
                    break;

                // When failing high/low give some update before a re-search. To avoid
                // excessive output that could hang GUIs like Fritz 19, only start
                // at nodes > 10M (rather than depth N, which can be reached quickly)
                if (mainThread && multiPV == 1 && (bestValue <= alpha || bestValue >= beta)
                    && nodes > 10000000)
                    main_manager()->pv(*this, threads, tt, rootDepth);

                // In case of failing low/high increase aspiration window and re-search,
                // otherwise exit the loop.
                if (bestValue <= alpha)
                {
                    beta  = (alpha + beta) / 2;
                    alpha = std::max(bestValue - delta, -VALUE_INFINITE);

                    failedHighCnt = 0;
                    if (mainThread)
                        mainThread->stopOnPonderhit = false;
                }
                else if (bestValue >= beta)
                {
                    beta = std::min(bestValue + delta, VALUE_INFINITE);
                    ++failedHighCnt;
                }
                else
                    break;

                delta += delta / 3;

                assert(alpha >= -VALUE_INFINITE && beta <= VALUE_INFINITE);
            }

            // Sort the PV lines searched so far and update the GUI
            std::stable_sort(rootMoves.begin() + pvFirst, rootMoves.begin() + pvIdx + 1);

            if (mainThread
                && (threads.stop || pvIdx + 1 == multiPV || nodes > 10000000)
                // A thread that aborted search can have mated-in/TB-loss PV and
                // score that cannot be trusted, i.e. it can be delayed or refuted
                // if we would have had time to fully search other root-moves. Thus
                // we suppress this output and below pick a proven score/PV for this
                // thread (from the previous iteration).
                && !(threads.abortedSearch && is_loss(rootMoves[0].uciScore)))
                main_manager()->pv(*this, threads, tt, rootDepth);

            if (threads.stop)
                break;
        }

        if (!threads.stop)
            completedDepth = rootDepth;

        // We make sure not to pick an unproven mated-in score,
        // in case this thread prematurely stopped search (aborted-search).
        if (threads.abortedSearch && rootMoves[0].score != -VALUE_INFINITE
            && is_loss(rootMoves[0].score))
        {
            // Bring the last best move to the front for best thread selection.
            Utility::move_to_front(rootMoves, [&lastBestPV = std::as_const(lastBestPV)](
                                                const auto& rm) { return rm == lastBestPV[0]; });
            rootMoves[0].pv    = lastBestPV;
            rootMoves[0].score = rootMoves[0].uciScore = lastBestScore;
        }
        else if (rootMoves[0].pv[0] != lastBestPV[0])
        {
            lastBestPV        = rootMoves[0].pv;
            lastBestScore     = rootMoves[0].score;
            lastBestMoveDepth = rootDepth;
        }

        if (!mainThread)
            continue;

        // Have we found a "mate in x"?
        if (limits.mate && rootMoves[0].score == rootMoves[0].uciScore
            && ((rootMoves[0].score >= VALUE_MATE_IN_MAX_PLY
                 && VALUE_MATE - rootMoves[0].score <= 2 * limits.mate)
                || (rootMoves[0].score != -VALUE_INFINITE
                    && rootMoves[0].score <= VALUE_MATED_IN_MAX_PLY
                    && VALUE_MATE + rootMoves[0].score <= 2 * limits.mate)))
            threads.stop = true;

        // If the skill level is enabled and time is up, pick a sub-optimal best move
        if (skill.enabled() && skill.time_to_pick(rootDepth))
            skill.pick_best(rootMoves, multiPV);

        // Use part of the gained time from a previous stable move for the current move
        for (auto&& th : threads)
        {
            totBestMoveChanges += th->worker->bestMoveChanges;
            th->worker->bestMoveChanges = 0;
        }

        // Do we have time for the next iteration? Can we stop searching now?
        if (limits.use_time_management() && !threads.stop && !mainThread->stopOnPonderhit)
        {
            int nodesEffort = rootMoves[0].effort * 100000 / std::max(size_t(1), size_t(nodes));

            double fallingEval =
              (11.396 + 2.035 * (mainThread->bestPreviousAverageScore - bestValue)
               + 0.968 * (mainThread->iterValue[iterIdx] - bestValue))
              / 100.0;
            fallingEval = std::clamp(fallingEval, 0.5786, 1.6752);

            // If the bestMove is stable over several iterations, reduce time accordingly
            timeReduction = lastBestMoveDepth + 8 < completedDepth ? 1.4857 : 0.7046;
            double reduction =
              (1.4540 + mainThread->previousTimeReduction) / (2.1593 * timeReduction);
            double bestMoveInstability = 0.9929 + 1.8519 * totBestMoveChanges / threads.size();

            double totalTime =
              mainThread->tm.optimum() * fallingEval * reduction * bestMoveInstability;

            // Cap used time in case of a single legal move for a better viewer experience
            if (rootMoves.size() == 1)
                totalTime = std::min(500.0, totalTime);

            auto elapsedTime = elapsed();

            if (completedDepth >= 10 && nodesEffort >= 97056 && elapsedTime > totalTime * 0.6540
                && !mainThread->ponder)
                threads.stop = true;

            // Stop the search if we have exceeded the totalTime or maximum
            if (elapsedTime > std::min(totalTime, double(mainThread->tm.maximum())))
            {
                // If we are allowed to ponder do not stop the search now but
                // keep pondering until the GUI sends "ponderhit" or "stop".
                if (mainThread->ponder)
                    mainThread->stopOnPonderhit = true;
                else
                    threads.stop = true;
            }
            else
                threads.increaseDepth = mainThread->ponder || elapsedTime <= totalTime * 0.5138;
        }

        mainThread->iterValue[iterIdx] = bestValue;
        iterIdx                        = (iterIdx + 1) & 3;
    }

    if (!mainThread)
        return;

    mainThread->previousTimeReduction = timeReduction;

    // If the skill level is enabled, swap the best PV line with the sub-optimal one
    if (skill.enabled())
        std::swap(rootMoves[0],
                  *std::find(rootMoves.begin(), rootMoves.end(),
                             skill.best ? skill.best : skill.pick_best(rootMoves, multiPV)));
}

// Reset histories, usually before a new game
void Search::Worker::clear() {
<<<<<<< HEAD
    mainHistory.fill(65);
    lowPlyHistory.fill(107);
    captureHistory.fill(-655);
    pawnHistory.fill(-1215);
    lmrHistory.fill(0);
    lmrHistory2.fill(0);
    pawnCorrectionHistory.fill(4);
=======
    mainHistory.fill(66);
    lowPlyHistory.fill(105);
    captureHistory.fill(-646);
    pawnHistory.fill(-1262);
    pawnCorrectionHistory.fill(6);
>>>>>>> f3bfce35
    minorPieceCorrectionHistory.fill(0);
    nonPawnCorrectionHistory[WHITE].fill(0);
    nonPawnCorrectionHistory[BLACK].fill(0);

    for (auto& to : continuationCorrectionHistory)
        for (auto& h : to)
            h.fill(5);

    for (bool inCheck : {false, true})
        for (StatsType c : {NoCaptures, Captures})
            for (auto& to : continuationHistory[inCheck][c])
                for (auto& h : to)
                    h.fill(-468);

    for (size_t i = 1; i < reductions.size(); ++i)
        reductions[i] = int(2954 / 128.0 * std::log(i));

    refreshTable.clear(networks[numaAccessToken]);
}


// Main search function for both PV and non-PV nodes
template<NodeType nodeType>
Value Search::Worker::search(
  Position& pos, Stack* ss, Value alpha, Value beta, Depth depth, bool cutNode) {

    constexpr bool PvNode   = nodeType != NonPV;
    constexpr bool rootNode = nodeType == Root;
    const bool     allNode  = !(PvNode || cutNode);

    // Dive into quiescence search when the depth reaches zero
    if (depth <= 0)
    {
        constexpr auto nt = PvNode ? PV : NonPV;
        return qsearch<nt>(pos, ss, alpha, beta);
    }

    // Limit the depth if extensions made it too large
    depth = std::min(depth, MAX_PLY - 1);

    // Check if we have an upcoming move that draws by repetition
    if (!rootNode && alpha < VALUE_DRAW && pos.upcoming_repetition(ss->ply))
    {
        alpha = value_draw(this->nodes);
        if (alpha >= beta)
            return alpha;
    }

    assert(-VALUE_INFINITE <= alpha && alpha < beta && beta <= VALUE_INFINITE);
    assert(PvNode || (alpha == beta - 1));
    assert(0 < depth && depth < MAX_PLY);
    assert(!(PvNode && cutNode));

    Move      pv[MAX_PLY + 1];
    StateInfo st;
    ASSERT_ALIGNED(&st, Eval::NNUE::CacheLineSize);

    Key   posKey;
    Move  move, excludedMove, bestMove;
    Depth extension, newDepth;
    Value bestValue, value, eval, maxValue, probCutBeta;
    bool  givesCheck, improving, priorCapture, opponentWorsening;
    bool  capture, ttCapture;
    int   priorReduction = (ss - 1)->reduction;
    (ss - 1)->reduction  = 0;
    Piece movedPiece;

    ValueList<Move, 32> capturesSearched;
    ValueList<Move, 32> quietsSearched;

    // Step 1. Initialize node
    Worker* thisThread = this;
    ss->inCheck        = pos.checkers();
    priorCapture       = pos.captured_piece();
    Color us           = pos.side_to_move();
    ss->moveCount      = 0;
    bestValue          = -VALUE_INFINITE;
    maxValue           = VALUE_INFINITE;

    // Check for the available remaining time
    if (is_mainthread())
        main_manager()->check_time(*thisThread);

    // Used to send selDepth info to GUI (selDepth counts from 1, ply from 0)
    if (PvNode && thisThread->selDepth < ss->ply + 1)
        thisThread->selDepth = ss->ply + 1;

    if (!rootNode)
    {
        // Step 2. Check for aborted search and immediate draw
        if (threads.stop.load(std::memory_order_relaxed) || pos.is_draw(ss->ply)
            || ss->ply >= MAX_PLY)
            return (ss->ply >= MAX_PLY && !ss->inCheck) ? evaluate(pos)
                                                        : value_draw(thisThread->nodes);

        // Step 3. Mate distance pruning. Even if we mate at the next move our score
        // would be at best mate_in(ss->ply + 1), but if alpha is already bigger because
        // a shorter mate was found upward in the tree then there is no need to search
        // because we will never beat the current alpha. Same logic but with reversed
        // signs apply also in the opposite condition of being mated instead of giving
        // mate. In this case, return a fail-high score.
        alpha = std::max(mated_in(ss->ply), alpha);
        beta  = std::min(mate_in(ss->ply + 1), beta);
        if (alpha >= beta)
            return alpha;
    }

    assert(0 <= ss->ply && ss->ply < MAX_PLY);

    bestMove            = Move::none();
    (ss + 2)->cutoffCnt = 0;
    Square prevSq = ((ss - 1)->currentMove).is_ok() ? ((ss - 1)->currentMove).to_sq() : SQ_NONE;
    ss->statScore = 0;

    // Step 4. Transposition table lookup
    excludedMove                   = ss->excludedMove;
    posKey                         = pos.key();
    auto [ttHit, ttData, ttWriter] = tt.probe(posKey);
    // Need further processing of the saved data
    ss->ttHit    = ttHit;
    ttData.move  = rootNode ? thisThread->rootMoves[thisThread->pvIdx].pv[0]
                 : ttHit    ? ttData.move
                            : Move::none();
    ttData.value = ttHit ? value_from_tt(ttData.value, ss->ply, pos.rule50_count()) : VALUE_NONE;
    ss->ttPv     = excludedMove ? ss->ttPv : PvNode || (ttHit && ttData.is_pv);
    ttCapture    = ttData.move && pos.capture_stage(ttData.move);

    // At this point, if excluded, skip straight to step 6, static eval. However,
    // to save indentation, we list the condition in all code between here and there.

    // At non-PV nodes we check for an early TT cutoff
    if (!PvNode && !excludedMove && ttData.depth > depth - (ttData.value <= beta)
        && is_valid(ttData.value)  // Can happen when !ttHit or when access race in probe()
        && (ttData.bound & (ttData.value >= beta ? BOUND_LOWER : BOUND_UPPER))
        && (cutNode == (ttData.value >= beta) || depth > 5))
    {
        // If ttMove is quiet, update move sorting heuristics on TT hit
        if (ttData.move && ttData.value >= beta)
        {
            // Bonus for a quiet ttMove that fails high
            if (!ttCapture)
                update_quiet_histories(pos, ss, *this, ttData.move,
                                       std::min(120 * depth - 75, 1241));

            // Extra penalty for early quiet moves of the previous ply
            if (prevSq != SQ_NONE && (ss - 1)->moveCount <= 3 && !priorCapture)
                update_continuation_histories(ss - 1, pos.piece_on(prevSq), prevSq,
                                              -std::min(809 * (depth + 1) - 249, 3052));
        }

        // Partial workaround for the graph history interaction problem
        // For high rule50 counts don't produce transposition table cutoffs.
        if (pos.rule50_count() < 90)
            return ttData.value;
    }

    // Step 5. Tablebases probe
    if (!rootNode && !excludedMove && tbConfig.cardinality)
    {
        int piecesCount = pos.count<ALL_PIECES>();

        if (piecesCount <= tbConfig.cardinality
            && (piecesCount < tbConfig.cardinality || depth >= tbConfig.probeDepth)
            && pos.rule50_count() == 0 && !pos.can_castle(ANY_CASTLING))
        {
            TB::ProbeState err;
            TB::WDLScore   wdl = Tablebases::probe_wdl(pos, &err);

            // Force check of time on the next occasion
            if (is_mainthread())
                main_manager()->callsCnt = 0;

            if (err != TB::ProbeState::FAIL)
            {
                thisThread->tbHits.fetch_add(1, std::memory_order_relaxed);

                int drawScore = tbConfig.useRule50 ? 1 : 0;

                Value tbValue = VALUE_TB - ss->ply;

                // Use the range VALUE_TB to VALUE_TB_WIN_IN_MAX_PLY to score
                value = wdl < -drawScore ? -tbValue
                      : wdl > drawScore  ? tbValue
                                         : VALUE_DRAW + 2 * wdl * drawScore;

                Bound b = wdl < -drawScore ? BOUND_UPPER
                        : wdl > drawScore  ? BOUND_LOWER
                                           : BOUND_EXACT;

                if (b == BOUND_EXACT || (b == BOUND_LOWER ? value >= beta : value <= alpha))
                {
                    ttWriter.write(posKey, value_to_tt(value, ss->ply), ss->ttPv, b,
                                   std::min(MAX_PLY - 1, depth + 6), Move::none(), VALUE_NONE,
                                   tt.generation());

                    return value;
                }

                if (PvNode)
                {
                    if (b == BOUND_LOWER)
                        bestValue = value, alpha = std::max(alpha, bestValue);
                    else
                        maxValue = value;
                }
            }
        }
    }

    // Step 6. Static evaluation of the position
    Value      unadjustedStaticEval = VALUE_NONE;
    const auto correctionValue      = correction_value(*thisThread, pos, ss);
    if (ss->inCheck)
    {
        // Skip early pruning when in check
        ss->staticEval = eval = (ss - 2)->staticEval;
        improving             = false;
        goto moves_loop;
    }
    else if (excludedMove)
    {
        // Providing the hint that this node's accumulator will be used often
        unadjustedStaticEval = eval = ss->staticEval;
    }
    else if (ss->ttHit)
    {
        // Never assume anything about values stored in TT
        unadjustedStaticEval = ttData.eval;
        if (!is_valid(unadjustedStaticEval))
            unadjustedStaticEval = evaluate(pos);

        ss->staticEval = eval = to_corrected_static_eval(unadjustedStaticEval, correctionValue);

        // ttValue can be used as a better position evaluation
        if (is_valid(ttData.value)
            && (ttData.bound & (ttData.value > eval ? BOUND_LOWER : BOUND_UPPER)))
            eval = ttData.value;
    }
    else
    {
        unadjustedStaticEval = evaluate(pos);
        ss->staticEval = eval = to_corrected_static_eval(unadjustedStaticEval, correctionValue);

        // Static evaluation is saved as it was before adjustment by correction history
        ttWriter.write(posKey, VALUE_NONE, ss->ttPv, BOUND_NONE, DEPTH_UNSEARCHED, Move::none(),
                       unadjustedStaticEval, tt.generation());
    }

    // Use static evaluation difference to improve quiet move ordering
    if (((ss - 1)->currentMove).is_ok() && !(ss - 1)->inCheck && !priorCapture)
    {
        int bonus = std::clamp(-10 * int((ss - 1)->staticEval + ss->staticEval), -1950, 1416) + 655;
        thisThread->mainHistory[~us][((ss - 1)->currentMove).from_to()] << bonus * 1124 / 1024;
        if (type_of(pos.piece_on(prevSq)) != PAWN && ((ss - 1)->currentMove).type_of() != PROMOTION)
            thisThread->pawnHistory[pawn_structure_index(pos)][pos.piece_on(prevSq)][prevSq]
              << bonus * 1196 / 1024;
    }

    // Set up the improving flag, which is true if current static evaluation is
    // bigger than the previous static evaluation at our turn (if we were in
    // check at our previous move we go back until we weren't in check) and is
    // false otherwise. The improving flag is used in various pruning heuristics.
    improving = ss->staticEval > (ss - 2)->staticEval;

    opponentWorsening = ss->staticEval > -(ss - 1)->staticEval;

    if (priorReduction >= 3 && !opponentWorsening)
        depth++;
    if (priorReduction >= 1 && depth >= 2 && ss->staticEval + (ss - 1)->staticEval > 188)
        depth--;

    // Step 7. Razoring
    // If eval is really low, skip search entirely and return the qsearch value.
    // For PvNodes, we must have a guard against mates being returned.
    if (!PvNode && eval < alpha - 461 - 315 * depth * depth)
        return qsearch<NonPV>(pos, ss, alpha, beta);

    // Step 8. Futility pruning: child node
    // The depth condition is important for mate finding.
    if (!ss->ttPv && depth < 14
        && eval - futility_margin(depth, cutNode && !ss->ttHit, improving, opponentWorsening)
               - (ss - 1)->statScore / 301 + 37 - std::abs(correctionValue) / 139878
             >= beta
        && eval >= beta && (!ttData.move || ttCapture) && !is_loss(beta) && !is_win(eval))
        return beta + (eval - beta) / 3;

    // Step 9. Null move search with verification search
    if (cutNode && (ss - 1)->currentMove != Move::null() && eval >= beta
        && ss->staticEval >= beta - 19 * depth + 418 && !excludedMove && pos.non_pawn_material(us)
        && ss->ply >= thisThread->nmpMinPly && !is_loss(beta))
    {
        assert(eval - beta >= 0);

        // Null move dynamic reduction based on depth and eval
        Depth R = std::min(int(eval - beta) / 232, 6) + depth / 3 + 5;

        ss->currentMove                   = Move::null();
        ss->continuationHistory           = &thisThread->continuationHistory[0][0][NO_PIECE][0];
        ss->continuationCorrectionHistory = &thisThread->continuationCorrectionHistory[NO_PIECE][0];

        pos.do_null_move(st, tt);

        Value nullValue = -search<NonPV>(pos, ss + 1, -beta, -beta + 1, depth - R, false);

        pos.undo_null_move();

        // Do not return unproven mate or TB scores
        if (nullValue >= beta && !is_win(nullValue))
        {
            if (thisThread->nmpMinPly || depth < 16)
                return nullValue;

            assert(!thisThread->nmpMinPly);  // Recursive verification is not allowed

            // Do verification search at high depths, with null move pruning disabled
            // until ply exceeds nmpMinPly.
            thisThread->nmpMinPly = ss->ply + 3 * (depth - R) / 4;

            Value v = search<NonPV>(pos, ss, beta - 1, beta, depth - R, false);

            thisThread->nmpMinPly = 0;

            if (v >= beta)
                return nullValue;
        }
    }

    improving |= ss->staticEval >= beta + 94;

    // Step 10. Internal iterative reductions
    // For PV nodes without a ttMove as well as for deep enough cutNodes, we decrease depth.
    // (* Scaler) Especially if they make IIR more aggressive.
    if (((PvNode || cutNode) && depth >= 7 - 3 * PvNode) && !ttData.move)
        depth--;

    // Step 11. ProbCut
    // If we have a good enough capture (or queen promotion) and a reduced search
    // returns a value much above beta, we can (almost) safely prune the previous move.
    probCutBeta = beta + 185 - 58 * improving;
    if (depth >= 3
        && !is_decisive(beta)
        // If value from transposition table is lower than probCutBeta, don't attempt
        // probCut there and in further interactions with transposition table cutoff
        // depth is set to depth - 3 because probCut search has depth set to depth - 4
        // but we also do a move before it. So effective depth is equal to depth - 3.
        && !(is_valid(ttData.value) && ttData.value < probCutBeta))
    {
        assert(probCutBeta < VALUE_INFINITE && probCutBeta > beta);

        MovePicker mp(pos, ttData.move, probCutBeta - ss->staticEval, &thisThread->captureHistory);
        Depth      probCutDepth = std::max(depth - 4, 0);

        while ((move = mp.next_move()) != Move::none())
        {
            assert(move.is_ok());

            if (move == excludedMove)
                continue;

            if (!pos.legal(move))
                continue;

            assert(pos.capture_stage(move));

            movedPiece = pos.moved_piece(move);

            pos.do_move(move, st, &tt);
            thisThread->nodes.fetch_add(1, std::memory_order_relaxed);

            ss->currentMove = move;
            ss->isTTMove    = (move == ttData.move);
            ss->continuationHistory =
              &this->continuationHistory[ss->inCheck][true][movedPiece][move.to_sq()];
            ss->continuationCorrectionHistory =
              &this->continuationCorrectionHistory[movedPiece][move.to_sq()];

            // Perform a preliminary qsearch to verify that the move holds
            value = -qsearch<NonPV>(pos, ss + 1, -probCutBeta, -probCutBeta + 1);

            // If the qsearch held, perform the regular search
            if (value >= probCutBeta && probCutDepth > 0)
                value = -search<NonPV>(pos, ss + 1, -probCutBeta, -probCutBeta + 1, probCutDepth,
                                       !cutNode);

            pos.undo_move(move);

            if (value >= probCutBeta)
            {
                // Save ProbCut data into transposition table
                ttWriter.write(posKey, value_to_tt(value, ss->ply), ss->ttPv, BOUND_LOWER,
                               probCutDepth + 1, move, unadjustedStaticEval, tt.generation());

                if (!is_decisive(value))
                    return value - (probCutBeta - beta);
            }
        }
    }

moves_loop:  // When in check, search starts here

    // Step 12. A small Probcut idea
    probCutBeta = beta + 415;
    if ((ttData.bound & BOUND_LOWER) && ttData.depth >= depth - 4 && ttData.value >= probCutBeta
        && !is_decisive(beta) && is_valid(ttData.value) && !is_decisive(ttData.value))
        return probCutBeta;

    const PieceToHistory* contHist[] = {
      (ss - 1)->continuationHistory, (ss - 2)->continuationHistory, (ss - 3)->continuationHistory,
      (ss - 4)->continuationHistory, (ss - 5)->continuationHistory, (ss - 6)->continuationHistory};


    MovePicker mp(pos, ttData.move, depth, &thisThread->mainHistory, &thisThread->lowPlyHistory,
                  &thisThread->captureHistory, contHist, &thisThread->pawnHistory, ss->ply);

    value = bestValue;

    int moveCount = 0;

    // Step 13. Loop through all pseudo-legal moves until no moves remain
    // or a beta cutoff occurs.
    while ((move = mp.next_move()) != Move::none())
    {
        assert(move.is_ok());

        if (move == excludedMove)
            continue;

        // Check for legality
        if (!pos.legal(move))
            continue;

        // At root obey the "searchmoves" option and skip moves not listed in Root
        // Move List. In MultiPV mode we also skip PV moves that have been already
        // searched and those of lower "TB rank" if we are in a TB root position.
        if (rootNode
            && !std::count(thisThread->rootMoves.begin() + thisThread->pvIdx,
                           thisThread->rootMoves.begin() + thisThread->pvLast, move))
            continue;

        ss->moveCount = ++moveCount;

        if (rootNode && is_mainthread() && nodes > 10000000)
        {
            main_manager()->updates.onIter(
              {depth, UCIEngine::move(move, pos.is_chess960()), moveCount + thisThread->pvIdx});
        }
        if (PvNode)
            (ss + 1)->pv = nullptr;

        extension  = 0;
        capture    = pos.capture_stage(move);
        movedPiece = pos.moved_piece(move);
        givesCheck = pos.gives_check(move);

        // Calculate new depth for this move
        newDepth = depth - 1;

        int delta = beta - alpha;

        Depth r = reduction(improving, depth, moveCount, delta);

        r -= 32 * moveCount;

        // Increase reduction for ttPv nodes (*Scaler)
        // Smaller or even negative value is better for short time controls
        // Bigger value is better for long time controls
        if (ss->ttPv)
            r += 979;

        // Step 14. Pruning at shallow depth.
        // Depth conditions are important for mate finding.
        if (!rootNode && pos.non_pawn_material(us) && !is_loss(bestValue))
        {
            // Skip quiet moves if movecount exceeds our FutilityMoveCount threshold
            if (moveCount >= futility_move_count(improving, depth))
                mp.skip_quiet_moves();

            // Reduced depth of the next LMR search
            int lmrDepth = newDepth - r / 1024;

            if (capture || givesCheck)
            {
                Piece capturedPiece = pos.piece_on(move.to_sq());
                int   captHist =
                  thisThread->captureHistory[movedPiece][move.to_sq()][type_of(capturedPiece)];

                // Futility pruning for captures
                if (!givesCheck && lmrDepth < 7 && !ss->inCheck)
                {
                    Value futilityValue = ss->staticEval + 242 + 230 * lmrDepth
                                        + PieceValue[capturedPiece] + 133 * captHist / 1024;
                    if (futilityValue <= alpha)
                        continue;
                }

                // SEE based pruning for captures and checks
                int seeHist = std::clamp(captHist / 32, -138 * depth, 135 * depth);
                if (!pos.see_ge(move, -154 * depth - seeHist))
                    continue;
            }
            else
            {
                int history =
                  (*contHist[0])[movedPiece][move.to_sq()]
                  + (*contHist[1])[movedPiece][move.to_sq()]
                  + thisThread->pawnHistory[pawn_structure_index(pos)][movedPiece][move.to_sq()];

                // Continuation history based pruning
                if (history < -4348 * depth)
                    continue;

                history += 68 * thisThread->mainHistory[us][move.from_to()] / 32;

                lmrDepth += history / 3593;

                Value futilityValue = ss->staticEval + (bestMove ? 48 : 146) + 116 * lmrDepth;

                if (bestValue < ss->staticEval - 128 && lmrDepth < 8)
                    futilityValue += 103;

                // Futility pruning: parent node
                // (*Scaler): Generally, more frequent futility pruning
                // scales well with respect to time and threads
                if (!ss->inCheck && lmrDepth < 12 && futilityValue <= alpha)
                {
                    if (bestValue <= futilityValue && !is_decisive(bestValue)
                        && !is_win(futilityValue))
                        bestValue = futilityValue;
                    continue;
                }

                lmrDepth = std::max(lmrDepth, 0);

                // Prune moves with negative SEE
                if (!pos.see_ge(move, -27 * lmrDepth * lmrDepth))
                    continue;
            }
        }

        // Step 15. Extensions
        // We take care to not overdo to avoid search getting stuck.
        if (ss->ply < thisThread->rootDepth * 2)
        {
            // Singular extension search. If all moves but one
            // fail low on a search of (alpha-s, beta-s), and just one fails high on
            // (alpha, beta), then that move is singular and should be extended. To
            // verify this we do a reduced search on the position excluding the ttMove
            // and if the result is lower than ttValue minus a margin, then we will
            // extend the ttMove. Recursive singular search is avoided.

            // (* Scaler) Generally, higher singularBeta (i.e closer to ttValue)
            // and lower extension margins scale well.

            if (!rootNode && move == ttData.move && !excludedMove
                && depth >= 6 - (thisThread->completedDepth > 29) + ss->ttPv
                && is_valid(ttData.value) && !is_decisive(ttData.value)
                && (ttData.bound & BOUND_LOWER) && ttData.depth >= depth - 3)
            {
                Value singularBeta  = ttData.value - (59 + 77 * (ss->ttPv && !PvNode)) * depth / 54;
                Depth singularDepth = newDepth / 2;

                ss->excludedMove = move;
                value =
                  search<NonPV>(pos, ss, singularBeta - 1, singularBeta, singularDepth, cutNode);
                ss->excludedMove = Move::none();

                if (value < singularBeta)
                {
                    int corrValAdj1  = std::abs(correctionValue) / 248873;
                    int corrValAdj2  = std::abs(correctionValue) / 255331;
                    int doubleMargin = 262 * PvNode - 188 * !ttCapture - corrValAdj1;
                    int tripleMargin =
                      88 + 265 * PvNode - 256 * !ttCapture + 93 * ss->ttPv - corrValAdj2;

                    extension = 1 + (value < singularBeta - doubleMargin)
                              + (value < singularBeta - tripleMargin);

                    depth++;
                }

                // Multi-cut pruning
                // Our ttMove is assumed to fail high based on the bound of the TT entry,
                // and if after excluding the ttMove with a reduced search we fail high
                // over the original beta, we assume this expected cut-node is not
                // singular (multiple moves fail high), and we can prune the whole
                // subtree by returning a softbound.
                else if (value >= beta && !is_decisive(value))
                    return value;

                // Negative extensions
                // If other moves failed high over (ttValue - margin) without the
                // ttMove on a reduced search, but we cannot do multi-cut because
                // (ttValue - margin) is lower than the original beta, we do not know
                // if the ttMove is singular or can do a multi-cut, so we reduce the
                // ttMove in favor of other moves based on some conditions:

                // If the ttMove is assumed to fail high over current beta
                else if (ttData.value >= beta)
                    extension = -3;

                // If we are on a cutNode but the ttMove is not assumed to fail high
                // over current beta
                else if (cutNode)
                    extension = -2;
            }
        }

        std::vector<double> C = {
            1.0,
            mainHistory[us][move.from_to()] / 7183.,
            pawnHistory[pawn_structure_index(pos)][movedPiece][move.to_sq()] / 8192.,
            (*contHist[0])[movedPiece][move.to_sq()] / 30000.,
            (*contHist[1])[movedPiece][move.to_sq()] / 30000.,
            (*contHist[2])[movedPiece][move.to_sq()] / 30000.,
            (*contHist[3])[movedPiece][move.to_sq()] / 30000.,
            (*contHist[4])[movedPiece][move.to_sq()] / 30000.,
            (*contHist[5])[movedPiece][move.to_sq()] / 30000.,
            lmrHistory[movedPiece][move.to_sq()] / 8192.,
            lmrHistory2[us][move.from_to()] / 8192.,
            //captureHistory[movedPiece][move.to_sq()][type_of(pos.piece_on(move.to_sq()))] / 10692.,
            -1.0,
            -mainHistory[us][move.from_to()] / 7183.,
            -pawnHistory[pawn_structure_index(pos)][movedPiece][move.to_sq()] / 8192.,
            -(*contHist[0])[movedPiece][move.to_sq()] / 30000.,
            -(*contHist[1])[movedPiece][move.to_sq()] / 30000.,
            -(*contHist[2])[movedPiece][move.to_sq()] / 30000.,
            -(*contHist[3])[movedPiece][move.to_sq()] / 30000.,
            -(*contHist[4])[movedPiece][move.to_sq()] / 30000.,
            -(*contHist[5])[movedPiece][move.to_sq()] / 30000.,
            -lmrHistory[movedPiece][move.to_sq()] / 8192.,
            -lmrHistory2[us][move.from_to()] / 8192.,
            //-captureHistory[movedPiece][move.to_sq()][type_of(pos.piece_on(move.to_sq()))] / 10692.,
        };


        // Step 16. Make the move
        pos.do_move(move, st, givesCheck, &tt);
        thisThread->nodes.fetch_add(1, std::memory_order_relaxed);

        // Add extension to new depth
        newDepth += extension;

        // Update the current move (this must be done after singular extension search)
        ss->currentMove = move;
        ss->isTTMove    = (move == ttData.move);
        ss->continuationHistory =
          &thisThread->continuationHistory[ss->inCheck][capture][movedPiece][move.to_sq()];
        ss->continuationCorrectionHistory =
          &thisThread->continuationCorrectionHistory[movedPiece][move.to_sq()];
        uint64_t nodeCount = rootNode ? uint64_t(nodes) : 0;

        // Decrease reduction for PvNodes (*Scaler)
        if (ss->ttPv)
            r -= 2381 + PvNode * 1008 + (ttData.value > alpha) * 880
               + (ttData.depth >= depth) * (1022 + cutNode * 1140);

        // These reduction adjustments have no proven non-linear scaling

        r += 306 - moveCount * 34;

        r -= std::abs(correctionValue) / 29696;

        if (PvNode && !is_decisive(bestValue))
            r -= risk_tolerance(pos, bestValue);

        // Increase reduction for cut nodes
        if (cutNode)
            r += 2784 + 1038 * !ttData.move;

        // Increase reduction if ttMove is a capture but the current move is not a capture
        if (ttCapture && !capture)
            r += 1171 + (depth < 8) * 985;

        // Increase reduction if next ply has a lot of fail high
        if ((ss + 1)->cutoffCnt > 3)
            r += 1042 + allNode * 864;

        // For first picked move (ttMove) reduce reduction
        else if (move == ttData.move)
            r -= 1937;

        if (capture)
            ss->statScore =
              846 * int(PieceValue[pos.captured_piece()]) / 128
              + thisThread->captureHistory[movedPiece][move.to_sq()][type_of(pos.captured_piece())]
              - 4822;
        else
            ss->statScore = 2 * thisThread->mainHistory[us][move.from_to()]
                          + (*contHist[0])[movedPiece][move.to_sq()]
                          + (*contHist[1])[movedPiece][move.to_sq()] - 3271;

        // Decrease/increase reduction for moves with a good/bad history
        r -= ss->statScore * 1582 / 16384;

        // Step 17. Late moves reduction / extension (LMR)
        if (depth >= 2 && moveCount > 1)
        {
            // In general we want to cap the LMR depth search at newDepth, but when
            // reduction is negative, we allow this move a limited search extension
            // beyond the first move depth.
            // To prevent problems when the max value is less than the min value,
            // std::clamp has been replaced by a more robust implementation.


            //Depth d = std::max(
            //  1, std::min(newDepth - r / 1024, newDepth + !allNode + (PvNode && !bestMove)));

            //(ss + 1)->reduction = newDepth - d;

            //value               = -search<NonPV>(pos, ss + 1, -(alpha + 1), -alpha, d, true);
            //(ss + 1)->reduction = 0;


            //const bool CC = !ss->ttPv;
            //const bool CC = true;
            //const bool P = true;//nodes&1;

            Depth d = std::max(
                  1, std::min(newDepth - r / 1024, newDepth + !allNode + (PvNode && !bestMove)));

            /*
            if(CC && P)
            {
                constexpr int rDelta = 1024;

                // reduced LMR
                Depth d1 = std::max(
                  1, std::min(newDepth - (r + rDelta) / 1024, newDepth + !allNode + (PvNode && !bestMove)));

                (ss + 1)->reduction = newDepth - d1;

                value               = -search<NonPV>(pos, ss + 1, -(alpha + 1), -alpha, d1, true);
                (ss + 1)->reduction = 0;

                if (d != d1)
                {
                    Value value1 = value;

                    // standard LMR
                    (ss + 1)->reduction = newDepth - d;

                    value               = -search<NonPV>(pos, ss + 1, -(alpha + 1), -alpha, d, true);
                    (ss + 1)->reduction = 0;

                    bool T = (value <= alpha) == (value1 <= alpha);

                    std::vector<bool> C = {
                        allNode, !allNode, // 0 1 2
                        false&&PvNode, !PvNode, // 0 1 2
                        cutNode, !cutNode, // 0 1 2
                        improving, !improving, // 3 4
                        capture, !capture, // 5 6
                        givesCheck, !givesCheck, // 7 8
                        ss->inCheck, !ss->inCheck, // 9 10
                        priorCapture, !priorCapture, // 11 12
                        false&&ss->ttPv, !ss->ttPv, // 13 14
                        ss->statScore>0, ss->statScore<=0, // 15 16
                        extension<0,extension==0,extension>0,// 17 18
                        ttCapture,!ttCapture,
                        bool(excludedMove), !excludedMove,
                        ss->reduction>0, ss->reduction<=0,
                        (ss-1)->currentMove==Move::null(), (ss-1)->currentMove!=Move::null(),
                        ss->ttHit, !ss->ttHit, // 9 10
                        depth<3,depth>=3,
                        depth<4,depth>=4,
                        depth<5,depth>=5,
                        depth<6,depth>=6,
                        depth<7,depth>=7,
                        depth<8,depth>=8,
                        depth<9,depth>=9,
                        depth<10,depth>=10,
                        depth<11,depth>=11,
                        depth<12,depth>=12,
                    };


                    //constexpr double W[2] = {0.932544, 0.067456}; // balanced classes
                    constexpr double W[2] = {1,0}; // Only !T

                    adaboost_collect_stats(T, C);
                    adaboost_learn(T, C, W[T]);
                }
            }
            */
            (ss + 1)->reduction = newDepth - d;

            value               = -search<NonPV>(pos, ss + 1, -(alpha + 1), -alpha, d, true);
            (ss + 1)->reduction = 0;


            // Do a full-depth search when reduced LMR search fails high
            if (value > alpha && d < newDepth)
            {
                // Adjust full-depth search based on LMR results - if the result was
                // good enough search deeper, if it was bad enough search shallower.
                const bool doDeeperSearch    = value > (bestValue + 43 + 2 * newDepth);
                const bool doShallowerSearch = value < bestValue + 9;

                newDepth += doDeeperSearch - doShallowerSearch;

                if (newDepth > d)
                {
                    value = -search<NonPV>(pos, ss + 1, -(alpha + 1), -alpha, newDepth, !cutNode);

                    if(!capture)
                    {
                         lmrHistory[movedPiece][move.to_sq()] << (value > alpha ? stat_bonus(newDepth) : -stat_malus(newDepth));
                         lmrHistory2[movedPiece][move.to_sq()] << (value > alpha ? stat_bonus(newDepth) : -stat_malus(newDepth));
                    }

                    bool CC = !capture;
                    if(CC)
                    {
                        bool T = value <= alpha;

                        //constexpr double W[2] = {0.265531, 1-0.265531}; // balanced classes
                        //constexpr double W[2] = {1,0}; // Only !T
                        //constexpr double W[2] = {0,1}; // Only T
                        constexpr double W[2] = {1,1}; // equal weight

                        adaboost_collect_stats(T, C);
                        adaboost_learn(T, C, W[T]);
                    }
                }

                // Post LMR continuation history updates
                int bonus = (value >= beta) * 1800;
                update_continuation_histories(ss, movedPiece, move.to_sq(), bonus);
            }
            else if (value > alpha && value < bestValue + 9)
                newDepth--;
        }

        // Step 18. Full-depth search when LMR is skipped
        else if (!PvNode || moveCount > 1)
        {
            // Increase reduction if ttMove is not present
            if (!ttData.move)
                r += 1156;

            // Note that if expected reduction is high, we reduce search depth here
            value = -search<NonPV>(pos, ss + 1, -(alpha + 1), -alpha,
                                   newDepth - (r > 3495) - (r > 5510 && newDepth > 2), !cutNode);
        }

        // For PV nodes only, do a full PV search on the first move or after a fail high,
        // otherwise let the parent node fail low with value <= alpha and try another move.
        if (PvNode && (moveCount == 1 || value > alpha))
        {
            (ss + 1)->pv    = pv;
            (ss + 1)->pv[0] = Move::none();

            // Extend move from transposition table if we are about to dive into qsearch.
            if (move == ttData.move && thisThread->rootDepth > 8)
                newDepth = std::max(newDepth, 1);

            value = -search<PV>(pos, ss + 1, -beta, -alpha, newDepth, false);
        }

        // Step 19. Undo move
        pos.undo_move(move);

        assert(value > -VALUE_INFINITE && value < VALUE_INFINITE);

        // Step 20. Check for a new best move
        // Finished searching the move. If a stop occurred, the return value of
        // the search cannot be trusted, and we return immediately without updating
        // best move, principal variation nor transposition table.
        if (threads.stop.load(std::memory_order_relaxed))
            return VALUE_ZERO;

        if (rootNode)
        {
            RootMove& rm =
              *std::find(thisThread->rootMoves.begin(), thisThread->rootMoves.end(), move);

            rm.effort += nodes - nodeCount;

            rm.averageScore =
              rm.averageScore != -VALUE_INFINITE ? (value + rm.averageScore) / 2 : value;

            rm.meanSquaredScore = rm.meanSquaredScore != -VALUE_INFINITE * VALUE_INFINITE
                                  ? (value * std::abs(value) + rm.meanSquaredScore) / 2
                                  : value * std::abs(value);

            // PV move or new best move?
            if (moveCount == 1 || value > alpha)
            {
                rm.score = rm.uciScore = value;
                rm.selDepth            = thisThread->selDepth;
                rm.scoreLowerbound = rm.scoreUpperbound = false;

                if (value >= beta)
                {
                    rm.scoreLowerbound = true;
                    rm.uciScore        = beta;
                }
                else if (value <= alpha)
                {
                    rm.scoreUpperbound = true;
                    rm.uciScore        = alpha;
                }

                rm.pv.resize(1);

                assert((ss + 1)->pv);

                for (Move* m = (ss + 1)->pv; *m != Move::none(); ++m)
                    rm.pv.push_back(*m);

                // We record how often the best move has been changed in each iteration.
                // This information is used for time management. In MultiPV mode,
                // we must take care to only do this for the first PV line.
                if (moveCount > 1 && !thisThread->pvIdx)
                    ++thisThread->bestMoveChanges;
            }
            else
                // All other moves but the PV, are set to the lowest value: this
                // is not a problem when sorting because the sort is stable and the
                // move position in the list is preserved - just the PV is pushed up.
                rm.score = -VALUE_INFINITE;
        }

        // In case we have an alternative move equal in eval to the current bestmove,
        // promote it to bestmove by pretending it just exceeds alpha (but not beta).
        int inc = (value == bestValue && ss->ply + 2 >= thisThread->rootDepth
                   && (int(nodes) & 15) == 0 && !is_win(std::abs(value) + 1));

        if (value + inc > bestValue)
        {
            bestValue = value;

            if (value + inc > alpha)
            {
                bestMove = move;

                if (PvNode && !rootNode)  // Update pv even in fail-high case
                    update_pv(ss->pv, move, (ss + 1)->pv);

                if (value >= beta)
                {
                    // (* Scaler) Especially if they make cutoffCnt increment more often.
                    ss->cutoffCnt += (extension < 2) || PvNode;
                    assert(value >= beta);  // Fail high
                    break;
                }
                else
                {
                    // Reduce other moves if we have found at least one score improvement
                    if (depth > 2 && depth < 16 && !is_decisive(value))
                        depth -= 2;

                    assert(depth > 0);
                    alpha = value;  // Update alpha! Always alpha < beta
                }
            }
        }

        // If the move is worse than some previously searched move,
        // remember it, to update its stats later.
        if (move != bestMove && moveCount <= 32)
        {
            if (capture)
                capturesSearched.push_back(move);
            else
                quietsSearched.push_back(move);
        }
    }

    // Step 21. Check for mate and stalemate
    // All legal moves have been searched and if there are no legal moves, it
    // must be a mate or a stalemate. If we are in a singular extension search then
    // return a fail low score.

    assert(moveCount || !ss->inCheck || excludedMove || !MoveList<LEGAL>(pos).size());

    // Adjust best value for fail high cases at non-pv nodes
    if (!PvNode && bestValue >= beta && !is_decisive(bestValue) && !is_decisive(beta)
        && !is_decisive(alpha))
        bestValue = (bestValue * depth + beta) / (depth + 1);

    if (!moveCount)
        bestValue = excludedMove ? alpha : ss->inCheck ? mated_in(ss->ply) : VALUE_DRAW;

    // If there is a move that produces search value greater than alpha,
    // we update the stats of searched moves.
    else if (bestMove)
        update_all_stats(pos, ss, *this, bestMove, prevSq, quietsSearched, capturesSearched, depth,
                         bestMove == ttData.move, moveCount);

    // Bonus for prior countermove that caused the fail low
    else if (!priorCapture && prevSq != SQ_NONE)
    {
        int bonusScale = (112 * (depth > 5) + 34 * !allNode + 164 * ((ss - 1)->moveCount > 8)
                          + 141 * (!ss->inCheck && bestValue <= ss->staticEval - 100)
                          + 121 * (!(ss - 1)->inCheck && bestValue <= -(ss - 1)->staticEval - 75)
                          + 86 * ((ss - 1)->isTTMove) + 86 * (ss->cutoffCnt <= 3)
                          + std::min(-(ss - 1)->statScore / 112, 303));

        bonusScale = std::max(bonusScale, 0);

        const int scaledBonus = std::min(160 * depth - 99, 1492) * bonusScale;

        update_continuation_histories(ss - 1, pos.piece_on(prevSq), prevSq,
                                      scaledBonus * 388 / 32768);

        thisThread->mainHistory[~us][((ss - 1)->currentMove).from_to()]
          << scaledBonus * 212 / 32768;

        if (type_of(pos.piece_on(prevSq)) != PAWN && ((ss - 1)->currentMove).type_of() != PROMOTION)
            thisThread->pawnHistory[pawn_structure_index(pos)][pos.piece_on(prevSq)][prevSq]
              << scaledBonus * 1055 / 32768;
    }

    else if (priorCapture && prevSq != SQ_NONE)
    {
        // bonus for prior countermoves that caused the fail low
        Piece capturedPiece = pos.captured_piece();
        assert(capturedPiece != NO_PIECE);
        thisThread->captureHistory[pos.piece_on(prevSq)][prevSq][type_of(capturedPiece)]
          << std::min(300 * depth - 182, 2995);
    }

    if (PvNode)
        bestValue = std::min(bestValue, maxValue);

    // If no good move is found and the previous position was ttPv, then the previous
    // opponent move is probably good and the new position is added to the search tree.
    if (bestValue <= alpha)
        ss->ttPv = ss->ttPv || (ss - 1)->ttPv;

    // Write gathered information in transposition table. Note that the
    // static evaluation is saved as it was before correction history.
    if (!excludedMove && !(rootNode && thisThread->pvIdx))
        ttWriter.write(posKey, value_to_tt(bestValue, ss->ply), ss->ttPv,
                       bestValue >= beta    ? BOUND_LOWER
                       : PvNode && bestMove ? BOUND_EXACT
                                            : BOUND_UPPER,
                       depth, bestMove, unadjustedStaticEval, tt.generation());

    // Adjust correction history
    if (!ss->inCheck && !(bestMove && pos.capture(bestMove))
        && ((bestValue < ss->staticEval && bestValue < beta)  // negative correction & no fail high
            || (bestValue > ss->staticEval && bestMove)))     // positive correction & no fail low
    {
        auto bonus = std::clamp(int(bestValue - ss->staticEval) * depth / 8,
                                -CORRECTION_HISTORY_LIMIT / 4, CORRECTION_HISTORY_LIMIT / 4);
        update_correction_history(pos, ss, *thisThread, bonus);
    }

    assert(bestValue > -VALUE_INFINITE && bestValue < VALUE_INFINITE);

    return bestValue;
}

// Quiescence search function, which is called by the main search function with
// depth zero, or recursively with further decreasing depth. With depth <= 0, we
// "should" be using static eval only, but tactical moves may confuse the static eval.
// To fight this horizon effect, we implement this qsearch of tactical moves.
// See https://www.chessprogramming.org/Horizon_Effect
// and https://www.chessprogramming.org/Quiescence_Search
template<NodeType nodeType>
Value Search::Worker::qsearch(Position& pos, Stack* ss, Value alpha, Value beta) {

    static_assert(nodeType != Root);
    constexpr bool PvNode = nodeType == PV;

    assert(alpha >= -VALUE_INFINITE && alpha < beta && beta <= VALUE_INFINITE);
    assert(PvNode || (alpha == beta - 1));

    // Check if we have an upcoming move that draws by repetition
    if (alpha < VALUE_DRAW && pos.upcoming_repetition(ss->ply))
    {
        alpha = value_draw(this->nodes);
        if (alpha >= beta)
            return alpha;
    }

    Move      pv[MAX_PLY + 1];
    StateInfo st;
    ASSERT_ALIGNED(&st, Eval::NNUE::CacheLineSize);

    Key   posKey;
    Move  move, bestMove;
    Value bestValue, value, futilityBase;
    bool  pvHit, givesCheck, capture;
    int   moveCount;

    // Step 1. Initialize node
    if (PvNode)
    {
        (ss + 1)->pv = pv;
        ss->pv[0]    = Move::none();
    }

    Worker* thisThread = this;
    bestMove           = Move::none();
    ss->inCheck        = pos.checkers();
    moveCount          = 0;

    // Used to send selDepth info to GUI (selDepth counts from 1, ply from 0)
    if (PvNode && thisThread->selDepth < ss->ply + 1)
        thisThread->selDepth = ss->ply + 1;

    // Step 2. Check for an immediate draw or maximum ply reached
    if (pos.is_draw(ss->ply) || ss->ply >= MAX_PLY)
        return (ss->ply >= MAX_PLY && !ss->inCheck) ? evaluate(pos) : VALUE_DRAW;

    assert(0 <= ss->ply && ss->ply < MAX_PLY);

    // Step 3. Transposition table lookup
    posKey                         = pos.key();
    auto [ttHit, ttData, ttWriter] = tt.probe(posKey);
    // Need further processing of the saved data
    ss->ttHit    = ttHit;
    ttData.move  = ttHit ? ttData.move : Move::none();
    ttData.value = ttHit ? value_from_tt(ttData.value, ss->ply, pos.rule50_count()) : VALUE_NONE;
    pvHit        = ttHit && ttData.is_pv;

    // At non-PV nodes we check for an early TT cutoff
    if (!PvNode && ttData.depth >= DEPTH_QS
        && is_valid(ttData.value)  // Can happen when !ttHit or when access race in probe()
        && (ttData.bound & (ttData.value >= beta ? BOUND_LOWER : BOUND_UPPER)))
        return ttData.value;

    // Step 4. Static evaluation of the position
    Value      unadjustedStaticEval = VALUE_NONE;
    const auto correctionValue      = correction_value(*thisThread, pos, ss);
    if (ss->inCheck)
        bestValue = futilityBase = -VALUE_INFINITE;
    else
    {
        if (ss->ttHit)
        {
            // Never assume anything about values stored in TT
            unadjustedStaticEval = ttData.eval;
            if (!is_valid(unadjustedStaticEval))
                unadjustedStaticEval = evaluate(pos);
            ss->staticEval = bestValue =
              to_corrected_static_eval(unadjustedStaticEval, correctionValue);

            // ttValue can be used as a better position evaluation
            if (is_valid(ttData.value) && !is_decisive(ttData.value)
                && (ttData.bound & (ttData.value > bestValue ? BOUND_LOWER : BOUND_UPPER)))
                bestValue = ttData.value;
        }
        else
        {
            // In case of null move search, use previous static eval with opposite sign
            unadjustedStaticEval =
              (ss - 1)->currentMove != Move::null() ? evaluate(pos) : -(ss - 1)->staticEval;
            ss->staticEval = bestValue =
              to_corrected_static_eval(unadjustedStaticEval, correctionValue);
        }

        // Stand pat. Return immediately if static value is at least beta
        if (bestValue >= beta)
        {
            if (!is_decisive(bestValue))
                bestValue = (bestValue + beta) / 2;
            if (!ss->ttHit)
                ttWriter.write(posKey, value_to_tt(bestValue, ss->ply), false, BOUND_LOWER,
                               DEPTH_UNSEARCHED, Move::none(), unadjustedStaticEval,
                               tt.generation());
            return bestValue;
        }

        if (bestValue > alpha)
            alpha = bestValue;

        futilityBase = ss->staticEval + 359;
    }

    const PieceToHistory* contHist[] = {(ss - 1)->continuationHistory,
                                        (ss - 2)->continuationHistory};

    Square prevSq = ((ss - 1)->currentMove).is_ok() ? ((ss - 1)->currentMove).to_sq() : SQ_NONE;

    // Initialize a MovePicker object for the current position, and prepare to search
    // the moves. We presently use two stages of move generator in quiescence search:
    // captures, or evasions only when in check.
    MovePicker mp(pos, ttData.move, DEPTH_QS, &thisThread->mainHistory, &thisThread->lowPlyHistory,
                  &thisThread->captureHistory, contHist, &thisThread->pawnHistory, ss->ply);

    // Step 5. Loop through all pseudo-legal moves until no moves remain or a beta
    // cutoff occurs.
    while ((move = mp.next_move()) != Move::none())
    {
        assert(move.is_ok());

        if (!pos.legal(move))
            continue;

        givesCheck = pos.gives_check(move);
        capture    = pos.capture_stage(move);

        moveCount++;

        // Step 6. Pruning
        if (!is_loss(bestValue))
        {
            // Futility pruning and moveCount pruning
            if (!givesCheck && move.to_sq() != prevSq && !is_loss(futilityBase)
                && move.type_of() != PROMOTION)
            {
                if (moveCount > 2)
                    continue;

                Value futilityValue = futilityBase + PieceValue[pos.piece_on(move.to_sq())];

                // If static eval + value of piece we are going to capture is
                // much lower than alpha, we can prune this move.
                if (futilityValue <= alpha)
                {
                    bestValue = std::max(bestValue, futilityValue);
                    continue;
                }

                // If static exchange evaluation is low enough
                // we can prune this move.
                if (!pos.see_ge(move, alpha - futilityBase))
                {
                    bestValue = std::min(alpha, futilityBase);
                    continue;
                }
            }

            // Continuation history based pruning
            if (!capture
                && (*contHist[0])[pos.moved_piece(move)][move.to_sq()]
                       + (*contHist[1])[pos.moved_piece(move)][move.to_sq()]
                       + thisThread->pawnHistory[pawn_structure_index(pos)][pos.moved_piece(move)]
                                                [move.to_sq()]
                     <= 5923)
                continue;

            // Do not search moves with bad enough SEE values
            if (!pos.see_ge(move, -75))
                continue;
        }

        // Step 7. Make and search the move
        Piece movedPiece = pos.moved_piece(move);

        pos.do_move(move, st, givesCheck, &tt);
        thisThread->nodes.fetch_add(1, std::memory_order_relaxed);

        // Update the current move
        ss->currentMove = move;
        ss->continuationHistory =
          &thisThread->continuationHistory[ss->inCheck][capture][movedPiece][move.to_sq()];
        ss->continuationCorrectionHistory =
          &thisThread->continuationCorrectionHistory[movedPiece][move.to_sq()];

        value = -qsearch<nodeType>(pos, ss + 1, -beta, -alpha);
        pos.undo_move(move);

        assert(value > -VALUE_INFINITE && value < VALUE_INFINITE);

        // Step 8. Check for a new best move
        if (value > bestValue)
        {
            bestValue = value;

            if (value > alpha)
            {
                bestMove = move;

                if (PvNode)  // Update pv even in fail-high case
                    update_pv(ss->pv, move, (ss + 1)->pv);

                if (value < beta)  // Update alpha here!
                    alpha = value;
                else
                    break;  // Fail high
            }
        }
    }

    // Step 9. Check for mate
    // All legal moves have been searched. A special case: if we are
    // in check and no legal moves were found, it is checkmate.
    if (ss->inCheck && bestValue == -VALUE_INFINITE)
    {
        assert(!MoveList<LEGAL>(pos).size());
        return mated_in(ss->ply);  // Plies to mate from the root
    }

    if (!is_decisive(bestValue) && bestValue > beta)
        bestValue = (bestValue + beta) / 2;

    // Save gathered info in transposition table. The static evaluation
    // is saved as it was before adjustment by correction history.
    ttWriter.write(posKey, value_to_tt(bestValue, ss->ply), pvHit,
                   bestValue >= beta ? BOUND_LOWER : BOUND_UPPER, DEPTH_QS, bestMove,
                   unadjustedStaticEval, tt.generation());

    assert(bestValue > -VALUE_INFINITE && bestValue < VALUE_INFINITE);

    return bestValue;
}

Depth Search::Worker::reduction(bool i, Depth d, int mn, int delta) const {
    int reductionScale = reductions[d] * reductions[mn];
    return reductionScale - delta * 764 / rootDelta + !i * reductionScale * 191 / 512 + 1087;
}

// elapsed() returns the time elapsed since the search started. If the
// 'nodestime' option is enabled, it will return the count of nodes searched
// instead. This function is called to check whether the search should be
// stopped based on predefined thresholds like time limits or nodes searched.
//
// elapsed_time() returns the actual time elapsed since the start of the search.
// This function is intended for use only when printing PV outputs, and not used
// for making decisions within the search algorithm itself.
TimePoint Search::Worker::elapsed() const {
    return main_manager()->tm.elapsed([this]() { return threads.nodes_searched(); });
}

TimePoint Search::Worker::elapsed_time() const { return main_manager()->tm.elapsed_time(); }

Value Search::Worker::evaluate(const Position& pos) {
    return Eval::evaluate(networks[numaAccessToken], pos, refreshTable,
                          optimism[pos.side_to_move()]);
}

namespace {
// Adjusts a mate or TB score from "plies to mate from the root" to
// "plies to mate from the current position". Standard scores are unchanged.
// The function is called before storing a value in the transposition table.
Value value_to_tt(Value v, int ply) { return is_win(v) ? v + ply : is_loss(v) ? v - ply : v; }


// Inverse of value_to_tt(): it adjusts a mate or TB score from the transposition
// table (which refers to the plies to mate/be mated from current position) to
// "plies to mate/be mated (TB win/loss) from the root". However, to avoid
// potentially false mate or TB scores related to the 50 moves rule and the
// graph history interaction, we return the highest non-TB score instead.
Value value_from_tt(Value v, int ply, int r50c) {

    if (!is_valid(v))
        return VALUE_NONE;

    // handle TB win or better
    if (is_win(v))
    {
        // Downgrade a potentially false mate score
        if (v >= VALUE_MATE_IN_MAX_PLY && VALUE_MATE - v > 100 - r50c)
            return VALUE_TB_WIN_IN_MAX_PLY - 1;

        // Downgrade a potentially false TB score.
        if (VALUE_TB - v > 100 - r50c)
            return VALUE_TB_WIN_IN_MAX_PLY - 1;

        return v - ply;
    }

    // handle TB loss or worse
    if (is_loss(v))
    {
        // Downgrade a potentially false mate score.
        if (v <= VALUE_MATED_IN_MAX_PLY && VALUE_MATE + v > 100 - r50c)
            return VALUE_TB_LOSS_IN_MAX_PLY + 1;

        // Downgrade a potentially false TB score.
        if (VALUE_TB + v > 100 - r50c)
            return VALUE_TB_LOSS_IN_MAX_PLY + 1;

        return v + ply;
    }

    return v;
}


// Adds current move and appends child pv[]
void update_pv(Move* pv, Move move, const Move* childPv) {

    for (*pv++ = move; childPv && *childPv != Move::none();)
        *pv++ = *childPv++;
    *pv = Move::none();
}


// Updates stats at the end of search() when a bestMove is found
void update_all_stats(const Position&      pos,
                      Stack*               ss,
                      Search::Worker&      workerThread,
                      Move                 bestMove,
                      Square               prevSq,
                      ValueList<Move, 32>& quietsSearched,
                      ValueList<Move, 32>& capturesSearched,
                      Depth                depth,
                      bool                 isTTMove,
                      int                  moveCount) {

    CapturePieceToHistory& captureHistory = workerThread.captureHistory;
    Piece                  moved_piece    = pos.moved_piece(bestMove);
    PieceType              captured;

    int bonus = std::min(141 * depth - 89, 1613) + 311 * isTTMove;
    int malus = std::min(695 * depth - 215, 2808) - 31 * (moveCount - 1);

    if (!pos.capture_stage(bestMove))
    {
        update_quiet_histories(pos, ss, workerThread, bestMove, bonus * 1129 / 1024);

        // Decrease stats for all non-best quiet moves
        for (Move move : quietsSearched)
            update_quiet_histories(pos, ss, workerThread, move, -malus * 1246 / 1024);
    }
    else
    {
        // Increase stats for the best move in case it was a capture move
        captured = type_of(pos.piece_on(bestMove.to_sq()));
        captureHistory[moved_piece][bestMove.to_sq()][captured] << bonus * 1187 / 1024;
    }

    // Extra penalty for a quiet early move that was not a TT move in
    // previous ply when it gets refuted.
    if (prevSq != SQ_NONE && ((ss - 1)->moveCount == 1 + (ss - 1)->ttHit) && !pos.captured_piece())
        update_continuation_histories(ss - 1, pos.piece_on(prevSq), prevSq, -malus * 987 / 1024);

    // Decrease stats for all non-best capture moves
    for (Move move : capturesSearched)
    {
        moved_piece = pos.moved_piece(move);
        captured    = type_of(pos.piece_on(move.to_sq()));
        captureHistory[moved_piece][move.to_sq()][captured] << -malus * 1377 / 1024;
    }
}


// Updates histories of the move pairs formed by moves
// at ply -1, -2, -3, -4, and -6 with current move.
void update_continuation_histories(Stack* ss, Piece pc, Square to, int bonus) {
    static constexpr std::array<ConthistBonus, 6> conthist_bonuses = {
      {{1, 1103}, {2, 659}, {3, 323}, {4, 533}, {5, 121}, {6, 474}}};

    for (const auto [i, weight] : conthist_bonuses)
    {
        // Only update the first 2 continuation histories if we are in check
        if (ss->inCheck && i > 2)
            break;
        if (((ss - i)->currentMove).is_ok())
            (*(ss - i)->continuationHistory)[pc][to] << bonus * weight / 1024;
    }
}

// Updates move sorting heuristics

void update_quiet_histories(
  const Position& pos, Stack* ss, Search::Worker& workerThread, Move move, int bonus) {

    Color us = pos.side_to_move();
    workerThread.mainHistory[us][move.from_to()] << bonus;  // Untuned to prevent duplicate effort

    if (ss->ply < LOW_PLY_HISTORY_SIZE)
        workerThread.lowPlyHistory[ss->ply][move.from_to()] << bonus * 829 / 1024;

    update_continuation_histories(ss, pos.moved_piece(move), move.to_sq(), bonus * 1004 / 1024);

    int pIndex = pawn_structure_index(pos);
    workerThread.pawnHistory[pIndex][pos.moved_piece(move)][move.to_sq()] << bonus * 587 / 1024;
}

}

// When playing with strength handicap, choose the best move among a set of
// RootMoves using a statistical rule dependent on 'level'. Idea by Heinz van Saanen.
Move Skill::pick_best(const RootMoves& rootMoves, size_t multiPV) {
    static PRNG rng(now());  // PRNG sequence should be non-deterministic

    // RootMoves are already sorted by score in descending order
    Value  topScore = rootMoves[0].score;
    int    delta    = std::min(topScore - rootMoves[multiPV - 1].score, int(PawnValue));
    int    maxScore = -VALUE_INFINITE;
    double weakness = 120 - 2 * level;

    // Choose best move. For each move score we add two terms, both dependent on
    // weakness. One is deterministic and bigger for weaker levels, and one is
    // random. Then we choose the move with the resulting highest score.
    for (size_t i = 0; i < multiPV; ++i)
    {
        // This is our magic formula
        int push = (weakness * int(topScore - rootMoves[i].score)
                    + delta * (rng.rand<unsigned>() % int(weakness)))
                 / 128;

        if (rootMoves[i].score + push >= maxScore)
        {
            maxScore = rootMoves[i].score + push;
            best     = rootMoves[i].pv[0];
        }
    }

    return best;
}


// Used to print debug info and, more importantly, to detect
// when we are out of available time and thus stop the search.
void SearchManager::check_time(Search::Worker& worker) {
    if (--callsCnt > 0)
        return;

    // When using nodes, ensure checking rate is not lower than 0.1% of nodes
    callsCnt = worker.limits.nodes ? std::min(512, int(worker.limits.nodes / 1024)) : 512;

    static TimePoint lastInfoTime = now();

    TimePoint elapsed = tm.elapsed([&worker]() { return worker.threads.nodes_searched(); });
    TimePoint tick    = worker.limits.startTime + elapsed;

    if (tick - lastInfoTime >= 1000)
    {
        lastInfoTime = tick;
        dbg_print();
    }

    // We should not stop pondering until told so by the GUI
    if (ponder)
        return;

    if (
      // Later we rely on the fact that we can at least use the mainthread previous
      // root-search score and PV in a multithreaded environment to prove mated-in scores.
      worker.completedDepth >= 1
      && ((worker.limits.use_time_management() && (elapsed > tm.maximum() || stopOnPonderhit))
          || (worker.limits.movetime && elapsed >= worker.limits.movetime)
          || (worker.limits.nodes && worker.threads.nodes_searched() >= worker.limits.nodes)))
        worker.threads.stop = worker.threads.abortedSearch = true;
}

// Used to correct and extend PVs for moves that have a TB (but not a mate) score.
// Keeps the search based PV for as long as it is verified to maintain the game
// outcome, truncates afterwards. Finally, extends to mate the PV, providing a
// possible continuation (but not a proven mating line).
void syzygy_extend_pv(const OptionsMap&         options,
                      const Search::LimitsType& limits,
                      Position&                 pos,
                      RootMove&                 rootMove,
                      Value&                    v) {

    auto t_start      = std::chrono::steady_clock::now();
    int  moveOverhead = int(options["Move Overhead"]);
    bool rule50       = bool(options["Syzygy50MoveRule"]);

    // Do not use more than moveOverhead / 2 time, if time management is active
    auto time_abort = [&t_start, &moveOverhead, &limits]() -> bool {
        auto t_end = std::chrono::steady_clock::now();
        return limits.use_time_management()
            && 2 * std::chrono::duration<double, std::milli>(t_end - t_start).count()
                 > moveOverhead;
    };

    std::list<StateInfo> sts;

    // Step 0, do the rootMove, no correction allowed, as needed for MultiPV in TB.
    auto& stRoot = sts.emplace_back();
    pos.do_move(rootMove.pv[0], stRoot);
    int ply = 1;

    // Step 1, walk the PV to the last position in TB with correct decisive score
    while (size_t(ply) < rootMove.pv.size())
    {
        Move& pvMove = rootMove.pv[ply];

        RootMoves legalMoves;
        for (const auto& m : MoveList<LEGAL>(pos))
            legalMoves.emplace_back(m);

        Tablebases::Config config = Tablebases::rank_root_moves(options, pos, legalMoves);
        RootMove&          rm     = *std::find(legalMoves.begin(), legalMoves.end(), pvMove);

        if (legalMoves[0].tbRank != rm.tbRank)
            break;

        ply++;

        auto& st = sts.emplace_back();
        pos.do_move(pvMove, st);

        // Do not allow for repetitions or drawing moves along the PV in TB regime
        if (config.rootInTB && ((rule50 && pos.is_draw(ply)) || pos.is_repetition(ply)))
        {
            pos.undo_move(pvMove);
            ply--;
            break;
        }

        // Full PV shown will thus be validated and end in TB.
        // If we cannot validate the full PV in time, we do not show it.
        if (config.rootInTB && time_abort())
            break;
    }

    // Resize the PV to the correct part
    rootMove.pv.resize(ply);

    // Step 2, now extend the PV to mate, as if the user explored syzygy-tables.info
    // using top ranked moves (minimal DTZ), which gives optimal mates only for simple
    // endgames e.g. KRvK.
    while (!(rule50 && pos.is_draw(0)))
    {
        if (time_abort())
            break;

        RootMoves legalMoves;
        for (const auto& m : MoveList<LEGAL>(pos))
        {
            auto&     rm = legalMoves.emplace_back(m);
            StateInfo tmpSI;
            pos.do_move(m, tmpSI);
            // Give a score of each move to break DTZ ties restricting opponent mobility,
            // but not giving the opponent a capture.
            for (const auto& mOpp : MoveList<LEGAL>(pos))
                rm.tbRank -= pos.capture(mOpp) ? 100 : 1;
            pos.undo_move(m);
        }

        // Mate found
        if (legalMoves.size() == 0)
            break;

        // Sort moves according to their above assigned rank.
        // This will break ties for moves with equal DTZ in rank_root_moves.
        std::stable_sort(
          legalMoves.begin(), legalMoves.end(),
          [](const Search::RootMove& a, const Search::RootMove& b) { return a.tbRank > b.tbRank; });

        // The winning side tries to minimize DTZ, the losing side maximizes it
        Tablebases::Config config = Tablebases::rank_root_moves(options, pos, legalMoves, true);

        // If DTZ is not available we might not find a mate, so we bail out
        if (!config.rootInTB || config.cardinality > 0)
            break;

        ply++;

        Move& pvMove = legalMoves[0].pv[0];
        rootMove.pv.push_back(pvMove);
        auto& st = sts.emplace_back();
        pos.do_move(pvMove, st);
    }

    // Finding a draw in this function is an exceptional case, that cannot happen when rule50 is false or
    // during engine game play, since we have a winning score, and play correctly
    // with TB support. However, it can be that a position is draw due to the 50 move
    // rule if it has been been reached on the board with a non-optimal 50 move counter
    // (e.g. 8/8/6k1/3B4/3K4/4N3/8/8 w - - 54 106 ) which TB with dtz counter rounding
    // cannot always correctly rank. See also
    // https://github.com/official-stockfish/Stockfish/issues/5175#issuecomment-2058893495
    // We adjust the score to match the found PV. Note that a TB loss score can be
    // displayed if the engine did not find a drawing move yet, but eventually search
    // will figure it out (e.g. 1kq5/q2r4/5K2/8/8/8/8/7Q w - - 96 1 )
    if (pos.is_draw(0))
        v = VALUE_DRAW;

    // Undo the PV moves
    for (auto it = rootMove.pv.rbegin(); it != rootMove.pv.rend(); ++it)
        pos.undo_move(*it);

    // Inform if we couldn't get a full extension in time
    if (time_abort())
        sync_cout
          << "info string Syzygy based PV extension requires more time, increase Move Overhead as needed."
          << sync_endl;
}

void SearchManager::pv(Search::Worker&           worker,
                       const ThreadPool&         threads,
                       const TranspositionTable& tt,
                       Depth                     depth) {

    const auto nodes     = threads.nodes_searched();
    auto&      rootMoves = worker.rootMoves;
    auto&      pos       = worker.rootPos;
    size_t     pvIdx     = worker.pvIdx;
    size_t     multiPV   = std::min(size_t(worker.options["MultiPV"]), rootMoves.size());
    uint64_t   tbHits    = threads.tb_hits() + (worker.tbConfig.rootInTB ? rootMoves.size() : 0);

    for (size_t i = 0; i < multiPV; ++i)
    {
        bool updated = rootMoves[i].score != -VALUE_INFINITE;

        if (depth == 1 && !updated && i > 0)
            continue;

        Depth d = updated ? depth : std::max(1, depth - 1);
        Value v = updated ? rootMoves[i].uciScore : rootMoves[i].previousScore;

        if (v == -VALUE_INFINITE)
            v = VALUE_ZERO;

        bool tb = worker.tbConfig.rootInTB && std::abs(v) <= VALUE_TB;
        v       = tb ? rootMoves[i].tbScore : v;

        bool isExact = i != pvIdx || tb || !updated;  // tablebase- and previous-scores are exact

        // Potentially correct and extend the PV, and in exceptional cases v
        if (is_decisive(v) && std::abs(v) < VALUE_MATE_IN_MAX_PLY
            && ((!rootMoves[i].scoreLowerbound && !rootMoves[i].scoreUpperbound) || isExact))
            syzygy_extend_pv(worker.options, worker.limits, pos, rootMoves[i], v);

        std::string pv;
        for (Move m : rootMoves[i].pv)
            pv += UCIEngine::move(m, pos.is_chess960()) + " ";

        // Remove last whitespace
        if (!pv.empty())
            pv.pop_back();

        auto wdl   = worker.options["UCI_ShowWDL"] ? UCIEngine::wdl(v, pos) : "";
        auto bound = rootMoves[i].scoreLowerbound
                     ? "lowerbound"
                     : (rootMoves[i].scoreUpperbound ? "upperbound" : "");

        InfoFull info;

        info.depth    = d;
        info.selDepth = rootMoves[i].selDepth;
        info.multiPV  = i + 1;
        info.score    = {v, pos};
        info.wdl      = wdl;

        if (!isExact)
            info.bound = bound;

        TimePoint time = std::max(TimePoint(1), tm.elapsed_time());
        info.timeMs    = time;
        info.nodes     = nodes;
        info.nps       = nodes * 1000 / time;
        info.tbHits    = tbHits;
        info.pv        = pv;
        info.hashfull  = tt.hashfull();

        updates.onUpdateFull(info);
    }
}

// Called in case we have no ponder move before exiting the search,
// for instance, in case we stop the search during a fail high at root.
// We try hard to have a ponder move to return to the GUI,
// otherwise in case of 'ponder on' we have nothing to think about.
bool RootMove::extract_ponder_from_tt(const TranspositionTable& tt, Position& pos) {

    StateInfo st;
    ASSERT_ALIGNED(&st, Eval::NNUE::CacheLineSize);

    assert(pv.size() == 1);
    if (pv[0] == Move::none())
        return false;

    pos.do_move(pv[0], st, &tt);

    auto [ttHit, ttData, ttWriter] = tt.probe(pos.key());
    if (ttHit)
    {
        if (MoveList<LEGAL>(pos).contains(ttData.move))
            pv.push_back(ttData.move);
    }

    pos.undo_move(pv[0]);
    return pv.size() > 1;
}


}  // namespace Stockfish<|MERGE_RESOLUTION|>--- conflicted
+++ resolved
@@ -793,21 +793,13 @@
 
 // Reset histories, usually before a new game
 void Search::Worker::clear() {
-<<<<<<< HEAD
-    mainHistory.fill(65);
-    lowPlyHistory.fill(107);
-    captureHistory.fill(-655);
-    pawnHistory.fill(-1215);
-    lmrHistory.fill(0);
-    lmrHistory2.fill(0);
-    pawnCorrectionHistory.fill(4);
-=======
     mainHistory.fill(66);
     lowPlyHistory.fill(105);
     captureHistory.fill(-646);
     pawnHistory.fill(-1262);
+    lmrHistory.fill(0);
+    lmrHistory2.fill(0);
     pawnCorrectionHistory.fill(6);
->>>>>>> f3bfce35
     minorPieceCorrectionHistory.fill(0);
     nonPawnCorrectionHistory[WHITE].fill(0);
     nonPawnCorrectionHistory[BLACK].fill(0);
@@ -1614,8 +1606,9 @@
 
                     if(!capture)
                     {
-                         lmrHistory[movedPiece][move.to_sq()] << (value > alpha ? stat_bonus(newDepth) : -stat_malus(newDepth));
-                         lmrHistory2[movedPiece][move.to_sq()] << (value > alpha ? stat_bonus(newDepth) : -stat_malus(newDepth));
+                         int bonus = (value > alpha ? std::min(141 * depth - 89, 1613) : -std::min(695 * depth - 215, 2808));
+                         lmrHistory[movedPiece][move.to_sq()] << bonus;
+                         lmrHistory2[movedPiece][move.to_sq()] << bonus;
                     }
 
                     bool CC = !capture;
