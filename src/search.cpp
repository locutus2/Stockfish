--- conflicted
+++ resolved
@@ -67,20 +67,7 @@
     return ((116 - 44 * noTtCutNode) * (d - improving));
 }
 
-<<<<<<< HEAD
-// Reductions lookup table initialized at startup
-int Reductions[MAX_MOVES];  // [depth or moveNumber]
-
-Depth reduction(bool i, Depth d, int mn, int delta, int rootDelta) {
-    int reductionScale = Reductions[d] * Reductions[mn];
-    return (reductionScale + 1346 - int(delta) * 896 / int(rootDelta)) / 1024
-         + (!i && reductionScale > 880);
-}
-
 constexpr int futility_move_count(bool improving, Depth depth, Depth rootDepth) {
-=======
-constexpr int futility_move_count(bool improving, Depth depth) {
->>>>>>> eec361f6
     return improving ? (3 + depth * depth) : (3 + depth * depth) / 2;
 }
 
@@ -950,17 +937,12 @@
     Move countermove =
       prevSq != SQ_NONE ? thisThread->counterMoves[pos.piece_on(prevSq)][prevSq] : Move::none();
 
-<<<<<<< HEAD
     //const bool PC = true;//!PvNode&&!cutNode;
     //const bool PC = !PvNode&&!cutNode;
     //const bool PC = cutNode;
     const bool PC = true;  //STATS_QUIETS || STATS_EVASION_MAIN || STATS_REFUTATION;
-    MovePicker mp(pos, ttMove, depth, &thisThread->mainHistory, &captureHistory, contHist,
-                  &thisThread->pawnHistory, countermove, ss->killers, PC, (ss - 1)->currentMove);
-=======
     MovePicker mp(pos, ttMove, depth, &thisThread->mainHistory, &thisThread->captureHistory,
-                  contHist, &thisThread->pawnHistory, countermove, ss->killers);
->>>>>>> eec361f6
+                  contHist, &thisThread->pawnHistory, countermove, ss->killers, PC, (ss - 1)->currentMove);
 
     value            = bestValue;
     moveCountPruning = singularQuietLMR = false;
@@ -1033,16 +1015,12 @@
                     Piece capturedPiece = pos.piece_on(move.to_sq());
                     int   futilityEval =
                       ss->staticEval + 238 + 305 * lmrDepth + PieceValue[capturedPiece]
-<<<<<<< HEAD
                       //ss->staticEval + 238 + getParam(0)*!cutNode + getParam(1)*cutNode + 305 * lmrDepth + PieceValue[capturedPiece]
                       //ss->staticEval + 238 + getParam(0)*!priorCapture + getParam(1)*priorCapture + 305 * lmrDepth + PieceValue[capturedPiece]
                       //ss->staticEval + 238 + getParam(0)*!improving + getParam(1)*improving + 305 * lmrDepth + PieceValue[capturedPiece]
                       //ss->staticEval + 238 + getParam(0) + (305 + getParam(1)) * lmrDepth + PieceValue[capturedPiece]
-                      + captureHistory[movedPiece][move.to_sq()][type_of(capturedPiece)] / 7;
-=======
                       + thisThread->captureHistory[movedPiece][move.to_sq()][type_of(capturedPiece)]
                           / 7;
->>>>>>> eec361f6
                     if (futilityEval < alpha)
                         continue;
                 }
@@ -2132,12 +2110,8 @@
             workerThread
                 .pawnHistory[pIndex][pos.moved_piece(quietsSearched[i])][quietsSearched[i].to_sq()]
               << -quietMoveMalus;
-<<<<<<< HEAD
-            thisThread->mainHistory[us][quietsSearched[i].from_to()] << -quietMoveMalus;
-=======
 
             workerThread.mainHistory[us][quietsSearched[i].from_to()] << -quietMoveMalus;
->>>>>>> eec361f6
             update_continuation_histories(ss, pos.moved_piece(quietsSearched[i]),
                                           quietsSearched[i].to_sq(), -quietMoveMalus);
         }
