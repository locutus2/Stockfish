/*
  Stockfish, a UCI chess playing engine derived from Glaurung 2.1
  Copyright (C) 2004-2024 The Stockfish developers (see AUTHORS file)

  Stockfish is free software: you can redistribute it and/or modify
  it under the terms of the GNU General Public License as published by
  the Free Software Foundation, either version 3 of the License, or
  (at your option) any later version.

  Stockfish is distributed in the hope that it will be useful,
  but WITHOUT ANY WARRANTY; without even the implied warranty of
  MERCHANTABILITY or FITNESS FOR A PARTICULAR PURPOSE.  See the
  GNU General Public License for more details.

  You should have received a copy of the GNU General Public License
  along with this program.  If not, see <http://www.gnu.org/licenses/>.
*/

#include "search.h"

#include <algorithm>
#include <array>
#include <atomic>
#include <cassert>
#include <cmath>
#include <cstdint>
#include <cstdlib>
#include <initializer_list>
#include <string>
#include <utility>

#include "evaluate.h"
#include "misc.h"
#include "movegen.h"
#include "movepick.h"
#include "nnue/network.h"
#include "nnue/nnue_accumulator.h"
#include "nnue/nnue_common.h"
#include "nnue/nnue_misc.h"
#include "position.h"
#include "syzygy/tbprobe.h"
#include "thread.h"
#include "timeman.h"
#include "tt.h"
#include "uci.h"
#include "ucioption.h"

namespace Stockfish {

namespace TB = Tablebases;

using Eval::evaluate;
using namespace Search;

namespace {

static constexpr double EvalLevel[10] = {0.981, 0.956, 0.895, 0.949, 0.913,
                                         0.942, 0.933, 0.890, 0.984, 0.941};

// Futility margin
Value futility_margin(Depth d, bool noTtCutNode, bool improving, bool oppWorsening) {
    Value futilityMult       = 126 - 46 * noTtCutNode;
    Value improvingDeduction = 58 * improving * futilityMult / 32;
    Value worseningDeduction = (323 + 52 * improving) * oppWorsening * futilityMult / 1024;

    return futilityMult * d - improvingDeduction - worseningDeduction;
}

constexpr int futility_move_count(bool improving, Depth depth) {
    return improving ? (3 + depth * depth) : (3 + depth * depth) / 2;
}

// Add correctionHistory value to raw staticEval and guarantee evaluation does not hit the tablebase range
Value to_corrected_static_eval(Value v, const Worker& w, const Position& pos) {
    auto cv = w.correctionHistory[pos.side_to_move()][pawn_structure_index<Correction>(pos)];
    v += cv * std::abs(cv) / 7350;
    return std::clamp(v, VALUE_TB_LOSS_IN_MAX_PLY + 1, VALUE_TB_WIN_IN_MAX_PLY - 1);
}

// History and stats update bonus, based on depth
int stat_bonus(Depth d) { return std::clamp(208 * d - 297, 16, 1406); }

// History and stats update malus, based on depth
int stat_malus(Depth d) { return (d < 4 ? 520 * d - 312 : 1479); }

// Add a small random component to draw evaluations to avoid 3-fold blindness
Value value_draw(size_t nodes) { return VALUE_DRAW - 1 + Value(nodes & 0x2); }

// Skill structure is used to implement strength limit. If we have a UCI_Elo,
// we convert it to an appropriate skill level, anchored to the Stash engine.
// This method is based on a fit of the Elo results for games played between
// Stockfish at various skill levels and various versions of the Stash engine.
// Skill 0 .. 19 now covers CCRL Blitz Elo from 1320 to 3190, approximately
// Reference: https://github.com/vondele/Stockfish/commit/a08b8d4e9711c2
struct Skill {
    Skill(int skill_level, int uci_elo) {
        if (uci_elo)
        {
            double e = double(uci_elo - 1320) / (3190 - 1320);
            level = std::clamp((((37.2473 * e - 40.8525) * e + 22.2943) * e - 0.311438), 0.0, 19.0);
        }
        else
            level = double(skill_level);
    }
    bool enabled() const { return level < 20.0; }
    bool time_to_pick(Depth depth) const { return depth == 1 + int(level); }
    Move pick_best(const RootMoves&, size_t multiPV);

    double level;
    Move   best = Move::none();
};

Value value_to_tt(Value v, int ply);
Value value_from_tt(Value v, int ply, int r50c);
void  update_pv(Move* pv, Move move, const Move* childPv);
void  update_continuation_histories(Stack* ss, Piece pc, Square to, int bonus);
void  update_quiet_stats(
   const Position& pos, Stack* ss, Search::Worker& workerThread, Move move, int bonus);
void update_all_stats(const Position& pos,
                      Stack*          ss,
                      Search::Worker& workerThread,
                      Move            bestMove,
                      Value           bestValue,
                      Value           beta,
                      Square          prevSq,
                      Move*           quietsSearched,
                      int             quietCount,
                      Move*           capturesSearched,
                      int             captureCount,
                      Depth           depth);

}  // namespace

Search::Worker::Worker(SharedState&                    sharedState,
                       std::unique_ptr<ISearchManager> sm,
                       size_t                          thread_id) :
    // Unpack the SharedState struct into member variables
    thread_idx(thread_id),
    manager(std::move(sm)),
    options(sharedState.options),
    threads(sharedState.threads),
    tt(sharedState.tt),
    networks(sharedState.networks),
    refreshTable(networks) {
    clear();
}

void Search::Worker::start_searching() {

    // Non-main threads go directly to iterative_deepening()
    if (!is_mainthread())
    {
        iterative_deepening();
        return;
    }

    main_manager()->tm.init(limits, rootPos.side_to_move(), rootPos.game_ply(), options);
    tt.new_search();

    if (rootMoves.empty())
    {
        rootMoves.emplace_back(Move::none());
        main_manager()->updates.onUpdateNoMoves(
          {0, {rootPos.checkers() ? -VALUE_MATE : VALUE_DRAW, rootPos}});
    }
    else
    {
        threads.start_searching();  // start non-main threads
        iterative_deepening();      // main thread start searching
    }

    // When we reach the maximum depth, we can arrive here without a raise of
    // threads.stop. However, if we are pondering or in an infinite search,
    // the UCI protocol states that we shouldn't print the best move before the
    // GUI sends a "stop" or "ponderhit" command. We therefore simply wait here
    // until the GUI sends one of those commands.
    while (!threads.stop && (main_manager()->ponder || limits.infinite))
    {}  // Busy wait for a stop or a ponder reset

    // Stop the threads if not already stopped (also raise the stop if
    // "ponderhit" just reset threads.ponder).
    threads.stop = true;

    // Wait until all threads have finished
    threads.wait_for_search_finished();

    // When playing in 'nodes as time' mode, subtract the searched nodes from
    // the available ones before exiting.
    if (limits.npmsec)
        main_manager()->tm.advance_nodes_time(limits.inc[rootPos.side_to_move()]
                                              - threads.nodes_searched());

    Worker* bestThread = this;
    Skill   skill =
      Skill(options["Skill Level"], options["UCI_LimitStrength"] ? int(options["UCI_Elo"]) : 0);

    if (int(options["MultiPV"]) == 1 && !limits.depth && !limits.mate && !skill.enabled()
        && rootMoves[0].pv[0] != Move::none())
        bestThread = threads.get_best_thread()->worker.get();

    main_manager()->bestPreviousScore        = bestThread->rootMoves[0].score;
    main_manager()->bestPreviousAverageScore = bestThread->rootMoves[0].averageScore;

    // Send again PV info if we have a new best thread
    if (bestThread != this)
        main_manager()->pv(*bestThread, threads, tt, bestThread->completedDepth);

    std::string ponder;

    if (bestThread->rootMoves[0].pv.size() > 1
        || bestThread->rootMoves[0].extract_ponder_from_tt(tt, rootPos))
        ponder = UCIEngine::move(bestThread->rootMoves[0].pv[1], rootPos.is_chess960());

    auto bestmove = UCIEngine::move(bestThread->rootMoves[0].pv[0], rootPos.is_chess960());
    main_manager()->updates.onBestmove(bestmove, ponder);
}

// Main iterative deepening loop. It calls search()
// repeatedly with increasing depth until the allocated thinking time has been
// consumed, the user stops the search, or the maximum search depth is reached.
void Search::Worker::iterative_deepening() {

    SearchManager* mainThread = (is_mainthread() ? main_manager() : nullptr);

    Move pv[MAX_PLY + 1];

    Depth lastBestMoveDepth = 0;
    Value lastBestScore     = -VALUE_INFINITE;
    auto  lastBestPV        = std::vector{Move::none()};

    Value  alpha, beta;
    Value  bestValue     = -VALUE_INFINITE;
    Color  us            = rootPos.side_to_move();
    double timeReduction = 1, totBestMoveChanges = 0;
    int    delta, iterIdx                        = 0;

    // Allocate stack with extra size to allow access from (ss - 7) to (ss + 2):
    // (ss - 7) is needed for update_continuation_histories(ss - 1) which accesses (ss - 6),
    // (ss + 2) is needed for initialization of cutOffCnt and killers.
    Stack  stack[MAX_PLY + 10] = {};
    Stack* ss                  = stack + 7;

    for (int i = 7; i > 0; --i)
    {
        (ss - i)->continuationHistory =
          &this->continuationHistory[0][0][NO_PIECE][0];  // Use as a sentinel
        (ss - i)->staticEval = VALUE_NONE;
    }

    for (int i = 0; i <= MAX_PLY + 2; ++i)
        (ss + i)->ply = i;

    ss->pv = pv;

    if (mainThread)
    {
        if (mainThread->bestPreviousScore == VALUE_INFINITE)
            mainThread->iterValue.fill(VALUE_ZERO);
        else
            mainThread->iterValue.fill(mainThread->bestPreviousScore);
    }

    size_t multiPV = size_t(options["MultiPV"]);
    Skill skill(options["Skill Level"], options["UCI_LimitStrength"] ? int(options["UCI_Elo"]) : 0);

    // When playing with strength handicap enable MultiPV search that we will
    // use behind-the-scenes to retrieve a set of possible moves.
    if (skill.enabled())
        multiPV = std::max(multiPV, size_t(4));

    multiPV = std::min(multiPV, rootMoves.size());

    int searchAgainCounter = 0;

    // Iterative deepening loop until requested to stop or the target depth is reached
    while (++rootDepth < MAX_PLY && !threads.stop
           && !(limits.depth && mainThread && rootDepth > limits.depth))
    {
        // Age out PV variability metric
        if (mainThread)
            totBestMoveChanges /= 2;

        // Save the last iteration's scores before the first PV line is searched and
        // all the move scores except the (new) PV are set to -VALUE_INFINITE.
        for (RootMove& rm : rootMoves)
            rm.previousScore = rm.score;

        size_t pvFirst = 0;
        pvLast         = 0;

        if (!threads.increaseDepth)
            searchAgainCounter++;

        // MultiPV loop. We perform a full root search for each PV line
        for (pvIdx = 0; pvIdx < multiPV && !threads.stop; ++pvIdx)
        {
            if (pvIdx == pvLast)
            {
                pvFirst = pvLast;
                for (pvLast++; pvLast < rootMoves.size(); pvLast++)
                    if (rootMoves[pvLast].tbRank != rootMoves[pvFirst].tbRank)
                        break;
            }

            // Reset UCI info selDepth for each depth and each PV line
            selDepth = 0;

            // Reset aspiration window starting size
            Value avg = rootMoves[pvIdx].averageScore;
            delta     = 10 + avg * avg / 9530;
            alpha     = std::max(avg - delta, -VALUE_INFINITE);
            beta      = std::min(avg + delta, VALUE_INFINITE);

            // Adjust optimism based on root move's averageScore (~4 Elo)
            optimism[us]  = 119 * avg / (std::abs(avg) + 88);
            optimism[~us] = -optimism[us];

            // Start with a small aspiration window and, in the case of a fail
            // high/low, re-search with a bigger window until we don't fail
            // high/low anymore.
            int failedHighCnt = 0;
            while (true)
            {
                // Adjust the effective depth searched, but ensure at least one effective increment
                // for every four searchAgain steps (see issue #2717).
                Depth adjustedDepth =
                  std::max(1, rootDepth - failedHighCnt - 3 * (searchAgainCounter + 1) / 4);
                bestValue = search<Root>(rootPos, ss, alpha, beta, adjustedDepth, false);

                // Bring the best move to the front. It is critical that sorting
                // is done with a stable algorithm because all the values but the
                // first and eventually the new best one is set to -VALUE_INFINITE
                // and we want to keep the same order for all the moves except the
                // new PV that goes to the front. Note that in the case of MultiPV
                // search the already searched PV lines are preserved.
                std::stable_sort(rootMoves.begin() + pvIdx, rootMoves.begin() + pvLast);

                // If search has been stopped, we break immediately. Sorting is
                // safe because RootMoves is still valid, although it refers to
                // the previous iteration.
                if (threads.stop)
                    break;

                // When failing high/low give some update (without cluttering
                // the UI) before a re-search.
                if (mainThread && multiPV == 1 && (bestValue <= alpha || bestValue >= beta)
                    && elapsed() > 3000)
                    main_manager()->pv(*this, threads, tt, rootDepth);

                // In case of failing low/high increase aspiration window and
                // re-search, otherwise exit the loop.
                if (bestValue <= alpha)
                {
                    beta  = (alpha + beta) / 2;
                    alpha = std::max(bestValue - delta, -VALUE_INFINITE);

                    failedHighCnt = 0;
                    if (mainThread)
                        mainThread->stopOnPonderhit = false;
                }
                else if (bestValue >= beta)
                {
                    beta = std::min(bestValue + delta, VALUE_INFINITE);
                    ++failedHighCnt;
                }
                else
                    break;

                delta += delta / 3;

                assert(alpha >= -VALUE_INFINITE && beta <= VALUE_INFINITE);
            }

            // Sort the PV lines searched so far and update the GUI
            std::stable_sort(rootMoves.begin() + pvFirst, rootMoves.begin() + pvIdx + 1);

            if (mainThread
                && (threads.stop || pvIdx + 1 == multiPV || elapsed() > 3000)
                // A thread that aborted search can have mated-in/TB-loss PV and score
                // that cannot be trusted, i.e. it can be delayed or refuted if we would have
                // had time to fully search other root-moves. Thus we suppress this output and
                // below pick a proven score/PV for this thread (from the previous iteration).
                && !(threads.abortedSearch && rootMoves[0].uciScore <= VALUE_TB_LOSS_IN_MAX_PLY))
                main_manager()->pv(*this, threads, tt, rootDepth);
        }

        if (!threads.stop)
            completedDepth = rootDepth;

        // We make sure not to pick an unproven mated-in score,
        // in case this thread prematurely stopped search (aborted-search).
        if (threads.abortedSearch && rootMoves[0].score != -VALUE_INFINITE
            && rootMoves[0].score <= VALUE_TB_LOSS_IN_MAX_PLY)
        {
            // Bring the last best move to the front for best thread selection.
            Utility::move_to_front(rootMoves, [&lastBestPV = std::as_const(lastBestPV)](
                                                const auto& rm) { return rm == lastBestPV[0]; });
            rootMoves[0].pv    = lastBestPV;
            rootMoves[0].score = rootMoves[0].uciScore = lastBestScore;
        }
        else if (rootMoves[0].pv[0] != lastBestPV[0])
        {
            lastBestPV        = rootMoves[0].pv;
            lastBestScore     = rootMoves[0].score;
            lastBestMoveDepth = rootDepth;
        }

        if (!mainThread)
            continue;

        // Have we found a "mate in x"?
        if (limits.mate && rootMoves[0].score == rootMoves[0].uciScore
            && ((rootMoves[0].score >= VALUE_MATE_IN_MAX_PLY
                 && VALUE_MATE - rootMoves[0].score <= 2 * limits.mate)
                || (rootMoves[0].score != -VALUE_INFINITE
                    && rootMoves[0].score <= VALUE_MATED_IN_MAX_PLY
                    && VALUE_MATE + rootMoves[0].score <= 2 * limits.mate)))
            threads.stop = true;

        // If the skill level is enabled and time is up, pick a sub-optimal best move
        if (skill.enabled() && skill.time_to_pick(rootDepth))
            skill.pick_best(rootMoves, multiPV);

        // Use part of the gained time from a previous stable move for the current move
        for (Thread* th : threads)
        {
            totBestMoveChanges += th->worker->bestMoveChanges;
            th->worker->bestMoveChanges = 0;
        }

        // Do we have time for the next iteration? Can we stop searching now?
        if (limits.use_time_management() && !threads.stop && !mainThread->stopOnPonderhit)
        {
            int nodesEffort = rootMoves[0].effort * 100 / std::max(size_t(1), size_t(nodes));

            double fallingEval = (1067 + 223 * (mainThread->bestPreviousAverageScore - bestValue)
                                  + 97 * (mainThread->iterValue[iterIdx] - bestValue))
                               / 10000.0;
            fallingEval = std::clamp(fallingEval, 0.580, 1.667);

            // If the bestMove is stable over several iterations, reduce time accordingly
            timeReduction    = lastBestMoveDepth + 8 < completedDepth ? 1.495 : 0.687;
            double reduction = (1.48 + mainThread->previousTimeReduction) / (2.17 * timeReduction);
            double bestMoveInstability = 1 + 1.88 * totBestMoveChanges / threads.size();
            int    el                  = std::clamp((bestValue + 750) / 150, 0, 9);
            double recapture           = limits.capSq == rootMoves[0].pv[0].to_sq() ? 0.955 : 1.005;

            double totalTime = mainThread->tm.optimum() * fallingEval * reduction
                             * bestMoveInstability * EvalLevel[el] * recapture;

            // Cap used time in case of a single legal move for a better viewer experience
            if (rootMoves.size() == 1)
                totalTime = std::min(500.0, totalTime);

            auto elapsedTime = elapsed();

            if (completedDepth >= 10 && nodesEffort >= 97 && elapsedTime > totalTime * 0.739
                && !mainThread->ponder)
                threads.stop = true;

            // Stop the search if we have exceeded the totalTime
            if (elapsedTime > totalTime)
            {
                // If we are allowed to ponder do not stop the search now but
                // keep pondering until the GUI sends "ponderhit" or "stop".
                if (mainThread->ponder)
                    mainThread->stopOnPonderhit = true;
                else
                    threads.stop = true;
            }
            else
                threads.increaseDepth = mainThread->ponder || elapsedTime <= totalTime * 0.506;
        }

        mainThread->iterValue[iterIdx] = bestValue;
        iterIdx                        = (iterIdx + 1) & 3;
    }

    if (!mainThread)
        return;

    mainThread->previousTimeReduction = timeReduction;

    // If the skill level is enabled, swap the best PV line with the sub-optimal one
    if (skill.enabled())
        std::swap(rootMoves[0],
                  *std::find(rootMoves.begin(), rootMoves.end(),
                             skill.best ? skill.best : skill.pick_best(rootMoves, multiPV)));
}

void Search::Worker::clear() {
    counterMoves.fill(Move::none());
    mainHistory.fill(0);
    captureHistory.fill(0);
    pawnHistory.fill(0);
    correctionHistory.fill(0);

    for (bool inCheck : {false, true})
        for (StatsType c : {NoCaptures, Captures})
            for (auto& to : continuationHistory[inCheck][c])
                for (auto& h : to)
                    h->fill(-60);

    for (size_t i = 1; i < reductions.size(); ++i)
        reductions[i] = int((18.93 + std::log(size_t(options["Threads"])) / 2) * std::log(i));

    refreshTable.clear(networks);
}


// Main search function for both PV and non-PV nodes.
template<NodeType nodeType>
Value Search::Worker::search(
  Position& pos, Stack* ss, Value alpha, Value beta, Depth depth, bool cutNode) {

    constexpr bool PvNode   = nodeType != NonPV;
    constexpr bool rootNode = nodeType == Root;

    // Dive into quiescence search when the depth reaches zero
    if (depth <= 0)
        return qsearch < PvNode ? PV : NonPV > (pos, ss, alpha, beta);

    // Check if we have an upcoming move that draws by repetition, or
    // if the opponent had an alternative move earlier to this position.
    if (!rootNode && alpha < VALUE_DRAW && pos.has_game_cycle(ss->ply))
    {
        alpha = value_draw(this->nodes);
        if (alpha >= beta)
            return alpha;
    }

    assert(-VALUE_INFINITE <= alpha && alpha < beta && beta <= VALUE_INFINITE);
    assert(PvNode || (alpha == beta - 1));
    assert(0 < depth && depth < MAX_PLY);
    assert(!(PvNode && cutNode));

    Move      pv[MAX_PLY + 1], capturesSearched[32], quietsSearched[32];
    StateInfo st;
    ASSERT_ALIGNED(&st, Eval::NNUE::CacheLineSize);

    TTEntry* tte;
    Key      posKey;
    Move     ttMove, move, excludedMove, bestMove;
    Depth    extension, newDepth;
    Value    bestValue, value, ttValue, eval, maxValue, probCutBeta;
    bool     givesCheck, improving, priorCapture, opponentWorsening;
    bool     capture, moveCountPruning, ttCapture;
    Piece    movedPiece;
    int      moveCount, captureCount, quietCount;

    // Step 1. Initialize node
    Worker* thisThread = this;
    ss->inCheck        = pos.checkers();
    priorCapture       = pos.captured_piece();
    Color us           = pos.side_to_move();
    moveCount = captureCount = quietCount = ss->moveCount = 0;
    bestValue                                             = -VALUE_INFINITE;
    maxValue                                              = VALUE_INFINITE;

    // Check for the available remaining time
    if (is_mainthread())
        main_manager()->check_time(*thisThread);

    // Used to send selDepth info to GUI (selDepth counts from 1, ply from 0)
    if (PvNode && thisThread->selDepth < ss->ply + 1)
        thisThread->selDepth = ss->ply + 1;

    if (!rootNode)
    {
        // Step 2. Check for aborted search and immediate draw
        if (threads.stop.load(std::memory_order_relaxed) || pos.is_draw(ss->ply)
            || ss->ply >= MAX_PLY)
            return (ss->ply >= MAX_PLY && !ss->inCheck)
                   ? evaluate(networks, pos, refreshTable, thisThread->optimism[us])
                   : value_draw(thisThread->nodes);

        // Step 3. Mate distance pruning. Even if we mate at the next move our score
        // would be at best mate_in(ss->ply + 1), but if alpha is already bigger because
        // a shorter mate was found upward in the tree then there is no need to search
        // because we will never beat the current alpha. Same logic but with reversed
        // signs apply also in the opposite condition of being mated instead of giving
        // mate. In this case, return a fail-high score.
        alpha = std::max(mated_in(ss->ply), alpha);
        beta  = std::min(mate_in(ss->ply + 1), beta);
        if (alpha >= beta)
            return alpha;
    }
    else
        thisThread->rootDelta = beta - alpha;

    assert(0 <= ss->ply && ss->ply < MAX_PLY);

    bestMove             = Move::none();
    (ss + 2)->killers[0] = (ss + 2)->killers[1] = Move::none();
    (ss + 2)->cutoffCnt                         = 0;
    Square prevSq = ((ss - 1)->currentMove).is_ok() ? ((ss - 1)->currentMove).to_sq() : SQ_NONE;
    ss->statScore = 0;

    // Step 4. Transposition table lookup.
    excludedMove = ss->excludedMove;
    posKey       = pos.key();
    tte          = tt.probe(posKey, ss->ttHit);
    ttValue   = ss->ttHit ? value_from_tt(tte->value(), ss->ply, pos.rule50_count()) : VALUE_NONE;
    ttMove    = rootNode  ? thisThread->rootMoves[thisThread->pvIdx].pv[0]
              : ss->ttHit ? tte->move()
                          : Move::none();
    ttCapture = ttMove && pos.capture_stage(ttMove);

    // At this point, if excluded, skip straight to step 6, static eval. However,
    // to save indentation, we list the condition in all code between here and there.
    if (!excludedMove)
        ss->ttPv = PvNode || (ss->ttHit && tte->is_pv());

    // At non-PV nodes we check for an early TT cutoff
    if (!PvNode && !excludedMove && tte->depth() > depth
        && ttValue != VALUE_NONE  // Possible in case of TT access race or if !ttHit
        && (tte->bound() & (ttValue >= beta ? BOUND_LOWER : BOUND_UPPER)))
    {
        // If ttMove is quiet, update move sorting heuristics on TT hit (~2 Elo)
        if (ttMove && ttValue >= beta)
        {
            // Bonus for a quiet ttMove that fails high (~2 Elo)
            if (!ttCapture)
                update_quiet_stats(pos, ss, *this, ttMove, stat_bonus(depth));

            // Extra penalty for early quiet moves of
            // the previous ply (~1 Elo on STC, ~2 Elo on LTC)
            if (prevSq != SQ_NONE && (ss - 1)->moveCount <= 2 && !priorCapture)
                update_continuation_histories(ss - 1, pos.piece_on(prevSq), prevSq,
                                              -stat_malus(depth + 1));
        }

        // Partial workaround for the graph history interaction problem
        // For high rule50 counts don't produce transposition table cutoffs.
        if (pos.rule50_count() < 90)
            return ttValue >= beta && std::abs(ttValue) < VALUE_TB_WIN_IN_MAX_PLY
                   ? (ttValue * 3 + beta) / 4
                   : ttValue;
    }

    // Step 5. Tablebases probe
    if (!rootNode && !excludedMove && tbConfig.cardinality)
    {
        int piecesCount = pos.count<ALL_PIECES>();

        if (piecesCount <= tbConfig.cardinality
            && (piecesCount < tbConfig.cardinality || depth >= tbConfig.probeDepth)
            && pos.rule50_count() == 0 && !pos.can_castle(ANY_CASTLING))
        {
            TB::ProbeState err;
            TB::WDLScore   wdl = Tablebases::probe_wdl(pos, &err);

            // Force check of time on the next occasion
            if (is_mainthread())
                main_manager()->callsCnt = 0;

            if (err != TB::ProbeState::FAIL)
            {
                thisThread->tbHits.fetch_add(1, std::memory_order_relaxed);

                int drawScore = tbConfig.useRule50 ? 1 : 0;

                Value tbValue = VALUE_TB - ss->ply;

                // use the range VALUE_TB to VALUE_TB_WIN_IN_MAX_PLY to score
                value = wdl < -drawScore ? -tbValue
                      : wdl > drawScore  ? tbValue
                                         : VALUE_DRAW + 2 * wdl * drawScore;

                Bound b = wdl < -drawScore ? BOUND_UPPER
                        : wdl > drawScore  ? BOUND_LOWER
                                           : BOUND_EXACT;

                if (b == BOUND_EXACT || (b == BOUND_LOWER ? value >= beta : value <= alpha))
                {
                    tte->save(posKey, value_to_tt(value, ss->ply), ss->ttPv, b,
                              std::min(MAX_PLY - 1, depth + 6), Move::none(), VALUE_NONE,
                              tt.generation());

                    return value;
                }

                if (PvNode)
                {
                    if (b == BOUND_LOWER)
                        bestValue = value, alpha = std::max(alpha, bestValue);
                    else
                        maxValue = value;
                }
            }
        }
    }

    // Step 6. Static evaluation of the position
    Value unadjustedStaticEval = VALUE_NONE;
    if (ss->inCheck)
    {
        // Skip early pruning when in check
        ss->staticEval = eval = VALUE_NONE;
        improving             = false;
        goto moves_loop;
    }
    else if (excludedMove)
    {
        // Providing the hint that this node's accumulator will be used often
        // brings significant Elo gain (~13 Elo).
        Eval::NNUE::hint_common_parent_position(pos, networks, refreshTable);
        unadjustedStaticEval = eval = ss->staticEval;
    }
    else if (ss->ttHit)
    {
        // Never assume anything about values stored in TT
        unadjustedStaticEval = tte->eval();
        if (unadjustedStaticEval == VALUE_NONE)
            unadjustedStaticEval = evaluate(networks, pos, refreshTable, thisThread->optimism[us]);
        else if (PvNode)
            Eval::NNUE::hint_common_parent_position(pos, networks, refreshTable);

        ss->staticEval = eval = to_corrected_static_eval(unadjustedStaticEval, *thisThread, pos);

        // ttValue can be used as a better position evaluation (~7 Elo)
        if (ttValue != VALUE_NONE && (tte->bound() & (ttValue > eval ? BOUND_LOWER : BOUND_UPPER)))
            eval = ttValue;
    }
    else
    {
        unadjustedStaticEval = evaluate(networks, pos, refreshTable, thisThread->optimism[us]);
        ss->staticEval = eval = to_corrected_static_eval(unadjustedStaticEval, *thisThread, pos);

        // Static evaluation is saved as it was before adjustment by correction history
        tte->save(posKey, VALUE_NONE, ss->ttPv, BOUND_NONE, DEPTH_NONE, Move::none(),
                  unadjustedStaticEval, tt.generation());
    }

    // Set up the improving flag, which is true if current static evaluation is
    // bigger than the previous static evaluation at our turn (if we were in
    // check at our previous move we look at static evaluation at move prior to it
    // and if we were in check at move prior to it flag is set to true) and is
    // false otherwise. The improving flag is used in various pruning heuristics.
    improving = (ss - 2)->staticEval != VALUE_NONE
                ? ss->staticEval > (ss - 2)->staticEval
                : (ss - 4)->staticEval != VALUE_NONE && ss->staticEval > (ss - 4)->staticEval;

    // Use static evaluation difference to improve quiet move ordering (~9 Elo)
    if (((ss - 1)->currentMove).is_ok() && !(ss - 1)->inCheck && !priorCapture)
    {
<<<<<<< HEAD
        int bonus = std::clamp((-11 - 6 * improving) * int((ss - 1)->staticEval + ss->staticEval),
                               -1644, 1384);
=======
        int bonus = std::clamp(-13 * int((ss - 1)->staticEval + ss->staticEval), -1796, 1526);
>>>>>>> e9abc037
        bonus     = bonus > 0 ? 2 * bonus : bonus / 2;
        thisThread->mainHistory[~us][((ss - 1)->currentMove).from_to()] << bonus;
        if (type_of(pos.piece_on(prevSq)) != PAWN && ((ss - 1)->currentMove).type_of() != PROMOTION)
            thisThread->pawnHistory[pawn_structure_index(pos)][pos.piece_on(prevSq)][prevSq]
              << bonus / 2;
    }

    opponentWorsening = ss->staticEval + (ss - 1)->staticEval > 2;

    // Step 7. Razoring (~1 Elo)
    // If eval is really low check with qsearch if it can exceed alpha, if it can't,
    // return a fail low.
    // Adjust razor margin according to cutoffCnt. (~1 Elo)
    if (eval < alpha - 433 - (302 - 141 * ((ss + 1)->cutoffCnt > 3)) * depth * depth)
    {
        value = qsearch<NonPV>(pos, ss, alpha - 1, alpha);
        if (value < alpha)
            return value;
    }

    // Step 8. Futility pruning: child node (~40 Elo)
    // The depth condition is important for mate finding.
    if (!ss->ttPv && depth < 11
        && eval - futility_margin(depth, cutNode && !ss->ttHit, improving, opponentWorsening)
               - (ss - 1)->statScore / 254
             >= beta
        && eval >= beta && eval < VALUE_TB_WIN_IN_MAX_PLY && (!ttMove || ttCapture))
        return beta > VALUE_TB_LOSS_IN_MAX_PLY ? (eval + beta) / 2 : eval;

    // Step 9. Null move search with verification search (~35 Elo)
    if (!PvNode && (ss - 1)->currentMove != Move::null() && (ss - 1)->statScore < 16993
        && eval >= beta && ss->staticEval >= beta - 19 * depth + 326 && !excludedMove
        && pos.non_pawn_material(us) && ss->ply >= thisThread->nmpMinPly
        && beta > VALUE_TB_LOSS_IN_MAX_PLY)
    {
        assert(eval - beta >= 0);

        // Null move dynamic reduction based on depth and eval
        Depth R = std::min(int(eval - beta) / 134, 6) + depth / 3 + 4;

        ss->currentMove         = Move::null();
        ss->continuationHistory = &thisThread->continuationHistory[0][0][NO_PIECE][0];

        pos.do_null_move(st, tt);

        Value nullValue = -search<NonPV>(pos, ss + 1, -beta, -beta + 1, depth - R, !cutNode);

        pos.undo_null_move();

        // Do not return unproven mate or TB scores
        if (nullValue >= beta && nullValue < VALUE_TB_WIN_IN_MAX_PLY)
        {
            if (thisThread->nmpMinPly || depth < 16)
                return nullValue;

            assert(!thisThread->nmpMinPly);  // Recursive verification is not allowed

            // Do verification search at high depths, with null move pruning disabled
            // until ply exceeds nmpMinPly.
            thisThread->nmpMinPly = ss->ply + 3 * (depth - R) / 4;

            Value v = search<NonPV>(pos, ss, beta - 1, beta, depth - R, false);

            thisThread->nmpMinPly = 0;

            if (v >= beta)
                return nullValue;
        }
    }

    // Step 10. Internal iterative reductions (~9 Elo)
    // For PV nodes without a ttMove, we decrease depth by 3.
    if (PvNode && !ttMove)
        depth -= 3;

    // Use qsearch if depth <= 0.
    if (depth <= 0)
        return qsearch<PV>(pos, ss, alpha, beta);

    // For cutNodes without a ttMove, we decrease depth by 2 if depth is high enough.
    if (cutNode && depth >= 8 && !ttMove)
        depth -= 2;

    // Step 11. ProbCut (~10 Elo)
    // If we have a good enough capture (or queen promotion) and a reduced search returns a value
    // much above beta, we can (almost) safely prune the previous move.
    probCutBeta = beta + 159 - 66 * improving;
    if (
      !PvNode && depth > 3
      && std::abs(beta) < VALUE_TB_WIN_IN_MAX_PLY
      // If value from transposition table is lower than probCutBeta, don't attempt probCut
      // there and in further interactions with transposition table cutoff depth is set to depth - 3
      // because probCut search has depth set to depth - 4 but we also do a move before it
      // So effective depth is equal to depth - 3
      && !(tte->depth() >= depth - 3 && ttValue != VALUE_NONE && ttValue < probCutBeta))
    {
        assert(probCutBeta < VALUE_INFINITE && probCutBeta > beta);

        MovePicker mp(pos, ttMove, probCutBeta - ss->staticEval, &thisThread->captureHistory);

        while ((move = mp.next_move()) != Move::none())
            if (move != excludedMove && pos.legal(move))
            {
                assert(pos.capture_stage(move));

                // Prefetch the TT entry for the resulting position
                prefetch(tt.first_entry(pos.key_after(move)));

                ss->currentMove = move;
                ss->continuationHistory =
                  &this
                     ->continuationHistory[ss->inCheck][true][pos.moved_piece(move)][move.to_sq()];

                thisThread->nodes.fetch_add(1, std::memory_order_relaxed);
                pos.do_move(move, st);

                // Perform a preliminary qsearch to verify that the move holds
                value = -qsearch<NonPV>(pos, ss + 1, -probCutBeta, -probCutBeta + 1);

                // If the qsearch held, perform the regular search
                if (value >= probCutBeta)
                    value = -search<NonPV>(pos, ss + 1, -probCutBeta, -probCutBeta + 1, depth - 4,
                                           !cutNode);

                pos.undo_move(move);

                if (value >= probCutBeta)
                {
                    // Save ProbCut data into transposition table
                    tte->save(posKey, value_to_tt(value, ss->ply), ss->ttPv, BOUND_LOWER, depth - 3,
                              move, unadjustedStaticEval, tt.generation());
                    return std::abs(value) < VALUE_TB_WIN_IN_MAX_PLY ? value - (probCutBeta - beta)
                                                                     : value;
                }
            }

        Eval::NNUE::hint_common_parent_position(pos, networks, refreshTable);
    }

moves_loop:  // When in check, search starts here

    // Step 12. A small Probcut idea, when we are in check (~4 Elo)
    probCutBeta = beta + 420;
    if (ss->inCheck && !PvNode && ttCapture && (tte->bound() & BOUND_LOWER)
        && tte->depth() >= depth - 4 && ttValue >= probCutBeta
        && std::abs(ttValue) < VALUE_TB_WIN_IN_MAX_PLY && std::abs(beta) < VALUE_TB_WIN_IN_MAX_PLY)
        return probCutBeta;

    const PieceToHistory* contHist[] = {(ss - 1)->continuationHistory,
                                        (ss - 2)->continuationHistory,
                                        (ss - 3)->continuationHistory,
                                        (ss - 4)->continuationHistory,
                                        nullptr,
                                        (ss - 6)->continuationHistory};

    Move countermove =
      prevSq != SQ_NONE ? thisThread->counterMoves[pos.piece_on(prevSq)][prevSq] : Move::none();

    MovePicker mp(pos, ttMove, depth, &thisThread->mainHistory, &thisThread->captureHistory,
                  contHist, &thisThread->pawnHistory, countermove, ss->killers);

    value            = bestValue;
    moveCountPruning = false;

    // Step 13. Loop through all pseudo-legal moves until no moves remain
    // or a beta cutoff occurs.
    while ((move = mp.next_move(moveCountPruning)) != Move::none())
    {
        assert(move.is_ok());

        if (move == excludedMove)
            continue;

        // Check for legality
        if (!pos.legal(move))
            continue;

        // At root obey the "searchmoves" option and skip moves not listed in Root
        // Move List. In MultiPV mode we also skip PV moves that have been already
        // searched and those of lower "TB rank" if we are in a TB root position.
        if (rootNode
            && !std::count(thisThread->rootMoves.begin() + thisThread->pvIdx,
                           thisThread->rootMoves.begin() + thisThread->pvLast, move))
            continue;

        ss->moveCount = ++moveCount;

        if (rootNode && is_mainthread() && elapsed() > 3000)
        {
            main_manager()->updates.onIter(
              {depth, UCIEngine::move(move, pos.is_chess960()), moveCount + thisThread->pvIdx});
        }
        if (PvNode)
            (ss + 1)->pv = nullptr;

        extension  = 0;
        capture    = pos.capture_stage(move);
        movedPiece = pos.moved_piece(move);
        givesCheck = pos.gives_check(move);

        // Calculate new depth for this move
        newDepth = depth - 1;

        int delta = beta - alpha;

        Depth r = reduction(improving, depth, moveCount, delta);

        // Step 14. Pruning at shallow depth (~120 Elo).
        // Depth conditions are important for mate finding.
        if (!rootNode && pos.non_pawn_material(us) && bestValue > VALUE_TB_LOSS_IN_MAX_PLY)
        {
            // Skip quiet moves if movecount exceeds our FutilityMoveCount threshold (~8 Elo)
            if (!moveCountPruning)
                moveCountPruning = moveCount >= futility_move_count(improving, depth);

            // Reduced depth of the next LMR search
            int lmrDepth = newDepth - r;

            if (capture || givesCheck)
            {
                Piece capturedPiece = pos.piece_on(move.to_sq());
                int   captHist =
                  thisThread->captureHistory[movedPiece][move.to_sq()][type_of(capturedPiece)];

                // Futility pruning for captures (~2 Elo)
                if (!givesCheck && lmrDepth < 7 && !ss->inCheck)
                {
                    Value futilityValue = ss->staticEval + 295 + 280 * lmrDepth
                                        + PieceValue[capturedPiece] + captHist / 7;
                    if (futilityValue <= alpha)
                        continue;
                }

                // SEE based pruning for captures and checks (~11 Elo)
                int seeHist = std::clamp(captHist / 32, -197 * depth, 196 * depth);
                if (!pos.see_ge(move, -186 * depth - seeHist))
                    continue;
            }
            else
            {
                int history =
                  (*contHist[0])[movedPiece][move.to_sq()]
                  + (*contHist[1])[movedPiece][move.to_sq()]
                  + (*contHist[3])[movedPiece][move.to_sq()]
                  + thisThread->pawnHistory[pawn_structure_index(pos)][movedPiece][move.to_sq()];

                // Continuation history based pruning (~2 Elo)
                if (lmrDepth < 6 && history < -4081 * depth)
                    continue;

                history += 2 * thisThread->mainHistory[us][move.from_to()];

                lmrDepth += history / 4768;

                Value futilityValue =
                  ss->staticEval + (bestValue < ss->staticEval - 52 ? 134 : 54) + 142 * lmrDepth;

                // Futility pruning: parent node (~13 Elo)
                if (!ss->inCheck && lmrDepth < 13 && futilityValue <= alpha)
                {
                    if (bestValue <= futilityValue && std::abs(bestValue) < VALUE_TB_WIN_IN_MAX_PLY
                        && futilityValue < VALUE_TB_WIN_IN_MAX_PLY)
                        bestValue = (bestValue + futilityValue * 3) / 4;
                    continue;
                }

                lmrDepth = std::max(lmrDepth, 0);

                // Prune moves with negative SEE (~4 Elo)
                if (!pos.see_ge(move, -28 * lmrDepth * lmrDepth))
                    continue;
            }
        }

        // Step 15. Extensions (~100 Elo)
        // We take care to not overdo to avoid search getting stuck.
        if (ss->ply < thisThread->rootDepth * 2)
        {
            // Singular extension search (~94 Elo). If all moves but one fail low on a
            // search of (alpha-s, beta-s), and just one fails high on (alpha, beta),
            // then that move is singular and should be extended. To verify this we do
            // a reduced search on the position excluding the ttMove and if the result
            // is lower than ttValue minus a margin, then we will extend the ttMove.

            // Note: the depth margin and singularBeta margin are known for having non-linear
            // scaling. Their values are optimized to time controls of 180+1.8 and longer
            // so changing them requires tests at these types of time controls.
            // Recursive singular search is avoided.
            if (!rootNode && move == ttMove && !excludedMove
                && depth >= 4 - (thisThread->completedDepth > 32) + ss->ttPv
                && std::abs(ttValue) < VALUE_TB_WIN_IN_MAX_PLY && (tte->bound() & BOUND_LOWER)
                && tte->depth() >= depth - 3)
            {
                Value singularBeta  = ttValue - (65 + 52 * (ss->ttPv && !PvNode)) * depth / 63;
                Depth singularDepth = newDepth / 2;

                ss->excludedMove = move;
                value =
                  search<NonPV>(pos, ss, singularBeta - 1, singularBeta, singularDepth, cutNode);
                ss->excludedMove = Move::none();

                if (value < singularBeta)
                {
                    int doubleMargin = 251 * PvNode - 241 * !ttCapture;
                    int tripleMargin =
                      493 - 234 * !PvNode - 248 * !ttCapture - 124 * (!ss->ttPv && ttCapture);
                    int quadMargin = 1007 - 354 * !PvNode - 300 * !ttCapture - 206 * !ss->ttPv;

                    extension = 1 + (value < singularBeta - doubleMargin)
                              + (value < singularBeta - tripleMargin)
                              + (value < singularBeta - quadMargin);

                    depth += ((!PvNode) && (depth < 14));
                }

                // Multi-cut pruning
                // Our ttMove is assumed to fail high based on the bound of the TT entry,
                // and if after excluding the ttMove with a reduced search we fail high over the original beta,
                // we assume this expected cut-node is not singular (multiple moves fail high),
                // and we can prune the whole subtree by returning a softbound.
                else if (singularBeta >= beta)
                {
                    if (!ttCapture)
                        update_quiet_stats(pos, ss, *this, ttMove, -stat_malus(depth));

                    return singularBeta;
                }

                // Negative extensions
                // If other moves failed high over (ttValue - margin) without the ttMove on a reduced search,
                // but we cannot do multi-cut because (ttValue - margin) is lower than the original beta,
                // we do not know if the ttMove is singular or can do a multi-cut,
                // so we reduce the ttMove in favor of other moves based on some conditions:

                // If the ttMove is assumed to fail high over current beta (~7 Elo)
                else if (ttValue >= beta)
                    extension = -3;

                // If we are on a cutNode but the ttMove is not assumed to fail high over current beta (~1 Elo)
                else if (cutNode)
                    extension = -2;

                // If the ttMove is assumed to fail low over the value of the reduced search (~1 Elo)
                else if (ttValue <= value)
                    extension = -1;
            }

            // Extension for capturing the previous moved piece (~0 Elo on STC, ~1 Elo on LTC)
            else if (PvNode && move == ttMove && move.to_sq() == prevSq
                     && thisThread->captureHistory[movedPiece][move.to_sq()]
                                                  [type_of(pos.piece_on(move.to_sq()))]
                          > 4016)
                extension = 1;
        }

        // Add extension to new depth
        newDepth += extension;

        // Speculative prefetch as early as possible
        prefetch(tt.first_entry(pos.key_after(move)));

        // Update the current move (this must be done after singular extension search)
        ss->currentMove = move;
        ss->continuationHistory =
          &thisThread->continuationHistory[ss->inCheck][capture][movedPiece][move.to_sq()];

        uint64_t nodeCount = rootNode ? uint64_t(nodes) : 0;

        // Step 16. Make the move
        thisThread->nodes.fetch_add(1, std::memory_order_relaxed);
        pos.do_move(move, st, givesCheck);

        // Decrease reduction if position is or has been on the PV (~7 Elo)
        if (ss->ttPv)
            r -= 1 + (ttValue > alpha) + (tte->depth() >= depth);

        else if (cutNode && move != ttMove && move != ss->killers[0])
            r++;

        // Increase reduction for cut nodes (~4 Elo)
        if (cutNode)
            r += 2 - (tte->depth() >= depth && ss->ttPv);

        // Increase reduction if ttMove is a capture (~3 Elo)
        if (ttCapture)
            r++;

        // Decrease reduction for PvNodes (~0 Elo on STC, ~2 Elo on LTC)
        if (PvNode)
            r--;

        // Increase reduction if next ply has a lot of fail high (~5 Elo)
        if ((ss + 1)->cutoffCnt > 3)
            r++;

        // Set reduction to 0 for first picked move (ttMove) (~2 Elo)
        // Nullifies all previous reduction adjustments to ttMove and leaves only history to do them
        else if (move == ttMove)
            r = 0;

        ss->statScore = 2 * thisThread->mainHistory[us][move.from_to()]
                      + (*contHist[0])[movedPiece][move.to_sq()]
                      + (*contHist[1])[movedPiece][move.to_sq()]
                      + (*contHist[3])[movedPiece][move.to_sq()] - 5078;

        // Decrease/increase reduction for moves with a good/bad history (~8 Elo)
        r -= ss->statScore / 12076;

        // Step 17. Late moves reduction / extension (LMR, ~117 Elo)
        if (depth >= 2 && moveCount > 1 + rootNode)
        {
            // In general we want to cap the LMR depth search at newDepth, but when
            // reduction is negative, we allow this move a limited search extension
            // beyond the first move depth.
            // To prevent problems when the max value is less than the min value,
            // std::clamp has been replaced by a more robust implementation.
            Depth d = std::max(1, std::min(newDepth - r, newDepth + 1));

            value = -search<NonPV>(pos, ss + 1, -(alpha + 1), -alpha, d, true);

            // Do a full-depth search when reduced LMR search fails high
            if (value > alpha && d < newDepth)
            {
                // Adjust full-depth search based on LMR results - if the result
                // was good enough search deeper, if it was bad enough search shallower.
                const bool doDeeperSearch    = value > (bestValue + 40 + 2 * newDepth);  // (~1 Elo)
                const bool doShallowerSearch = value < bestValue + newDepth;             // (~2 Elo)

                newDepth += doDeeperSearch - doShallowerSearch;

                if (newDepth > d)
                    value = -search<NonPV>(pos, ss + 1, -(alpha + 1), -alpha, newDepth, !cutNode);

                // Post LMR continuation history updates (~1 Elo)
                int bonus = value <= alpha ? -stat_malus(newDepth)
                          : value >= beta  ? stat_bonus(newDepth)
                                           : 0;

                update_continuation_histories(ss, movedPiece, move.to_sq(), bonus);
            }
        }

        // Step 18. Full-depth search when LMR is skipped
        else if (!PvNode || moveCount > 1)
        {
            // Increase reduction if ttMove is not present (~6 Elo)
            if (!ttMove)
                r += 2;

            // Note that if expected reduction is high, we reduce search depth by 1 here (~9 Elo)
            value = -search<NonPV>(pos, ss + 1, -(alpha + 1), -alpha, newDepth - (r > 3), !cutNode);
        }

        // For PV nodes only, do a full PV search on the first move or after a fail high,
        // otherwise let the parent node fail low with value <= alpha and try another move.
        if (PvNode && (moveCount == 1 || value > alpha))
        {
            (ss + 1)->pv    = pv;
            (ss + 1)->pv[0] = Move::none();

            value = -search<PV>(pos, ss + 1, -beta, -alpha, newDepth, false);
        }

        // Step 19. Undo move
        pos.undo_move(move);

        assert(value > -VALUE_INFINITE && value < VALUE_INFINITE);

        // Step 20. Check for a new best move
        // Finished searching the move. If a stop occurred, the return value of
        // the search cannot be trusted, and we return immediately without
        // updating best move, PV and TT.
        if (threads.stop.load(std::memory_order_relaxed))
            return VALUE_ZERO;

        if (rootNode)
        {
            RootMove& rm =
              *std::find(thisThread->rootMoves.begin(), thisThread->rootMoves.end(), move);

            rm.effort += nodes - nodeCount;

            rm.averageScore =
              rm.averageScore != -VALUE_INFINITE ? (2 * value + rm.averageScore) / 3 : value;

            // PV move or new best move?
            if (moveCount == 1 || value > alpha)
            {
                rm.score = rm.uciScore = value;
                rm.selDepth            = thisThread->selDepth;
                rm.scoreLowerbound = rm.scoreUpperbound = false;

                if (value >= beta)
                {
                    rm.scoreLowerbound = true;
                    rm.uciScore        = beta;
                }
                else if (value <= alpha)
                {
                    rm.scoreUpperbound = true;
                    rm.uciScore        = alpha;
                }

                rm.pv.resize(1);

                assert((ss + 1)->pv);

                for (Move* m = (ss + 1)->pv; *m != Move::none(); ++m)
                    rm.pv.push_back(*m);

                // We record how often the best move has been changed in each iteration.
                // This information is used for time management. In MultiPV mode,
                // we must take care to only do this for the first PV line.
                if (moveCount > 1 && !thisThread->pvIdx)
                    ++thisThread->bestMoveChanges;
            }
            else
                // All other moves but the PV, are set to the lowest value: this
                // is not a problem when sorting because the sort is stable and the
                // move position in the list is preserved - just the PV is pushed up.
                rm.score = -VALUE_INFINITE;
        }

        if (value > bestValue)
        {
            bestValue = value;

            if (value > alpha)
            {
                bestMove = move;

                if (PvNode && !rootNode)  // Update pv even in fail-high case
                    update_pv(ss->pv, move, (ss + 1)->pv);

                if (value >= beta)
                {
                    ss->cutoffCnt += 1 + !ttMove;
                    assert(value >= beta);  // Fail high
                    break;
                }
                else
                {
                    // Reduce other moves if we have found at least one score improvement (~2 Elo)
                    if (depth > 2 && depth < 13 && beta < 15868 && value > -14630)
                        depth -= 2;

                    assert(depth > 0);
                    alpha = value;  // Update alpha! Always alpha < beta
                }
            }
        }

        // If the move is worse than some previously searched move,
        // remember it, to update its stats later.
        if (move != bestMove && moveCount <= 32)
        {
            if (capture)
                capturesSearched[captureCount++] = move;
            else
                quietsSearched[quietCount++] = move;
        }
    }

    // Step 21. Check for mate and stalemate
    // All legal moves have been searched and if there are no legal moves, it
    // must be a mate or a stalemate. If we are in a singular extension search then
    // return a fail low score.

    assert(moveCount || !ss->inCheck || excludedMove || !MoveList<LEGAL>(pos).size());

    // Adjust best value for fail high cases at non-pv nodes
    if (!PvNode && bestValue >= beta && std::abs(bestValue) < VALUE_TB_WIN_IN_MAX_PLY
        && std::abs(beta) < VALUE_TB_WIN_IN_MAX_PLY && std::abs(alpha) < VALUE_TB_WIN_IN_MAX_PLY)
        bestValue = (bestValue * depth + beta) / (depth + 1);

    if (!moveCount)
        bestValue = excludedMove ? alpha : ss->inCheck ? mated_in(ss->ply) : VALUE_DRAW;

    // If there is a move that produces search value greater than alpha we update the stats of searched moves
    else if (bestMove)
        update_all_stats(pos, ss, *this, bestMove, bestValue, beta, prevSq, quietsSearched,
                         quietCount, capturesSearched, captureCount, depth);

    // Bonus for prior countermove that caused the fail low
    else if (!priorCapture && prevSq != SQ_NONE)
    {
        int bonus = (depth > 5) + (PvNode || cutNode) + ((ss - 1)->statScore < -14455)
                  + ((ss - 1)->moveCount > 10)
                  + (!ss->inCheck && bestValue <= ss->staticEval - 130);
        update_continuation_histories(ss - 1, pos.piece_on(prevSq), prevSq,
                                      stat_bonus(depth) * bonus);
        thisThread->mainHistory[~us][((ss - 1)->currentMove).from_to()]
          << stat_bonus(depth) * bonus / 2;
    }

    if (PvNode)
        bestValue = std::min(bestValue, maxValue);

    // If no good move is found and the previous position was ttPv, then the previous
    // opponent move is probably good and the new position is added to the search tree. (~7 Elo)
    if (bestValue <= alpha)
        ss->ttPv = ss->ttPv || ((ss - 1)->ttPv && depth > 3);

    // Write gathered information in transposition table
    // Static evaluation is saved as it was before correction history
    if (!excludedMove && !(rootNode && thisThread->pvIdx))
        tte->save(posKey, value_to_tt(bestValue, ss->ply), ss->ttPv,
                  bestValue >= beta    ? BOUND_LOWER
                  : PvNode && bestMove ? BOUND_EXACT
                                       : BOUND_UPPER,
                  depth, bestMove, unadjustedStaticEval, tt.generation());

    // Adjust correction history
    if (!ss->inCheck && (!bestMove || !pos.capture(bestMove))
        && !(bestValue >= beta && bestValue <= ss->staticEval)
        && !(!bestMove && bestValue >= ss->staticEval))
    {
        auto bonus = std::clamp(int(bestValue - ss->staticEval) * depth / 8,
                                -CORRECTION_HISTORY_LIMIT / 4, CORRECTION_HISTORY_LIMIT / 4);
        thisThread->correctionHistory[us][pawn_structure_index<Correction>(pos)] << bonus;
    }

    assert(bestValue > -VALUE_INFINITE && bestValue < VALUE_INFINITE);

    return bestValue;
}


// Quiescence search function, which is called by the main search
// function with zero depth, or recursively with further decreasing depth per call.
// (~155 Elo)
template<NodeType nodeType>
Value Search::Worker::qsearch(Position& pos, Stack* ss, Value alpha, Value beta, Depth depth) {

    static_assert(nodeType != Root);
    constexpr bool PvNode = nodeType == PV;

    assert(alpha >= -VALUE_INFINITE && alpha < beta && beta <= VALUE_INFINITE);
    assert(PvNode || (alpha == beta - 1));
    assert(depth <= 0);

    // Check if we have an upcoming move that draws by repetition, or if
    // the opponent had an alternative move earlier to this position. (~1 Elo)
    if (alpha < VALUE_DRAW && pos.has_game_cycle(ss->ply))
    {
        alpha = value_draw(this->nodes);
        if (alpha >= beta)
            return alpha;
    }

    Move      pv[MAX_PLY + 1];
    StateInfo st;
    ASSERT_ALIGNED(&st, Eval::NNUE::CacheLineSize);

    TTEntry* tte;
    Key      posKey;
    Move     ttMove, move, bestMove;
    Depth    ttDepth;
    Value    bestValue, value, ttValue, futilityBase;
    bool     pvHit, givesCheck, capture;
    int      moveCount;
    Color    us = pos.side_to_move();

    // Step 1. Initialize node
    if (PvNode)
    {
        (ss + 1)->pv = pv;
        ss->pv[0]    = Move::none();
    }

    Worker* thisThread = this;
    bestMove           = Move::none();
    ss->inCheck        = pos.checkers();
    moveCount          = 0;

    // Used to send selDepth info to GUI (selDepth counts from 1, ply from 0)
    if (PvNode && thisThread->selDepth < ss->ply + 1)
        thisThread->selDepth = ss->ply + 1;

    // Step 2. Check for an immediate draw or maximum ply reached
    if (pos.is_draw(ss->ply) || ss->ply >= MAX_PLY)
        return (ss->ply >= MAX_PLY && !ss->inCheck)
               ? evaluate(networks, pos, refreshTable, thisThread->optimism[us])
               : VALUE_DRAW;

    assert(0 <= ss->ply && ss->ply < MAX_PLY);

    // Decide the replacement and cutoff priority of the qsearch TT entries
    ttDepth = ss->inCheck || depth >= DEPTH_QS_CHECKS ? DEPTH_QS_CHECKS : DEPTH_QS_NO_CHECKS;

    // Step 3. Transposition table lookup
    posKey  = pos.key();
    tte     = tt.probe(posKey, ss->ttHit);
    ttValue = ss->ttHit ? value_from_tt(tte->value(), ss->ply, pos.rule50_count()) : VALUE_NONE;
    ttMove  = ss->ttHit ? tte->move() : Move::none();
    pvHit   = ss->ttHit && tte->is_pv();

    // At non-PV nodes we check for an early TT cutoff
    if (!PvNode && tte->depth() >= ttDepth
        && ttValue != VALUE_NONE  // Only in case of TT access race or if !ttHit
        && (tte->bound() & (ttValue >= beta ? BOUND_LOWER : BOUND_UPPER)))
        return ttValue;

    // Step 4. Static evaluation of the position
    Value unadjustedStaticEval = VALUE_NONE;
    if (ss->inCheck)
        bestValue = futilityBase = -VALUE_INFINITE;
    else
    {
        if (ss->ttHit)
        {
            // Never assume anything about values stored in TT
            unadjustedStaticEval = tte->eval();
            if (unadjustedStaticEval == VALUE_NONE)
                unadjustedStaticEval =
                  evaluate(networks, pos, refreshTable, thisThread->optimism[us]);
            ss->staticEval = bestValue =
              to_corrected_static_eval(unadjustedStaticEval, *thisThread, pos);

            // ttValue can be used as a better position evaluation (~13 Elo)
            if (ttValue != VALUE_NONE
                && (tte->bound() & (ttValue > bestValue ? BOUND_LOWER : BOUND_UPPER)))
                bestValue = ttValue;
        }
        else
        {
            // In case of null move search, use previous static eval with a different sign
            unadjustedStaticEval = (ss - 1)->currentMove != Move::null()
                                   ? evaluate(networks, pos, refreshTable, thisThread->optimism[us])
                                   : -(ss - 1)->staticEval;
            ss->staticEval       = bestValue =
              to_corrected_static_eval(unadjustedStaticEval, *thisThread, pos);
        }

        // Stand pat. Return immediately if static value is at least beta
        if (bestValue >= beta)
        {
            if (!ss->ttHit)
                tte->save(posKey, value_to_tt(bestValue, ss->ply), false, BOUND_LOWER, DEPTH_NONE,
                          Move::none(), unadjustedStaticEval, tt.generation());

            return bestValue;
        }

        if (bestValue > alpha)
            alpha = bestValue;

        futilityBase = ss->staticEval + 270;
    }

    const PieceToHistory* contHist[] = {(ss - 1)->continuationHistory,
                                        (ss - 2)->continuationHistory};

    // Initialize a MovePicker object for the current position, and prepare
    // to search the moves. Because the depth is <= 0 here, only captures,
    // queen promotions, and other checks (only if depth >= DEPTH_QS_CHECKS)
    // will be generated.
    Square     prevSq = ((ss - 1)->currentMove).is_ok() ? ((ss - 1)->currentMove).to_sq() : SQ_NONE;
    MovePicker mp(pos, ttMove, depth, &thisThread->mainHistory, &thisThread->captureHistory,
                  contHist, &thisThread->pawnHistory);

    int quietCheckEvasions = 0;

    // Step 5. Loop through all pseudo-legal moves until no moves remain
    // or a beta cutoff occurs.
    while ((move = mp.next_move()) != Move::none())
    {
        assert(move.is_ok());

        // Check for legality
        if (!pos.legal(move))
            continue;

        givesCheck = pos.gives_check(move);
        capture    = pos.capture_stage(move);

        moveCount++;

        // Step 6. Pruning
        if (bestValue > VALUE_TB_LOSS_IN_MAX_PLY && pos.non_pawn_material(us))
        {
            // Futility pruning and moveCount pruning (~10 Elo)
            if (!givesCheck && move.to_sq() != prevSq && futilityBase > VALUE_TB_LOSS_IN_MAX_PLY
                && move.type_of() != PROMOTION)
            {
                if (moveCount > 2)
                    continue;

                Value futilityValue = futilityBase + PieceValue[pos.piece_on(move.to_sq())];

                // If static eval + value of piece we are going to capture is much lower
                // than alpha we can prune this move. (~2 Elo)
                if (futilityValue <= alpha)
                {
                    bestValue = std::max(bestValue, futilityValue);
                    continue;
                }

                // If static eval is much lower than alpha and move is not winning material
                // we can prune this move. (~2 Elo)
                if (futilityBase <= alpha && !pos.see_ge(move, 1))
                {
                    bestValue = std::max(bestValue, futilityBase);
                    continue;
                }

                // If static exchange evaluation is much worse than what is needed to not
                // fall below alpha we can prune this move.
                if (futilityBase > alpha && !pos.see_ge(move, (alpha - futilityBase) * 4))
                {
                    bestValue = alpha;
                    continue;
                }
            }

            // We prune after the second quiet check evasion move, where being 'in check' is
            // implicitly checked through the counter, and being a 'quiet move' apart from
            // being a tt move is assumed after an increment because captures are pushed ahead.
            if (quietCheckEvasions > 1)
                break;

            // Continuation history based pruning (~3 Elo)
            if (!capture && (*contHist[0])[pos.moved_piece(move)][move.to_sq()] < 0
                && (*contHist[1])[pos.moved_piece(move)][move.to_sq()] < 0)
                continue;

            // Do not search moves with bad enough SEE values (~5 Elo)
            if (!pos.see_ge(move, -69))
                continue;
        }

        // Speculative prefetch as early as possible
        prefetch(tt.first_entry(pos.key_after(move)));

        // Update the current move
        ss->currentMove = move;
        ss->continuationHistory =
          &thisThread
             ->continuationHistory[ss->inCheck][capture][pos.moved_piece(move)][move.to_sq()];

        quietCheckEvasions += !capture && ss->inCheck;

        // Step 7. Make and search the move
        thisThread->nodes.fetch_add(1, std::memory_order_relaxed);
        pos.do_move(move, st, givesCheck);
        value = -qsearch<nodeType>(pos, ss + 1, -beta, -alpha, depth - 1);
        pos.undo_move(move);

        assert(value > -VALUE_INFINITE && value < VALUE_INFINITE);

        // Step 8. Check for a new best move
        if (value > bestValue)
        {
            bestValue = value;

            if (value > alpha)
            {
                bestMove = move;

                if (PvNode)  // Update pv even in fail-high case
                    update_pv(ss->pv, move, (ss + 1)->pv);

                if (value < beta)  // Update alpha here!
                    alpha = value;
                else
                    break;  // Fail high
            }
        }
    }

    // Step 9. Check for mate
    // All legal moves have been searched. A special case: if we're in check
    // and no legal moves were found, it is checkmate.
    if (ss->inCheck && bestValue == -VALUE_INFINITE)
    {
        assert(!MoveList<LEGAL>(pos).size());
        return mated_in(ss->ply);  // Plies to mate from the root
    }

    if (std::abs(bestValue) < VALUE_TB_WIN_IN_MAX_PLY && bestValue >= beta)
        bestValue = (3 * bestValue + beta) / 4;

    // Save gathered info in transposition table
    // Static evaluation is saved as it was before adjustment by correction history
    tte->save(posKey, value_to_tt(bestValue, ss->ply), pvHit,
              bestValue >= beta ? BOUND_LOWER : BOUND_UPPER, ttDepth, bestMove,
              unadjustedStaticEval, tt.generation());

    assert(bestValue > -VALUE_INFINITE && bestValue < VALUE_INFINITE);

    return bestValue;
}

Depth Search::Worker::reduction(bool i, Depth d, int mn, int delta) {
    int reductionScale = reductions[d] * reductions[mn];
    return (reductionScale + 1318 - delta * 760 / rootDelta) / 1024 + (!i && reductionScale > 1066);
}

TimePoint Search::Worker::elapsed() const {
    return main_manager()->tm.elapsed([this]() { return threads.nodes_searched(); });
}


namespace {
// Adjusts a mate or TB score from "plies to mate from the root"
// to "plies to mate from the current position". Standard scores are unchanged.
// The function is called before storing a value in the transposition table.
Value value_to_tt(Value v, int ply) {

    assert(v != VALUE_NONE);
    return v >= VALUE_TB_WIN_IN_MAX_PLY ? v + ply : v <= VALUE_TB_LOSS_IN_MAX_PLY ? v - ply : v;
}


// Inverse of value_to_tt(): it adjusts a mate or TB score
// from the transposition table (which refers to the plies to mate/be mated from
// current position) to "plies to mate/be mated (TB win/loss) from the root".
// However, to avoid potentially false mate or TB scores related to the 50 moves rule
// and the graph history interaction, we return the highest non-TB score instead.
Value value_from_tt(Value v, int ply, int r50c) {

    if (v == VALUE_NONE)
        return VALUE_NONE;

    // handle TB win or better
    if (v >= VALUE_TB_WIN_IN_MAX_PLY)
    {
        // Downgrade a potentially false mate score
        if (v >= VALUE_MATE_IN_MAX_PLY && VALUE_MATE - v > 100 - r50c)
            return VALUE_TB_WIN_IN_MAX_PLY - 1;

        // Downgrade a potentially false TB score.
        if (VALUE_TB - v > 100 - r50c)
            return VALUE_TB_WIN_IN_MAX_PLY - 1;

        return v - ply;
    }

    // handle TB loss or worse
    if (v <= VALUE_TB_LOSS_IN_MAX_PLY)
    {
        // Downgrade a potentially false mate score.
        if (v <= VALUE_MATED_IN_MAX_PLY && VALUE_MATE + v > 100 - r50c)
            return VALUE_TB_LOSS_IN_MAX_PLY + 1;

        // Downgrade a potentially false TB score.
        if (VALUE_TB + v > 100 - r50c)
            return VALUE_TB_LOSS_IN_MAX_PLY + 1;

        return v + ply;
    }

    return v;
}


// Adds current move and appends child pv[]
void update_pv(Move* pv, Move move, const Move* childPv) {

    for (*pv++ = move; childPv && *childPv != Move::none();)
        *pv++ = *childPv++;
    *pv = Move::none();
}


// Updates stats at the end of search() when a bestMove is found
void update_all_stats(const Position& pos,
                      Stack*          ss,
                      Search::Worker& workerThread,
                      Move            bestMove,
                      Value           bestValue,
                      Value           beta,
                      Square          prevSq,
                      Move*           quietsSearched,
                      int             quietCount,
                      Move*           capturesSearched,
                      int             captureCount,
                      Depth           depth) {

    Color                  us             = pos.side_to_move();
    CapturePieceToHistory& captureHistory = workerThread.captureHistory;
    Piece                  moved_piece    = pos.moved_piece(bestMove);
    PieceType              captured;

    int quietMoveBonus = stat_bonus(depth + 1);
    int quietMoveMalus = stat_malus(depth);

    if (!pos.capture_stage(bestMove))
    {
        int bestMoveBonus = bestValue > beta + 165 ? quietMoveBonus      // larger bonus
                                                   : stat_bonus(depth);  // smaller bonus

        // Increase stats for the best move in case it was a quiet move
        update_quiet_stats(pos, ss, workerThread, bestMove, bestMoveBonus);

        int pIndex = pawn_structure_index(pos);
        workerThread.pawnHistory[pIndex][moved_piece][bestMove.to_sq()] << quietMoveBonus;

        // Decrease stats for all non-best quiet moves
        for (int i = 0; i < quietCount; ++i)
        {
            workerThread
                .pawnHistory[pIndex][pos.moved_piece(quietsSearched[i])][quietsSearched[i].to_sq()]
              << -quietMoveMalus;

            workerThread.mainHistory[us][quietsSearched[i].from_to()] << -quietMoveMalus;
            update_continuation_histories(ss, pos.moved_piece(quietsSearched[i]),
                                          quietsSearched[i].to_sq(), -quietMoveMalus);
        }
    }
    else
    {
        // Increase stats for the best move in case it was a capture move
        captured = type_of(pos.piece_on(bestMove.to_sq()));
        captureHistory[moved_piece][bestMove.to_sq()][captured] << quietMoveBonus;
    }

    // Extra penalty for a quiet early move that was not a TT move or
    // main killer move in previous ply when it gets refuted.
    if (prevSq != SQ_NONE
        && ((ss - 1)->moveCount == 1 + (ss - 1)->ttHit
            || ((ss - 1)->currentMove == (ss - 1)->killers[0]))
        && !pos.captured_piece())
        update_continuation_histories(ss - 1, pos.piece_on(prevSq), prevSq, -quietMoveMalus);

    // Decrease stats for all non-best capture moves
    for (int i = 0; i < captureCount; ++i)
    {
        moved_piece = pos.moved_piece(capturesSearched[i]);
        captured    = type_of(pos.piece_on(capturesSearched[i].to_sq()));
        captureHistory[moved_piece][capturesSearched[i].to_sq()][captured] << -quietMoveMalus;
    }
}


// Updates histories of the move pairs formed
// by moves at ply -1, -2, -3, -4, and -6 with current move.
void update_continuation_histories(Stack* ss, Piece pc, Square to, int bonus) {

    for (int i : {1, 2, 3, 4, 6})
    {
        // Only update the first 2 continuation histories if we are in check
        if (ss->inCheck && i > 2)
            break;
        if (((ss - i)->currentMove).is_ok())
            (*(ss - i)->continuationHistory)[pc][to] << bonus / (1 + 3 * (i == 3));
    }
}


// Updates move sorting heuristics
void update_quiet_stats(
  const Position& pos, Stack* ss, Search::Worker& workerThread, Move move, int bonus) {

    // Update killers
    if (ss->killers[0] != move)
    {
        ss->killers[1] = ss->killers[0];
        ss->killers[0] = move;
    }

    Color us = pos.side_to_move();
    workerThread.mainHistory[us][move.from_to()] << bonus;
    update_continuation_histories(ss, pos.moved_piece(move), move.to_sq(), bonus);

    // Update countermove history
    if (((ss - 1)->currentMove).is_ok())
    {
        Square prevSq                                           = ((ss - 1)->currentMove).to_sq();
        workerThread.counterMoves[pos.piece_on(prevSq)][prevSq] = move;
    }
}
}

// When playing with strength handicap, choose the best move among a set of RootMoves
// using a statistical rule dependent on 'level'. Idea by Heinz van Saanen.
Move Skill::pick_best(const RootMoves& rootMoves, size_t multiPV) {
    static PRNG rng(now());  // PRNG sequence should be non-deterministic

    // RootMoves are already sorted by score in descending order
    Value  topScore = rootMoves[0].score;
    int    delta    = std::min(topScore - rootMoves[multiPV - 1].score, int(PawnValue));
    int    maxScore = -VALUE_INFINITE;
    double weakness = 120 - 2 * level;

    // Choose best move. For each move score we add two terms, both dependent on
    // weakness. One is deterministic and bigger for weaker levels, and one is
    // random. Then we choose the move with the resulting highest score.
    for (size_t i = 0; i < multiPV; ++i)
    {
        // This is our magic formula
        int push = (weakness * int(topScore - rootMoves[i].score)
                    + delta * (rng.rand<unsigned>() % int(weakness)))
                 / 128;

        if (rootMoves[i].score + push >= maxScore)
        {
            maxScore = rootMoves[i].score + push;
            best     = rootMoves[i].pv[0];
        }
    }

    return best;
}


// Used to print debug info and, more importantly,
// to detect when we are out of available time and thus stop the search.
void SearchManager::check_time(Search::Worker& worker) {
    if (--callsCnt > 0)
        return;

    // When using nodes, ensure checking rate is not lower than 0.1% of nodes
    callsCnt = worker.limits.nodes ? std::min(512, int(worker.limits.nodes / 1024)) : 512;

    static TimePoint lastInfoTime = now();

    TimePoint elapsed = tm.elapsed([&worker]() { return worker.threads.nodes_searched(); });
    TimePoint tick    = worker.limits.startTime + elapsed;

    if (tick - lastInfoTime >= 1000)
    {
        lastInfoTime = tick;
        dbg_print();
    }

    // We should not stop pondering until told so by the GUI
    if (ponder)
        return;

    if (
      // Later we rely on the fact that we can at least use the mainthread previous
      // root-search score and PV in a multithreaded environment to prove mated-in scores.
      worker.completedDepth >= 1
      && ((worker.limits.use_time_management() && (elapsed > tm.maximum() || stopOnPonderhit))
          || (worker.limits.movetime && elapsed >= worker.limits.movetime)
          || (worker.limits.nodes && worker.threads.nodes_searched() >= worker.limits.nodes)))
        worker.threads.stop = worker.threads.abortedSearch = true;
}

void SearchManager::pv(const Search::Worker&     worker,
                       const ThreadPool&         threads,
                       const TranspositionTable& tt,
                       Depth                     depth) const {

    const auto  nodes     = threads.nodes_searched();
    const auto& rootMoves = worker.rootMoves;
    const auto& pos       = worker.rootPos;
    size_t      pvIdx     = worker.pvIdx;
    TimePoint   time      = tm.elapsed([nodes]() { return nodes; }) + 1;
    size_t      multiPV   = std::min(size_t(worker.options["MultiPV"]), rootMoves.size());
    uint64_t    tbHits    = threads.tb_hits() + (worker.tbConfig.rootInTB ? rootMoves.size() : 0);

    for (size_t i = 0; i < multiPV; ++i)
    {
        bool updated = rootMoves[i].score != -VALUE_INFINITE;

        if (depth == 1 && !updated && i > 0)
            continue;

        Depth d = updated ? depth : std::max(1, depth - 1);
        Value v = updated ? rootMoves[i].uciScore : rootMoves[i].previousScore;

        if (v == -VALUE_INFINITE)
            v = VALUE_ZERO;

        bool tb = worker.tbConfig.rootInTB && std::abs(v) <= VALUE_TB;
        v       = tb ? rootMoves[i].tbScore : v;

        std::string pv;
        for (Move m : rootMoves[i].pv)
            pv += UCIEngine::move(m, pos.is_chess960()) + " ";

        // remove last whitespace
        if (!pv.empty())
            pv.pop_back();

        auto wdl   = worker.options["UCI_ShowWDL"] ? UCIEngine::wdl(v, pos) : "";
        auto bound = rootMoves[i].scoreLowerbound
                     ? "lowerbound"
                     : (rootMoves[i].scoreUpperbound ? "upperbound" : "");

        InfoFull info;

        info.depth    = d;
        info.selDepth = rootMoves[i].selDepth;
        info.multiPV  = i + 1;
        info.score    = {v, pos};
        info.wdl      = wdl;

        if (i == pvIdx && !tb && updated)  // tablebase- and previous-scores are exact
            info.bound = bound;

        info.timeMs   = time;
        info.nodes    = nodes;
        info.nps      = nodes * 1000 / time;
        info.tbHits   = tbHits;
        info.pv       = pv;
        info.hashfull = tt.hashfull();

        updates.onUpdateFull(info);
    }
}

// Called in case we have no ponder move before exiting the search,
// for instance, in case we stop the search during a fail high at root.
// We try hard to have a ponder move to return to the GUI,
// otherwise in case of 'ponder on' we have nothing to think about.
bool RootMove::extract_ponder_from_tt(const TranspositionTable& tt, Position& pos) {

    StateInfo st;
    ASSERT_ALIGNED(&st, Eval::NNUE::CacheLineSize);

    bool ttHit;

    assert(pv.size() == 1);
    if (pv[0] == Move::none())
        return false;

    pos.do_move(pv[0], st);
    TTEntry* tte = tt.probe(pos.key(), ttHit);

    if (ttHit)
    {
        Move m = tte->move();  // Local copy to be SMP safe
        if (MoveList<LEGAL>(pos).contains(m))
            pv.push_back(m);
    }

    pos.undo_move(pv[0]);
    return pv.size() > 1;
}


}  // namespace Stockfish<|MERGE_RESOLUTION|>--- conflicted
+++ resolved
@@ -744,12 +744,7 @@
     // Use static evaluation difference to improve quiet move ordering (~9 Elo)
     if (((ss - 1)->currentMove).is_ok() && !(ss - 1)->inCheck && !priorCapture)
     {
-<<<<<<< HEAD
-        int bonus = std::clamp((-11 - 6 * improving) * int((ss - 1)->staticEval + ss->staticEval),
-                               -1644, 1384);
-=======
-        int bonus = std::clamp(-13 * int((ss - 1)->staticEval + ss->staticEval), -1796, 1526);
->>>>>>> e9abc037
+        int bonus = std::clamp((-10 - 6 * improving) * int((ss - 1)->staticEval + ss->staticEval), -1796, 1526);
         bonus     = bonus > 0 ? 2 * bonus : bonus / 2;
         thisThread->mainHistory[~us][((ss - 1)->currentMove).from_to()] << bonus;
         if (type_of(pos.piece_on(prevSq)) != PAWN && ((ss - 1)->currentMove).type_of() != PROMOTION)
