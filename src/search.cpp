/*
  Stockfish, a UCI chess playing engine derived from Glaurung 2.1
  Copyright (C) 2004-2023 The Stockfish developers (see AUTHORS file)

  Stockfish is free software: you can redistribute it and/or modify
  it under the terms of the GNU General Public License as published by
  the Free Software Foundation, either version 3 of the License, or
  (at your option) any later version.

  Stockfish is distributed in the hope that it will be useful,
  but WITHOUT ANY WARRANTY; without even the implied warranty of
  MERCHANTABILITY or FITNESS FOR A PARTICULAR PURPOSE.  See the
  GNU General Public License for more details.

  You should have received a copy of the GNU General Public License
  along with this program.  If not, see <http://www.gnu.org/licenses/>.
*/

#include <algorithm>
#include <cassert>
#include <cmath>
#include <cstring>   // For std::memset
#include <iostream>
#include <sstream>

#include "evaluate.h"
#include "misc.h"
#include "movegen.h"
#include "movepick.h"
#include "position.h"
#include "search.h"
#include "thread.h"
#include "timeman.h"
#include "tt.h"
#include "uci.h"
#include "syzygy/tbprobe.h"
#include "nnue/evaluate_nnue.h"

namespace Stockfish {

namespace Search {

  LimitsType Limits;
}

namespace Tablebases {

  int Cardinality;
  bool RootInTB;
  bool UseRule50;
  Depth ProbeDepth;
}

namespace TB = Tablebases;

using std::string;
using Eval::evaluate;
using namespace Search;

namespace {

  // Different node types, used as a template parameter
  enum NodeType { NonPV, PV, Root };

  // Futility margin
  Value futility_margin(Depth d, bool improving) {
    return Value(148 * (d - improving));
  }

  // Reductions lookup table, initialized at startup
  int Reductions[MAX_MOVES]; // [depth or moveNumber]

  Depth reduction(bool i, Depth d, int mn, Value delta, Value rootDelta) {
    int r = Reductions[d] * Reductions[mn];
    return (r + 1356 - int(delta) * 983 / int(rootDelta)) / 1024 + (!i && r > 901);
  }

  constexpr int futility_move_count(bool improving, Depth depth) {
    return improving ? (3 + depth * depth)
                     : (3 + depth * depth) / 2;
  }

  // History and stats update bonus, based on depth
  int stat_bonus(Depth d) {
    return std::min(337 * d - 497, 1632);
  }

  // Add a small random component to draw evaluations to avoid 3-fold blindness
  Value value_draw(const Thread* thisThread) {
    return VALUE_DRAW - 1 + Value(thisThread->nodes & 0x2);
  }

  // Skill structure is used to implement strength limit. If we have an uci_elo then
  // we convert it to a suitable fractional skill level using anchoring to CCRL Elo
  // (goldfish 1.13 = 2000) and a fit through Ordo derived Elo for match (TC 60+0.6)
  // results spanning a wide range of k values.
  struct Skill {
    Skill(int skill_level, int uci_elo) {
        if (uci_elo)
        {
            double e = double(uci_elo - 1320) / (3190 - 1320);
            level = std::clamp((((37.2473 * e - 40.8525) * e + 22.2943) * e - 0.311438), 0.0, 19.0);
        }
        else
            level = double(skill_level);
    }
    bool enabled() const { return level < 20.0; }
    bool time_to_pick(Depth depth) const { return depth == 1 + int(level); }
    Move pick_best(size_t multiPV);

    double level;
    Move best = MOVE_NONE;
  };

  template <NodeType nodeType>
  Value search(Position& pos, Stack* ss, Value alpha, Value beta, Depth depth, bool cutNode);

  template <NodeType nodeType>
  Value qsearch(Position& pos, Stack* ss, Value alpha, Value beta, Depth depth = 0);

  Value value_to_tt(Value v, int ply);
  Value value_from_tt(Value v, int ply, int r50c);
  void update_pv(Move* pv, Move move, const Move* childPv);
  void update_continuation_histories(Stack* ss, Piece pc, Square to, int bonus);
  void update_quiet_stats(const Position& pos, Stack* ss, Move move, int bonus);
  void update_all_stats(const Position& pos, Stack* ss, Move bestMove, Value bestValue, Value beta, Square prevSq,
                        Move* quietsSearched, int quietCount, Move* capturesSearched, int captureCount, Depth depth);

  // perft() is our utility to verify move generation. All the leaf nodes up
  // to the given depth are generated and counted, and the sum is returned.
  template<bool Root>
  uint64_t perft(Position& pos, Depth depth) {

    StateInfo st;
    ASSERT_ALIGNED(&st, Eval::NNUE::CacheLineSize);

    uint64_t cnt, nodes = 0;
    const bool leaf = (depth == 2);

    for (const auto& m : MoveList<LEGAL>(pos))
    {
        if (Root && depth <= 1)
            cnt = 1, nodes++;
        else
        {
            pos.do_move(m, st);
            cnt = leaf ? MoveList<LEGAL>(pos).size() : perft<false>(pos, depth - 1);
            nodes += cnt;
            pos.undo_move(m);
        }
        if (Root)
            sync_cout << UCI::move(m, pos.is_chess960()) << ": " << cnt << sync_endl;
    }
    return nodes;
  }

} // namespace


/// Search::init() is called at startup to initialize various lookup tables

void Search::init() {

  for (int i = 1; i < MAX_MOVES; ++i)
      Reductions[i] = int((20.89 + std::log(Threads.size()) / 2) * std::log(i));
}


/// Search::clear() resets search state to its initial value

void Search::clear() {

  Threads.main()->wait_for_search_finished();

  Time.availableNodes = 0;
  TT.clear();
  Threads.clear();
  Tablebases::init(Options["SyzygyPath"]); // Free mapped files
}


/// MainThread::search() is started when the program receives the UCI 'go'
/// command. It searches from the root position and outputs the "bestmove".

void MainThread::search() {

  if (Limits.perft)
  {
      nodes = perft<true>(rootPos, Limits.perft);
      sync_cout << "\nNodes searched: " << nodes << "\n" << sync_endl;
      return;
  }

  Color us = rootPos.side_to_move();
  Time.init(Limits, us, rootPos.game_ply());
  TT.new_search();

  Eval::NNUE::verify();

  if (rootMoves.empty())
  {
      rootMoves.emplace_back(MOVE_NONE);
      sync_cout << "info depth 0 score "
                << UCI::value(rootPos.checkers() ? -VALUE_MATE : VALUE_DRAW)
                << sync_endl;
  }
  else
  {
      Threads.start_searching(); // start non-main threads
      Thread::search();          // main thread start searching
  }

  // When we reach the maximum depth, we can arrive here without a raise of
  // Threads.stop. However, if we are pondering or in an infinite search,
  // the UCI protocol states that we shouldn't print the best move before the
  // GUI sends a "stop" or "ponderhit" command. We therefore simply wait here
  // until the GUI sends one of those commands.

  while (!Threads.stop && (ponder || Limits.infinite))
  {} // Busy wait for a stop or a ponder reset

  // Stop the threads if not already stopped (also raise the stop if
  // "ponderhit" just reset Threads.ponder).
  Threads.stop = true;

  // Wait until all threads have finished
  Threads.wait_for_search_finished();

  // When playing in 'nodes as time' mode, subtract the searched nodes from
  // the available ones before exiting.
  if (Limits.npmsec)
      Time.availableNodes += Limits.inc[us] - Threads.nodes_searched();

  Thread* bestThread = this;
  Skill skill = Skill(Options["Skill Level"], Options["UCI_LimitStrength"] ? int(Options["UCI_Elo"]) : 0);

  if (   int(Options["MultiPV"]) == 1
      && !Limits.depth
      && !skill.enabled()
      && rootMoves[0].pv[0] != MOVE_NONE)
      bestThread = Threads.get_best_thread();

  bestPreviousScore = bestThread->rootMoves[0].score;
  bestPreviousAverageScore = bestThread->rootMoves[0].averageScore;

  // Send again PV info if we have a new best thread
  if (bestThread != this)
      sync_cout << UCI::pv(bestThread->rootPos, bestThread->completedDepth) << sync_endl;

  sync_cout << "bestmove " << UCI::move(bestThread->rootMoves[0].pv[0], rootPos.is_chess960());

  if (bestThread->rootMoves[0].pv.size() > 1 || bestThread->rootMoves[0].extract_ponder_from_tt(rootPos))
      std::cout << " ponder " << UCI::move(bestThread->rootMoves[0].pv[1], rootPos.is_chess960());

  std::cout << sync_endl;
}


/// Thread::search() is the main iterative deepening loop. It calls search()
/// repeatedly with increasing depth until the allocated thinking time has been
/// consumed, the user stops the search, or the maximum search depth is reached.

void Thread::search() {

  // To allow access to (ss-7) up to (ss+2), the stack must be oversized.
  // The former is needed to allow update_continuation_histories(ss-1, ...),
  // which accesses its argument at ss-6, also near the root.
  // The latter is needed for statScore and killer initialization.
  Stack stack[MAX_PLY+10], *ss = stack+7;
  Move  pv[MAX_PLY+1];
  Value alpha, beta, delta;
  Move  lastBestMove = MOVE_NONE;
  Depth lastBestMoveDepth = 0;
  MainThread* mainThread = (this == Threads.main() ? Threads.main() : nullptr);
  double timeReduction = 1, totBestMoveChanges = 0;
  Color us = rootPos.side_to_move();
  int iterIdx = 0;

  std::memset(ss-7, 0, 10 * sizeof(Stack));
  for (int i = 7; i > 0; --i)
  {
      (ss-i)->continuationHistory = &this->continuationHistory[0][0][NO_PIECE][0]; // Use as a sentinel
      (ss-i)->staticEval = VALUE_NONE;
  }

  for (int i = 0; i <= MAX_PLY + 2; ++i)
      (ss+i)->ply = i;

  ss->pv = pv;

  bestValue = -VALUE_INFINITE;

  if (mainThread)
  {
      if (mainThread->bestPreviousScore == VALUE_INFINITE)
          for (int i = 0; i < 4; ++i)
              mainThread->iterValue[i] = VALUE_ZERO;
      else
          for (int i = 0; i < 4; ++i)
              mainThread->iterValue[i] = mainThread->bestPreviousScore;
  }

  size_t multiPV = size_t(Options["MultiPV"]);
  Skill skill(Options["Skill Level"], Options["UCI_LimitStrength"] ? int(Options["UCI_Elo"]) : 0);

  // When playing with strength handicap enable MultiPV search that we will
  // use behind the scenes to retrieve a set of possible moves.
  if (skill.enabled())
      multiPV = std::max(multiPV, (size_t)4);

  multiPV = std::min(multiPV, rootMoves.size());

  int searchAgainCounter = 0;

  // Iterative deepening loop until requested to stop or the target depth is reached
  while (   ++rootDepth < MAX_PLY
         && !Threads.stop
         && !(Limits.depth && mainThread && rootDepth > Limits.depth))
  {
      // Age out PV variability metric
      if (mainThread)
          totBestMoveChanges /= 2;

      // Save the last iteration's scores before first PV line is searched and
      // all the move scores except the (new) PV are set to -VALUE_INFINITE.
      for (RootMove& rm : rootMoves)
          rm.previousScore = rm.score;

      size_t pvFirst = 0;
      pvLast = 0;

      if (!Threads.increaseDepth)
          searchAgainCounter++;

      // MultiPV loop. We perform a full root search for each PV line
      for (pvIdx = 0; pvIdx < multiPV && !Threads.stop; ++pvIdx)
      {
          if (pvIdx == pvLast)
          {
              pvFirst = pvLast;
              for (pvLast++; pvLast < rootMoves.size(); pvLast++)
                  if (rootMoves[pvLast].tbRank != rootMoves[pvFirst].tbRank)
                      break;
          }

          // Reset UCI info selDepth for each depth and each PV line
          selDepth = 0;

          // Reset aspiration window starting size
          Value prev = rootMoves[pvIdx].averageScore;
          delta = Value(11) + int(prev) * prev / 15368;
          alpha = std::max(prev - delta,-VALUE_INFINITE);
          beta  = std::min(prev + delta, VALUE_INFINITE);

          // Adjust optimism based on root move's previousScore
          int opt = 116 * prev / (std::abs(prev) + 143);
          optimism[ us] = Value(opt);
          optimism[~us] = -optimism[us];

          // Start with a small aspiration window and, in the case of a fail
          // high/low, re-search with a bigger window until we don't fail
          // high/low anymore.
          int failedHighCnt = 0;
          while (true)
          {
              // Adjust the effective depth searched, but ensuring at least one effective increment for every
              // four searchAgain steps (see issue #2717).
              Depth adjustedDepth = std::max(1, rootDepth - failedHighCnt - 3 * (searchAgainCounter + 1) / 4);
              bestValue = Stockfish::search<Root>(rootPos, ss, alpha, beta, adjustedDepth, false);

              // Bring the best move to the front. It is critical that sorting
              // is done with a stable algorithm because all the values but the
              // first and eventually the new best one are set to -VALUE_INFINITE
              // and we want to keep the same order for all the moves except the
              // new PV that goes to the front. Note that in case of MultiPV
              // search the already searched PV lines are preserved.
              std::stable_sort(rootMoves.begin() + pvIdx, rootMoves.begin() + pvLast);

              // If search has been stopped, we break immediately. Sorting is
              // safe because RootMoves is still valid, although it refers to
              // the previous iteration.
              if (Threads.stop)
                  break;

              // When failing high/low give some update (without cluttering
              // the UI) before a re-search.
              if (   mainThread
                  && multiPV == 1
                  && (bestValue <= alpha || bestValue >= beta)
                  && Time.elapsed() > 3000)
                  sync_cout << UCI::pv(rootPos, rootDepth) << sync_endl;

              // In case of failing low/high increase aspiration window and
              // re-search, otherwise exit the loop.
              if (bestValue <= alpha)
              {
                  beta = (alpha + beta) / 2;
                  alpha = std::max(bestValue - delta, -VALUE_INFINITE);

                  failedHighCnt = 0;
                  if (mainThread)
                      mainThread->stopOnPonderhit = false;
              }
              else if (bestValue >= beta)
              {
                  beta = std::min(bestValue + delta, VALUE_INFINITE);
                  ++failedHighCnt;
              }
              else
                  break;

              delta += delta / 4 + 2;

              assert(alpha >= -VALUE_INFINITE && beta <= VALUE_INFINITE);
          }

          // Sort the PV lines searched so far and update the GUI
          std::stable_sort(rootMoves.begin() + pvFirst, rootMoves.begin() + pvIdx + 1);

          if (    mainThread
              && (Threads.stop || pvIdx + 1 == multiPV || Time.elapsed() > 3000))
              sync_cout << UCI::pv(rootPos, rootDepth) << sync_endl;
      }

      if (!Threads.stop)
          completedDepth = rootDepth;

      if (rootMoves[0].pv[0] != lastBestMove)
      {
          lastBestMove = rootMoves[0].pv[0];
          lastBestMoveDepth = rootDepth;
      }

      // Have we found a "mate in x"?
      if (   Limits.mate
          && bestValue >= VALUE_MATE_IN_MAX_PLY
          && VALUE_MATE - bestValue <= 2 * Limits.mate)
          Threads.stop = true;

      if (!mainThread)
          continue;

      // If skill level is enabled and time is up, pick a sub-optimal best move
      if (skill.enabled() && skill.time_to_pick(rootDepth))
          skill.pick_best(multiPV);

      // Use part of the gained time from a previous stable move for the current move
      for (Thread* th : Threads)
      {
          totBestMoveChanges += th->bestMoveChanges;
          th->bestMoveChanges = 0;
      }

      // Do we have time for the next iteration? Can we stop searching now?
      if (    Limits.use_time_management()
          && !Threads.stop
          && !mainThread->stopOnPonderhit)
      {
          double fallingEval = (69 + 13 * (mainThread->bestPreviousAverageScore - bestValue)
                                    +  6 * (mainThread->iterValue[iterIdx] - bestValue)) / 619.6;
          fallingEval = std::clamp(fallingEval, 0.5, 1.5);

          // If the bestMove is stable over several iterations, reduce time accordingly
          timeReduction = lastBestMoveDepth + 8 < completedDepth ? 1.57 : 0.65;
          double reduction = (1.4 + mainThread->previousTimeReduction) / (2.08 * timeReduction);
          double bestMoveInstability = 1 + 1.8 * totBestMoveChanges / Threads.size();

          double totalTime = Time.optimum() * fallingEval * reduction * bestMoveInstability;

          // Cap used time in case of a single legal move for a better viewer experience in tournaments
          // yielding correct scores and sufficiently fast moves.
          if (rootMoves.size() == 1)
              totalTime = std::min(500.0, totalTime);

          // Stop the search if we have exceeded the totalTime
          if (Time.elapsed() > totalTime)
          {
              // If we are allowed to ponder do not stop the search now but
              // keep pondering until the GUI sends "ponderhit" or "stop".
              if (mainThread->ponder)
                  mainThread->stopOnPonderhit = true;
              else
                  Threads.stop = true;
          }
          else if (   !mainThread->ponder
                   && Time.elapsed() > totalTime * 0.50)
              Threads.increaseDepth = false;
          else
              Threads.increaseDepth = true;
      }

      mainThread->iterValue[iterIdx] = bestValue;
      iterIdx = (iterIdx + 1) & 3;
  }

  if (!mainThread)
      return;

  mainThread->previousTimeReduction = timeReduction;

  // If skill level is enabled, swap best PV line with the sub-optimal one
  if (skill.enabled())
      std::swap(rootMoves[0], *std::find(rootMoves.begin(), rootMoves.end(),
                skill.best ? skill.best : skill.pick_best(multiPV)));
}


namespace {

  // search<>() is the main search function for both PV and non-PV nodes

  template <NodeType nodeType>
  Value search(Position& pos, Stack* ss, Value alpha, Value beta, Depth depth, bool cutNode) {

    constexpr bool PvNode = nodeType != NonPV;
    constexpr bool rootNode = nodeType == Root;

    // Check if we have an upcoming move which draws by repetition, or
    // if the opponent had an alternative move earlier to this position.
    if (   !rootNode
        && pos.rule50_count() >= 3
        && alpha < VALUE_DRAW
        && pos.has_game_cycle(ss->ply))
    {
        alpha = value_draw(pos.this_thread());
        if (alpha >= beta)
            return alpha;
    }

    // Dive into quiescence search when the depth reaches zero
    if (depth <= 0)
        return qsearch<PvNode ? PV : NonPV>(pos, ss, alpha, beta);

    assert(-VALUE_INFINITE <= alpha && alpha < beta && beta <= VALUE_INFINITE);
    assert(PvNode || (alpha == beta - 1));
    assert(0 < depth && depth < MAX_PLY);
    assert(!(PvNode && cutNode));

    Move pv[MAX_PLY+1], capturesSearched[32], quietsSearched[64];
    StateInfo st;
    ASSERT_ALIGNED(&st, Eval::NNUE::CacheLineSize);

    TTEntry* tte;
    Key posKey;
    Move ttMove, move, excludedMove, bestMove;
    Depth extension, newDepth;
    Value bestValue, value, ttValue, eval, maxValue, probCutBeta;
    bool givesCheck, improving, priorCapture, singularQuietLMR;
    bool capture, moveCountPruning, ttCapture;
    Piece movedPiece;
    int moveCount, captureCount, quietCount, improvement;

    // Step 1. Initialize node
    Thread* thisThread = pos.this_thread();
    ss->inCheck        = pos.checkers();
    priorCapture       = pos.captured_piece();
    Color us           = pos.side_to_move();
    moveCount          = captureCount = quietCount = ss->moveCount = 0;
    bestValue          = -VALUE_INFINITE;
    maxValue           = VALUE_INFINITE;

    // Check for the available remaining time
    if (thisThread == Threads.main())
        static_cast<MainThread*>(thisThread)->check_time();

    // Used to send selDepth info to GUI (selDepth counts from 1, ply from 0)
    if (PvNode && thisThread->selDepth < ss->ply + 1)
        thisThread->selDepth = ss->ply + 1;

    if (!rootNode)
    {
        // Step 2. Check for aborted search and immediate draw
        if (   Threads.stop.load(std::memory_order_relaxed)
            || pos.is_draw(ss->ply)
            || ss->ply >= MAX_PLY)
            return (ss->ply >= MAX_PLY && !ss->inCheck) ? evaluate(pos)
                                                        : value_draw(pos.this_thread());

        // Step 3. Mate distance pruning. Even if we mate at the next move our score
        // would be at best mate_in(ss->ply+1), but if alpha is already bigger because
        // a shorter mate was found upward in the tree then there is no need to search
        // because we will never beat the current alpha. Same logic but with reversed
        // signs applies also in the opposite condition of being mated instead of giving
        // mate. In this case return a fail-high score.
        alpha = std::max(mated_in(ss->ply), alpha);
        beta = std::min(mate_in(ss->ply+1), beta);
        if (alpha >= beta)
            return alpha;
    }
    else
        thisThread->rootDelta = beta - alpha;

    assert(0 <= ss->ply && ss->ply < MAX_PLY);

    (ss+1)->excludedMove = bestMove = MOVE_NONE;
    (ss+2)->killers[0]   = (ss+2)->killers[1] = MOVE_NONE;
    (ss+2)->cutoffCnt    = 0;
    ss->doubleExtensions = (ss-1)->doubleExtensions;
    Square prevSq        = is_ok((ss-1)->currentMove) ? to_sq((ss-1)->currentMove) : SQ_NONE;
    ss->statScore        = 0;

    // Step 4. Transposition table lookup.
    excludedMove = ss->excludedMove;
    posKey = pos.key();
    tte = TT.probe(posKey, ss->ttHit);
    ttValue = ss->ttHit ? value_from_tt(tte->value(), ss->ply, pos.rule50_count()) : VALUE_NONE;
    ttMove =  rootNode ? thisThread->rootMoves[thisThread->pvIdx].pv[0]
            : ss->ttHit    ? tte->move() : MOVE_NONE;
    ttCapture = ttMove && pos.capture_stage(ttMove);

    // At this point, if excluded, skip straight to step 6, static eval. However,
    // to save indentation, we list the condition in all code between here and there.
    if (!excludedMove)
    {
        ss->ttPv = PvNode || (ss->ttHit && tte->is_pv());
        ss->pvDistance = PvNode ? 0 : (ss-1)->pvDistance + ((ss-1)->moveCount != 1);
    }

    // At non-PV nodes we check for an early TT cutoff
    if (  !PvNode
        && ss->ttHit
        && !excludedMove
        && tte->depth() > depth - (tte->bound() == BOUND_EXACT)
        && ttValue != VALUE_NONE // Possible in case of TT access race
        && (tte->bound() & (ttValue >= beta ? BOUND_LOWER : BOUND_UPPER)))
    {
        // If ttMove is quiet, update move sorting heuristics on TT hit (~2 Elo)
        if (ttMove)
        {
            if (ttValue >= beta)
            {
                // Bonus for a quiet ttMove that fails high (~2 Elo)
                if (!ttCapture)
                    update_quiet_stats(pos, ss, ttMove, stat_bonus(depth));

                // Extra penalty for early quiet moves of the previous ply (~0 Elo on STC, ~2 Elo on LTC)
                if (prevSq != SQ_NONE && (ss-1)->moveCount <= 2 && !priorCapture)
                    update_continuation_histories(ss-1, pos.piece_on(prevSq), prevSq, -stat_bonus(depth + 1));
            }
            // Penalty for a quiet ttMove that fails low (~1 Elo)
            else if (!ttCapture)
            {
                int penalty = -stat_bonus(depth);
                thisThread->mainHistory[us][from_to(ttMove)] << penalty;
                update_continuation_histories(ss, pos.moved_piece(ttMove), to_sq(ttMove), penalty);
            }
        }

        // Partial workaround for the graph history interaction problem
        // For high rule50 counts don't produce transposition table cutoffs.
        if (pos.rule50_count() < 90)
            return ttValue;
    }

    // Step 5. Tablebases probe
    if (!rootNode && !excludedMove && TB::Cardinality)
    {
        int piecesCount = pos.count<ALL_PIECES>();

        if (    piecesCount <= TB::Cardinality
            && (piecesCount <  TB::Cardinality || depth >= TB::ProbeDepth)
            &&  pos.rule50_count() == 0
            && !pos.can_castle(ANY_CASTLING))
        {
            TB::ProbeState err;
            TB::WDLScore wdl = Tablebases::probe_wdl(pos, &err);

            // Force check of time on the next occasion
            if (thisThread == Threads.main())
                static_cast<MainThread*>(thisThread)->callsCnt = 0;

            if (err != TB::ProbeState::FAIL)
            {
                thisThread->tbHits.fetch_add(1, std::memory_order_relaxed);

                int drawScore = TB::UseRule50 ? 1 : 0;

                // use the range VALUE_MATE_IN_MAX_PLY to VALUE_TB_WIN_IN_MAX_PLY to score
                value =  wdl < -drawScore ? VALUE_MATED_IN_MAX_PLY + ss->ply + 1
                       : wdl >  drawScore ? VALUE_MATE_IN_MAX_PLY - ss->ply - 1
                                          : VALUE_DRAW + 2 * wdl * drawScore;

                Bound b =  wdl < -drawScore ? BOUND_UPPER
                         : wdl >  drawScore ? BOUND_LOWER : BOUND_EXACT;

                if (    b == BOUND_EXACT
                    || (b == BOUND_LOWER ? value >= beta : value <= alpha))
                {
                    tte->save(posKey, value_to_tt(value, ss->ply), ss->ttPv, b,
                              std::min(MAX_PLY - 1, depth + 6),
                              MOVE_NONE, VALUE_NONE);

                    return value;
                }

                if (PvNode)
                {
                    if (b == BOUND_LOWER)
                        bestValue = value, alpha = std::max(alpha, bestValue);
                    else
                        maxValue = value;
                }
            }
        }
    }

    CapturePieceToHistory& captureHistory = thisThread->captureHistory;

    // Step 6. Static evaluation of the position
    if (ss->inCheck)
    {
        // Skip early pruning when in check
        ss->staticEval = eval = VALUE_NONE;
        improving = false;
        improvement = 0;
        goto moves_loop;
    }
    else if (excludedMove)
    {
        // Providing the hint that this node's accumulator will be used often brings significant Elo gain (13 Elo)
        Eval::NNUE::hint_common_parent_position(pos);
        eval = ss->staticEval;
    }
    else if (ss->ttHit)
    {
        // Never assume anything about values stored in TT
        ss->staticEval = eval = tte->eval();
        if (eval == VALUE_NONE)
            ss->staticEval = eval = evaluate(pos);
        else if (PvNode)
            Eval::NNUE::hint_common_parent_position(pos);

        // ttValue can be used as a better position evaluation (~7 Elo)
        if (    ttValue != VALUE_NONE
            && (tte->bound() & (ttValue > eval ? BOUND_LOWER : BOUND_UPPER)))
            eval = ttValue;
    }
    else
    {
        ss->staticEval = eval = evaluate(pos);
        // Save static evaluation into transposition table
        tte->save(posKey, VALUE_NONE, ss->ttPv, BOUND_NONE, DEPTH_NONE, MOVE_NONE, eval);
    }

    // Use static evaluation difference to improve quiet move ordering (~4 Elo)
    if (is_ok((ss-1)->currentMove) && !(ss-1)->inCheck && !priorCapture)
    {
        int bonus = std::clamp(-19 * int((ss-1)->staticEval + ss->staticEval), -1717, 1717);
        thisThread->mainHistory[~us][from_to((ss-1)->currentMove)] << bonus;
    }

    // Set up the improvement variable, which is the difference between the current
    // static evaluation and the previous static evaluation at our turn (if we were
    // in check at our previous move we look at the move prior to it). The improvement
    // margin and the improving flag are used in various pruning heuristics.
    improvement =   (ss-2)->staticEval != VALUE_NONE ? ss->staticEval - (ss-2)->staticEval
                  : (ss-4)->staticEval != VALUE_NONE ? ss->staticEval - (ss-4)->staticEval
                  :                                    163;
    improving = improvement > 0;

    // Step 7. Razoring (~1 Elo).
    // If eval is really low check with qsearch if it can exceed alpha, if it can't,
    // return a fail low.
    if (eval < alpha - 467 - 266 * depth * depth)
    {
        value = qsearch<NonPV>(pos, ss, alpha - 1, alpha);
        if (value < alpha)
            return value;
    }

    // Step 8. Futility pruning: child node (~40 Elo).
    // The depth condition is important for mate finding.
    if (   !ss->ttPv
        &&  depth < 9
        &&  eval - futility_margin(depth, improving) - (ss-1)->statScore / 306 >= beta
        &&  eval >= beta
        &&  eval < 22761) // larger than VALUE_KNOWN_WIN, but smaller than TB wins
        return eval;

    // Step 9. Null move search with verification search (~35 Elo)
    if (   !PvNode
        && (ss-1)->currentMove != MOVE_NULL
        && (ss-1)->statScore < 18404
        &&  eval >= beta
        &&  eval >= ss->staticEval
        &&  ss->staticEval >= beta - 19 * depth - improvement / 13 + 257
        && !excludedMove
        &&  pos.non_pawn_material(us)
        && (ss->ply >= thisThread->nmpMinPly))
    {
        assert(eval - beta >= 0);

        // Null move dynamic reduction based on depth and eval
        Depth R = std::min(int(eval - beta) / 172, 6) + depth / 3 + 4;

        ss->currentMove = MOVE_NULL;
        ss->continuationHistory = &thisThread->continuationHistory[0][0][NO_PIECE][0];

        pos.do_null_move(st);

        Value nullValue = -search<NonPV>(pos, ss+1, -beta, -beta+1, depth-R, !cutNode);

        pos.undo_null_move();

        if (nullValue >= beta)
        {
            // Do not return unproven mate or TB scores
            if (nullValue >= VALUE_TB_WIN_IN_MAX_PLY)
                nullValue = beta;

            if (thisThread->nmpMinPly || (abs(beta) < VALUE_KNOWN_WIN && depth < 14))
                return nullValue;

            assert(!thisThread->nmpMinPly); // Recursive verification is not allowed

            // Do verification search at high depths, with null move pruning disabled
            // until ply exceeds nmpMinPly.
            thisThread->nmpMinPly = ss->ply + 3 * (depth-R) / 4;

            Value v = search<NonPV>(pos, ss, beta-1, beta, depth-R, false);

            thisThread->nmpMinPly = 0;

            if (v >= beta)
                return nullValue;
        }
    }

    probCutBeta = beta + 174 - 60 * improving;

    // Step 10. ProbCut (~10 Elo)
    // If we have a good enough capture (or queen promotion) and a reduced search returns a value
    // much above beta, we can (almost) safely prune the previous move.
    if (   !PvNode
        &&  depth > 3
        &&  abs(beta) < VALUE_TB_WIN_IN_MAX_PLY
        // if value from transposition table is lower than probCutBeta, don't attempt probCut
        // there and in further interactions with transposition table cutoff depth is set to depth - 3
        // because probCut search has depth set to depth - 4 but we also do a move before it
        // so effective depth is equal to depth - 3
        && !(   ss->ttHit
             && tte->depth() >= depth - 3
             && ttValue != VALUE_NONE
             && ttValue < probCutBeta))
    {
        assert(probCutBeta < VALUE_INFINITE);

        MovePicker mp(pos, ttMove, probCutBeta - ss->staticEval, &captureHistory);

        while ((move = mp.next_move()) != MOVE_NONE)
            if (move != excludedMove && pos.legal(move))
            {
                assert(pos.capture_stage(move));

                ss->currentMove = move;
                ss->continuationHistory = &thisThread->continuationHistory[ss->inCheck]
                                                                          [true]
                                                                          [pos.moved_piece(move)]
                                                                          [to_sq(move)];

                pos.do_move(move, st);

                // Perform a preliminary qsearch to verify that the move holds
                value = -qsearch<NonPV>(pos, ss+1, -probCutBeta, -probCutBeta+1);

                // If the qsearch held, perform the regular search
                if (value >= probCutBeta)
                    value = -search<NonPV>(pos, ss+1, -probCutBeta, -probCutBeta+1, depth - 4, !cutNode);

                pos.undo_move(move);

                if (value >= probCutBeta)
                {
                    // Save ProbCut data into transposition table
                    tte->save(posKey, value_to_tt(value, ss->ply), ss->ttPv, BOUND_LOWER, depth - 3, move, ss->staticEval);
                    return value;
                }
            }

        Eval::NNUE::hint_common_parent_position(pos);
    }

    // Step 11. If the position is not in TT, decrease depth by 2 (or by 4 if the TT entry for the current position was hit and the stored depth is greater than or equal to the current depth).
    // Use qsearch if depth is equal or below zero (~9 Elo)
    if (    PvNode
        && !ttMove)
        depth -= 2 + 2 * (ss->ttHit && tte->depth() >= depth);

    if (depth <= 0)
        return qsearch<PV>(pos, ss, alpha, beta);

    if (    cutNode
        &&  depth >= 8
        && !ttMove)
        depth -= 2;

moves_loop: // When in check, search starts here

    // Step 12. A small Probcut idea, when we are in check (~4 Elo)
    probCutBeta = beta + 430;
    if (   ss->inCheck
        && !PvNode
        && depth >= 2
        && ttCapture
        && (tte->bound() & BOUND_LOWER)
        && tte->depth() >= depth - 4
        && ttValue >= probCutBeta
        && abs(ttValue) <= VALUE_KNOWN_WIN
        && abs(beta) <= VALUE_KNOWN_WIN)
        return probCutBeta;

    const PieceToHistory* contHist[] = { (ss-1)->continuationHistory, (ss-2)->continuationHistory,
                                          nullptr                   , (ss-4)->continuationHistory,
                                          nullptr                   , (ss-6)->continuationHistory };

    Move countermove = prevSq != SQ_NONE ? thisThread->counterMoves[pos.piece_on(prevSq)][prevSq] : MOVE_NONE;

    MovePicker mp(pos, ttMove, depth, &thisThread->mainHistory,
                                      &captureHistory,
                                      contHist,
                                      countermove,
                                      ss->killers);

    value = bestValue;
    moveCountPruning = singularQuietLMR = false;

    // Indicate PvNodes that will probably fail low if the node was searched
    // at a depth equal or greater than the current depth, and the result of this search was a fail low.
    bool likelyFailLow =    PvNode
                         && ttMove
                         && (tte->bound() & BOUND_UPPER)
                         && tte->depth() >= depth;

    // Step 13. Loop through all pseudo-legal moves until no moves remain
    // or a beta cutoff occurs.
    while ((move = mp.next_move(moveCountPruning)) != MOVE_NONE)
    {
      assert(is_ok(move));

      if (move == excludedMove)
          continue;

      // At root obey the "searchmoves" option and skip moves not listed in Root
      // Move List. As a consequence any illegal move is also skipped. In MultiPV
      // mode we also skip PV moves which have been already searched and those
      // of lower "TB rank" if we are in a TB root position.
      if (rootNode && !std::count(thisThread->rootMoves.begin() + thisThread->pvIdx,
                                  thisThread->rootMoves.begin() + thisThread->pvLast, move))
          continue;

      // Check for legality
      if (!rootNode && !pos.legal(move))
          continue;

      ss->moveCount = ++moveCount;

      if (rootNode && thisThread == Threads.main() && Time.elapsed() > 3000)
          sync_cout << "info depth " << depth
                    << " currmove " << UCI::move(move, pos.is_chess960())
                    << " currmovenumber " << moveCount + thisThread->pvIdx << sync_endl;
      if (PvNode)
          (ss+1)->pv = nullptr;

      extension = 0;
      capture = pos.capture_stage(move);
      movedPiece = pos.moved_piece(move);
      givesCheck = pos.gives_check(move);

      // Calculate new depth for this move
      newDepth = depth - 1;

      Value delta = beta - alpha;

      Depth r = reduction(improving, depth, moveCount, delta, thisThread->rootDelta);

      // Step 14. Pruning at shallow depth (~120 Elo). Depth conditions are important for mate finding.
      if (  !rootNode
          && pos.non_pawn_material(us)
          && bestValue > VALUE_TB_LOSS_IN_MAX_PLY)
      {
          // Skip quiet moves if movecount exceeds our FutilityMoveCount threshold (~8 Elo)
          moveCountPruning = moveCount >= futility_move_count(improving, depth);

          // Reduced depth of the next LMR search
          int lmrDepth = newDepth - r;

          if (   capture
              || givesCheck)
          {
              // Futility pruning for captures (~2 Elo)
              if (   !givesCheck
                  && lmrDepth < 7
                  && !ss->inCheck
                  && ss->staticEval + 207 + 223 * lmrDepth + PieceValue[EG][pos.piece_on(to_sq(move))]
                   + captureHistory[movedPiece][to_sq(move)][type_of(pos.piece_on(to_sq(move)))] * 1078 / 7000 < alpha)
                  continue;

              Bitboard occupied;
              // SEE based pruning (~11 Elo)
              if (!pos.see_ge(move, occupied, Value(-205) * depth))
              {
                  // Don't prune the move if opponent King/Queen/Rook gets a discovered attack during or after the exchanges
                  Bitboard leftEnemies = pos.pieces(~us, KING, QUEEN, ROOK);
                  Bitboard attacks = 0;
                  occupied |= to_sq(move);
                  while (leftEnemies && !attacks)
                  {
                      Square sq = pop_lsb(leftEnemies);
                      attacks = pos.attackers_to(sq, occupied) & pos.pieces(us) & occupied;
                      // Exclude Queen/Rook(s) which were already threatened before SEE (opponent King can't be in check when it's our turn)
                      if (attacks && sq != pos.square<KING>(~us) && (pos.attackers_to(sq, pos.pieces()) & pos.pieces(us)))
                          attacks = 0;
                  }
                  if (!attacks)
                      continue;
              }
          }
          else
          {
              int history =   (*contHist[0])[movedPiece][to_sq(move)]
                            + (*contHist[1])[movedPiece][to_sq(move)]
                            + (*contHist[3])[movedPiece][to_sq(move)];

              // Continuation history based pruning (~2 Elo)
              if (   lmrDepth < 6
                  && history < -3792 * depth)
                  continue;

              history += 2 * thisThread->mainHistory[us][from_to(move)];

              lmrDepth += history / 7019;
              lmrDepth = std::max(lmrDepth, -2);

              // Futility pruning: parent node (~13 Elo)
              if (   !ss->inCheck
                  && lmrDepth < 12
                  && ss->staticEval + 111 + 136 * lmrDepth <= alpha)
                  continue;

              lmrDepth = std::max(lmrDepth, 0);

              // Prune moves with negative SEE (~4 Elo)
              if (!pos.see_ge(move, Value(-27 * lmrDepth * lmrDepth - 33 * lmrDepth / 2)))
                  continue;
          }
      }

      // Step 15. Extensions (~100 Elo)
      // We take care to not overdo to avoid search getting stuck.
      if (ss->ply < thisThread->rootDepth * 2)
      {
          // Singular extension search (~94 Elo). If all moves but one fail low on a
          // search of (alpha-s, beta-s), and just one fails high on (alpha, beta),
          // then that move is singular and should be extended. To verify this we do
          // a reduced search on all the other moves but the ttMove and if the
          // result is lower than ttValue minus a margin, then we will extend the ttMove.
          if (   !rootNode
              &&  depth >= 4 - (thisThread->completedDepth > 22) + 2 * (PvNode && tte->is_pv())
              &&  move == ttMove
              && !excludedMove // Avoid recursive singular search
           /* &&  ttValue != VALUE_NONE Already implicit in the next condition */
              &&  abs(ttValue) < VALUE_KNOWN_WIN
              && (tte->bound() & BOUND_LOWER)
              &&  tte->depth() >= depth - 3)
          {
              Value singularBeta = ttValue - (99 + 65 * (ss->ttPv && !PvNode)) * depth / 64;
              Depth singularDepth = (depth - 1) / 2;

              ss->excludedMove = move;
              value = search<NonPV>(pos, ss, singularBeta - 1, singularBeta, singularDepth, cutNode);
              ss->excludedMove = MOVE_NONE;

              if (value < singularBeta)
              {
                  extension = 1;
                  singularQuietLMR = !ttCapture;

                  // Avoid search explosion by limiting the number of double extensions
                  if (  !PvNode
                      && value < singularBeta - 22
                      && ss->doubleExtensions <= 11)
                  {
                      extension = 2;
                      depth += depth < 13;
                  }
              }

              // Multi-cut pruning
              // Our ttMove is assumed to fail high, and now we failed high also on a reduced
              // search without the ttMove. So we assume this expected Cut-node is not singular,
              // that multiple moves fail high, and we can prune the whole subtree by returning
              // a soft bound.
              else if (singularBeta >= beta)
                  return singularBeta;

              // If the eval of ttMove is greater than beta, we reduce it (negative extension) (~7 Elo)
              else if (ttValue >= beta)
                  extension = -2 - !PvNode;

              // If the eval of ttMove is less than value, we reduce it (negative extension) (~1 Elo)
              else if (ttValue <= value)
                  extension = -1;

              // If the eval of ttMove is less than alpha, we reduce it (negative extension) (~1 Elo)
              else if (ttValue <= alpha)
                  extension = -1;
          }

          // Check extensions (~1 Elo)
          else if (   givesCheck
                   && depth > 9
                   && abs(ss->staticEval) > 87)
              extension = 1;

          // Quiet ttMove extensions (~1 Elo)
          else if (   PvNode
                   && move == ttMove
                   && move == ss->killers[0]
                   && (*contHist[0])[movedPiece][to_sq(move)] >= 5480)
              extension = 1;
      }

      // Add extension to new depth
      newDepth += extension;
      ss->doubleExtensions = (ss-1)->doubleExtensions + (extension == 2);

      // Speculative prefetch as early as possible
      prefetch(TT.first_entry(pos.key_after(move)));

      // Update the current move (this must be done after singular extension search)
      ss->currentMove = move;
      ss->continuationHistory = &thisThread->continuationHistory[ss->inCheck]
                                                                [capture]
                                                                [movedPiece]
                                                                [to_sq(move)];

      // Step 16. Make the move
      pos.do_move(move, st, givesCheck);

      // Decrease reduction if position is or has been on the PV
      // and node is not likely to fail low. (~3 Elo)
      // Decrease further on cutNodes. (~1 Elo)
      if (   ss->ttPv
          && !likelyFailLow)
          r -= cutNode && tte->depth() >= depth + 3 ? 3 : 2;

      // Decrease reduction if opponent's move count is high (~1 Elo)
      if ((ss-1)->moveCount > 8)
          r--;

      // Increase reduction for cut nodes (~3 Elo)
      if (cutNode)
          r += 2;

      // Increase reduction if ttMove is a capture (~3 Elo)
      if (ttCapture)
          r++;

      // Decrease reduction for PvNodes based on depth (~2 Elo)
      if (PvNode)
          r -= 1 + 11 / (3 + depth);

      // Decrease reduction if ttMove has been singularly extended (~1 Elo)
      if (singularQuietLMR)
          r--;

      // Increase reduction if next ply has a lot of fail high (~5 Elo)
      if ((ss+1)->cutoffCnt > 3)
          r++;

      else if (move == ttMove)
          r--;

      ss->statScore =  2 * thisThread->mainHistory[us][from_to(move)]
                     + (*contHist[0])[movedPiece][to_sq(move)]
                     + (*contHist[1])[movedPiece][to_sq(move)]
                     + (*contHist[3])[movedPiece][to_sq(move)]
<<<<<<< HEAD
                     - 279 * ss->pvDistance
                     - 4352;
=======
                     - 3755;
>>>>>>> df0fb847

      // Decrease/increase reduction for moves with a good/bad history (~25 Elo)
      r -= ss->statScore / (10445 + 4762 * (depth > 6 && depth < 21));

      // Step 17. Late moves reduction / extension (LMR, ~117 Elo)
      // We use various heuristics for the sons of a node after the first son has
      // been searched. In general we would like to reduce them, but there are many
      // cases where we extend a son if it has good chances to be "interesting".
      if (    depth >= 2
          &&  moveCount > 1 + (PvNode && ss->ply <= 1)
          && (   !ss->ttPv
              || !capture
              || (cutNode && (ss-1)->moveCount > 1)))
      {
          // In general we want to cap the LMR depth search at newDepth, but when
          // reduction is negative, we allow this move a limited search extension
          // beyond the first move depth. This may lead to hidden double extensions.
          Depth d = std::clamp(newDepth - r, 1, newDepth + 1);

          value = -search<NonPV>(pos, ss+1, -(alpha+1), -alpha, d, true);

          // Do full depth search when reduced LMR search fails high
          if (value > alpha && d < newDepth)
          {
              // Adjust full depth search based on LMR results - if result
              // was good enough search deeper, if it was bad enough search shallower
              const bool doDeeperSearch = value > (bestValue + 63 + 11 * (newDepth - d));
              const bool doEvenDeeperSearch = value > alpha + 662 && ss->doubleExtensions <= 6;
              const bool doShallowerSearch = value < bestValue + newDepth;

              ss->doubleExtensions = ss->doubleExtensions + doEvenDeeperSearch;

              newDepth += doDeeperSearch - doShallowerSearch + doEvenDeeperSearch;

              if (newDepth > d)
                  value = -search<NonPV>(pos, ss+1, -(alpha+1), -alpha, newDepth, !cutNode);

              int bonus = value <= alpha ? -stat_bonus(newDepth)
                        : value >= beta  ?  stat_bonus(newDepth)
                                         :  0;

              update_continuation_histories(ss, movedPiece, to_sq(move), bonus);
          }
      }

      // Step 18. Full depth search when LMR is skipped. If expected reduction is high, reduce its depth by 1.
      else if (!PvNode || moveCount > 1)
      {
          // Increase reduction for cut nodes and not ttMove (~1 Elo)
          if (!ttMove && cutNode)
              r += 2;

          value = -search<NonPV>(pos, ss+1, -(alpha+1), -alpha, newDepth - (r > 3), !cutNode);
      }

      // For PV nodes only, do a full PV search on the first move or after a fail
      // high (in the latter case search only if value < beta), otherwise let the
      // parent node fail low with value <= alpha and try another move.
      if (PvNode && (moveCount == 1 || (value > alpha && (rootNode || value < beta))))
      {
          (ss+1)->pv = pv;
          (ss+1)->pv[0] = MOVE_NONE;

          value = -search<PV>(pos, ss+1, -beta, -alpha, newDepth, false);
      }

      // Step 19. Undo move
      pos.undo_move(move);

      assert(value > -VALUE_INFINITE && value < VALUE_INFINITE);

      // Step 20. Check for a new best move
      // Finished searching the move. If a stop occurred, the return value of
      // the search cannot be trusted, and we return immediately without
      // updating best move, PV and TT.
      if (Threads.stop.load(std::memory_order_relaxed))
          return VALUE_ZERO;

      if (rootNode)
      {
          RootMove& rm = *std::find(thisThread->rootMoves.begin(),
                                    thisThread->rootMoves.end(), move);

          rm.averageScore = rm.averageScore != -VALUE_INFINITE ? (2 * value + rm.averageScore) / 3 : value;

          // PV move or new best move?
          if (moveCount == 1 || value > alpha)
          {
              rm.score =  rm.uciScore = value;
              rm.selDepth = thisThread->selDepth;
              rm.scoreLowerbound = rm.scoreUpperbound = false;

              if (value >= beta)
              {
                  rm.scoreLowerbound = true;
                  rm.uciScore = beta;
              }
              else if (value <= alpha)
              {
                  rm.scoreUpperbound = true;
                  rm.uciScore = alpha;
              }

              rm.pv.resize(1);

              assert((ss+1)->pv);

              for (Move* m = (ss+1)->pv; *m != MOVE_NONE; ++m)
                  rm.pv.push_back(*m);

              // We record how often the best move has been changed in each iteration.
              // This information is used for time management. In MultiPV mode,
              // we must take care to only do this for the first PV line.
              if (   moveCount > 1
                  && !thisThread->pvIdx)
                  ++thisThread->bestMoveChanges;
          }
          else
              // All other moves but the PV are set to the lowest value: this
              // is not a problem when sorting because the sort is stable and the
              // move position in the list is preserved - just the PV is pushed up.
              rm.score = -VALUE_INFINITE;
      }

      if (value > bestValue)
      {
          bestValue = value;

          if (value > alpha)
          {
              bestMove = move;

              if (PvNode && !rootNode) // Update pv even in fail-high case
                  update_pv(ss->pv, move, (ss+1)->pv);

              if (value >= beta)
              {
                  ss->cutoffCnt += 1 + !ttMove;
                  assert(value >= beta); // Fail high
                  break;
              }
              else
              {
                  // Reduce other moves if we have found at least one score improvement (~1 Elo)
                  if (   depth > 1
                      && beta  <  14001
                      && value > -12754)
                      depth -= 1;

                  assert(depth > 0);
                  alpha = value; // Update alpha! Always alpha < beta
              }
          }
      }


      // If the move is worse than some previously searched move, remember it to update its stats later
      if (move != bestMove)
      {
          if (capture && captureCount < 32)
              capturesSearched[captureCount++] = move;

          else if (!capture && quietCount < 64)
              quietsSearched[quietCount++] = move;
      }
    }

    // The following condition would detect a stop only after move loop has been
    // completed. But in this case bestValue is valid because we have fully
    // searched our subtree, and we can anyhow save the result in TT.
    /*
       if (Threads.stop)
        return VALUE_DRAW;
    */

    // Step 21. Check for mate and stalemate
    // All legal moves have been searched and if there are no legal moves, it
    // must be a mate or a stalemate. If we are in a singular extension search then
    // return a fail low score.

    assert(moveCount || !ss->inCheck || excludedMove || !MoveList<LEGAL>(pos).size());

    if (!moveCount)
        bestValue = excludedMove ? alpha :
                    ss->inCheck  ? mated_in(ss->ply)
                                 : VALUE_DRAW;

    // If there is a move which produces search value greater than alpha we update stats of searched moves
    else if (bestMove)
        update_all_stats(pos, ss, bestMove, bestValue, beta, prevSq,
                         quietsSearched, quietCount, capturesSearched, captureCount, depth);

    // Bonus for prior countermove that caused the fail low
    else if (!priorCapture && prevSq != SQ_NONE)
    {
        int bonus = (depth > 5) + (PvNode || cutNode) + (bestValue < alpha - 100 * depth) + ((ss-1)->moveCount > 11);
        update_continuation_histories(ss-1, pos.piece_on(prevSq), prevSq, stat_bonus(depth) * bonus);
    }

    if (PvNode)
        bestValue = std::min(bestValue, maxValue);

    // If no good move is found and the previous position was ttPv, then the previous
    // opponent move is probably good and the new position is added to the search tree. (~7 Elo)
    if (bestValue <= alpha)
        ss->ttPv = ss->ttPv || ((ss-1)->ttPv && depth > 3);

    // Write gathered information in transposition table
    if (!excludedMove && !(rootNode && thisThread->pvIdx))
        tte->save(posKey, value_to_tt(bestValue, ss->ply), ss->ttPv,
                  bestValue >= beta ? BOUND_LOWER :
                  PvNode && bestMove ? BOUND_EXACT : BOUND_UPPER,
                  depth, bestMove, ss->staticEval);

    assert(bestValue > -VALUE_INFINITE && bestValue < VALUE_INFINITE);

    return bestValue;
  }


  // qsearch() is the quiescence search function, which is called by the main search
  // function with zero depth, or recursively with further decreasing depth per call.
  // (~155 Elo)
  template <NodeType nodeType>
  Value qsearch(Position& pos, Stack* ss, Value alpha, Value beta, Depth depth) {

    static_assert(nodeType != Root);
    constexpr bool PvNode = nodeType == PV;

    assert(alpha >= -VALUE_INFINITE && alpha < beta && beta <= VALUE_INFINITE);
    assert(PvNode || (alpha == beta - 1));
    assert(depth <= 0);

    Move pv[MAX_PLY+1];
    StateInfo st;
    ASSERT_ALIGNED(&st, Eval::NNUE::CacheLineSize);

    TTEntry* tte;
    Key posKey;
    Move ttMove, move, bestMove;
    Depth ttDepth;
    Value bestValue, value, ttValue, futilityValue, futilityBase;
    bool pvHit, givesCheck, capture;
    int moveCount;

    // Step 1. Initialize node
    if (PvNode)
    {
        (ss+1)->pv = pv;
        ss->pv[0] = MOVE_NONE;
    }

    Thread* thisThread = pos.this_thread();
    bestMove = MOVE_NONE;
    ss->inCheck = pos.checkers();
    moveCount = 0;

    // Step 2. Check for an immediate draw or maximum ply reached
    if (   pos.is_draw(ss->ply)
        || ss->ply >= MAX_PLY)
        return (ss->ply >= MAX_PLY && !ss->inCheck) ? evaluate(pos) : VALUE_DRAW;

    assert(0 <= ss->ply && ss->ply < MAX_PLY);

    // Decide whether or not to include checks: this fixes also the type of
    // TT entry depth that we are going to use. Note that in qsearch we use
    // only two types of depth in TT: DEPTH_QS_CHECKS or DEPTH_QS_NO_CHECKS.
    ttDepth = ss->inCheck || depth >= DEPTH_QS_CHECKS ? DEPTH_QS_CHECKS
                                                      : DEPTH_QS_NO_CHECKS;

    // Step 3. Transposition table lookup
    posKey = pos.key();
    tte = TT.probe(posKey, ss->ttHit);
    ttValue = ss->ttHit ? value_from_tt(tte->value(), ss->ply, pos.rule50_count()) : VALUE_NONE;
    ttMove = ss->ttHit ? tte->move() : MOVE_NONE;
    pvHit = ss->ttHit && tte->is_pv();

    // At non-PV nodes we check for an early TT cutoff
    if (  !PvNode
        && ss->ttHit
        && tte->depth() >= ttDepth
        && ttValue != VALUE_NONE // Only in case of TT access race
        && (tte->bound() & (ttValue >= beta ? BOUND_LOWER : BOUND_UPPER)))
        return ttValue;

    // Step 4. Static evaluation of the position
    if (ss->inCheck)
    {
        ss->staticEval = VALUE_NONE;
        bestValue = futilityBase = -VALUE_INFINITE;
    }
    else
    {
        if (ss->ttHit)
        {
            // Never assume anything about values stored in TT
            if ((ss->staticEval = bestValue = tte->eval()) == VALUE_NONE)
                ss->staticEval = bestValue = evaluate(pos);

            // ttValue can be used as a better position evaluation (~13 Elo)
            if (    ttValue != VALUE_NONE
                && (tte->bound() & (ttValue > bestValue ? BOUND_LOWER : BOUND_UPPER)))
                bestValue = ttValue;
        }
        else
            // In case of null move search use previous static eval with a different sign
            ss->staticEval = bestValue =
            (ss-1)->currentMove != MOVE_NULL ? evaluate(pos)
                                             : -(ss-1)->staticEval;

        // Stand pat. Return immediately if static value is at least beta
        if (bestValue >= beta)
        {
            // Save gathered info in transposition table
            if (!ss->ttHit)
                tte->save(posKey, value_to_tt(bestValue, ss->ply), false, BOUND_LOWER,
                          DEPTH_NONE, MOVE_NONE, ss->staticEval);

            return bestValue;
        }

        if (PvNode && bestValue > alpha)
            alpha = bestValue;

        futilityBase = bestValue + 190;
    }

    const PieceToHistory* contHist[] = { (ss-1)->continuationHistory, (ss-2)->continuationHistory,
                                          nullptr                   , (ss-4)->continuationHistory,
                                          nullptr                   , (ss-6)->continuationHistory };

    // Initialize a MovePicker object for the current position, and prepare
    // to search the moves. Because the depth is <= 0 here, only captures,
    // queen promotions, and other checks (only if depth >= DEPTH_QS_CHECKS)
    // will be generated.
    Square prevSq = (ss-1)->currentMove != MOVE_NULL ? to_sq((ss-1)->currentMove) : SQ_NONE;
    MovePicker mp(pos, ttMove, depth, &thisThread->mainHistory,
                                      &thisThread->captureHistory,
                                      contHist,
                                      prevSq);

    int quietCheckEvasions = 0;

    // Step 5. Loop through all pseudo-legal moves until no moves remain
    // or a beta cutoff occurs.
    while ((move = mp.next_move()) != MOVE_NONE)
    {
      assert(is_ok(move));

      // Check for legality
      if (!pos.legal(move))
          continue;

      givesCheck = pos.gives_check(move);
      capture = pos.capture_stage(move);

      moveCount++;

    // Step 6. Pruning.
    if (bestValue > VALUE_TB_LOSS_IN_MAX_PLY)
    {
      // Futility pruning and moveCount pruning (~10 Elo)
      if (   !givesCheck
          &&  to_sq(move) != prevSq
          &&  futilityBase > -VALUE_KNOWN_WIN
          &&  type_of(move) != PROMOTION)
      {
          if (moveCount > 2)
              continue;

          futilityValue = futilityBase + PieceValue[EG][pos.piece_on(to_sq(move))];

          if (futilityValue <= alpha)
          {
              bestValue = std::max(bestValue, futilityValue);
              continue;
          }

          if (futilityBase <= alpha && !pos.see_ge(move, VALUE_ZERO + 1))
          {
              bestValue = std::max(bestValue, futilityBase);
              continue;
          }
      }

      // We prune after 2nd quiet check evasion where being 'in check' is implicitly checked through the counter
      // and being a 'quiet' apart from being a tt move is assumed after an increment because captures are pushed ahead.
      if (quietCheckEvasions > 1)
          break;

      // Continuation history based pruning (~3 Elo)
      if (   !capture
          && (*contHist[0])[pos.moved_piece(move)][to_sq(move)] < 0
          && (*contHist[1])[pos.moved_piece(move)][to_sq(move)] < 0)
          continue;

      // Do not search moves with bad enough SEE values (~5 Elo)
      if (!pos.see_ge(move, Value(-94)))
          continue;
    }

      // Speculative prefetch as early as possible
      prefetch(TT.first_entry(pos.key_after(move)));

      // Update the current move
      ss->currentMove = move;
      ss->continuationHistory = &thisThread->continuationHistory[ss->inCheck]
                                                                [capture]
                                                                [pos.moved_piece(move)]
                                                                [to_sq(move)];

      quietCheckEvasions += !capture && ss->inCheck;

      // Step 7. Make and search the move
      pos.do_move(move, st, givesCheck);
      value = -qsearch<nodeType>(pos, ss+1, -beta, -alpha, depth - 1);
      pos.undo_move(move);

      assert(value > -VALUE_INFINITE && value < VALUE_INFINITE);

      // Step 8. Check for a new best move
      if (value > bestValue)
      {
          bestValue = value;

          if (value > alpha)
          {
              bestMove = move;

              if (PvNode) // Update pv even in fail-high case
                  update_pv(ss->pv, move, (ss+1)->pv);

              if (PvNode && value < beta) // Update alpha here!
                  alpha = value;
              else
                  break; // Fail high
          }
       }
    }

    // Step 9. Check for mate
    // All legal moves have been searched. A special case: if we're in check
    // and no legal moves were found, it is checkmate.
    if (ss->inCheck && bestValue == -VALUE_INFINITE)
    {
        assert(!MoveList<LEGAL>(pos).size());

        return mated_in(ss->ply); // Plies to mate from the root
    }

    // Save gathered info in transposition table
    tte->save(posKey, value_to_tt(bestValue, ss->ply), pvHit,
              bestValue >= beta ? BOUND_LOWER : BOUND_UPPER,
              ttDepth, bestMove, ss->staticEval);

    assert(bestValue > -VALUE_INFINITE && bestValue < VALUE_INFINITE);

    return bestValue;
  }


  // value_to_tt() adjusts a mate or TB score from "plies to mate from the root" to
  // "plies to mate from the current position". Standard scores are unchanged.
  // The function is called before storing a value in the transposition table.

  Value value_to_tt(Value v, int ply) {

    assert(v != VALUE_NONE);

    return  v >= VALUE_TB_WIN_IN_MAX_PLY  ? v + ply
          : v <= VALUE_TB_LOSS_IN_MAX_PLY ? v - ply : v;
  }


  // value_from_tt() is the inverse of value_to_tt(): it adjusts a mate or TB score
  // from the transposition table (which refers to the plies to mate/be mated from
  // current position) to "plies to mate/be mated (TB win/loss) from the root". However,
  // for mate scores, to avoid potentially false mate scores related to the 50 moves rule
  // and the graph history interaction, we return an optimal TB score instead.

  Value value_from_tt(Value v, int ply, int r50c) {

    if (v == VALUE_NONE)
        return VALUE_NONE;

    if (v >= VALUE_TB_WIN_IN_MAX_PLY)  // TB win or better
    {
        if (v >= VALUE_MATE_IN_MAX_PLY && VALUE_MATE - v > 99 - r50c)
            return VALUE_MATE_IN_MAX_PLY - 1; // do not return a potentially false mate score

        return v - ply;
    }

    if (v <= VALUE_TB_LOSS_IN_MAX_PLY) // TB loss or worse
    {
        if (v <= VALUE_MATED_IN_MAX_PLY && VALUE_MATE + v > 99 - r50c)
            return VALUE_MATED_IN_MAX_PLY + 1; // do not return a potentially false mate score

        return v + ply;
    }

    return v;
  }


  // update_pv() adds current move and appends child pv[]

  void update_pv(Move* pv, Move move, const Move* childPv) {

    for (*pv++ = move; childPv && *childPv != MOVE_NONE; )
        *pv++ = *childPv++;
    *pv = MOVE_NONE;
  }


  // update_all_stats() updates stats at the end of search() when a bestMove is found

  void update_all_stats(const Position& pos, Stack* ss, Move bestMove, Value bestValue, Value beta, Square prevSq,
                        Move* quietsSearched, int quietCount, Move* capturesSearched, int captureCount, Depth depth) {

    Color us = pos.side_to_move();
    Thread* thisThread = pos.this_thread();
    CapturePieceToHistory& captureHistory = thisThread->captureHistory;
    Piece moved_piece = pos.moved_piece(bestMove);
    PieceType captured;

    int bonus1 = stat_bonus(depth + 1);

    if (!pos.capture_stage(bestMove))
    {
        int bonus2 = bestValue > beta + 143 ? bonus1               // larger bonus
                                            : stat_bonus(depth);   // smaller bonus

        // Increase stats for the best move in case it was a quiet move
        update_quiet_stats(pos, ss, bestMove, bonus2);

        // Decrease stats for all non-best quiet moves
        for (int i = 0; i < quietCount; ++i)
        {
            thisThread->mainHistory[us][from_to(quietsSearched[i])] << -bonus2;
            update_continuation_histories(ss, pos.moved_piece(quietsSearched[i]), to_sq(quietsSearched[i]), -bonus2);
        }
    }
    else
    {
        // Increase stats for the best move in case it was a capture move
        captured = type_of(pos.piece_on(to_sq(bestMove)));
        captureHistory[moved_piece][to_sq(bestMove)][captured] << bonus1;
    }

    // Extra penalty for a quiet early move that was not a TT move or
    // main killer move in previous ply when it gets refuted.
    if (   prevSq != SQ_NONE
        && ((ss-1)->moveCount == 1 + (ss-1)->ttHit || ((ss-1)->currentMove == (ss-1)->killers[0]))
        && !pos.captured_piece())
            update_continuation_histories(ss-1, pos.piece_on(prevSq), prevSq, -bonus1);

    // Decrease stats for all non-best capture moves
    for (int i = 0; i < captureCount; ++i)
    {
        moved_piece = pos.moved_piece(capturesSearched[i]);
        captured = type_of(pos.piece_on(to_sq(capturesSearched[i])));
        captureHistory[moved_piece][to_sq(capturesSearched[i])][captured] << -bonus1;
    }
  }


  // update_continuation_histories() updates histories of the move pairs formed
  // by moves at ply -1, -2, -4, and -6 with current move.

  void update_continuation_histories(Stack* ss, Piece pc, Square to, int bonus) {

    for (int i : {1, 2, 4, 6})
    {
        // Only update first 2 continuation histories if we are in check
        if (ss->inCheck && i > 2)
            break;
        if (is_ok((ss-i)->currentMove))
            (*(ss-i)->continuationHistory)[pc][to] << bonus;
    }
  }


  // update_quiet_stats() updates move sorting heuristics

  void update_quiet_stats(const Position& pos, Stack* ss, Move move, int bonus) {

    // Update killers
    if (ss->killers[0] != move)
    {
        ss->killers[1] = ss->killers[0];
        ss->killers[0] = move;
    }

    Color us = pos.side_to_move();
    Thread* thisThread = pos.this_thread();
    thisThread->mainHistory[us][from_to(move)] << bonus;
    update_continuation_histories(ss, pos.moved_piece(move), to_sq(move), bonus);

    // Update countermove history
    if (is_ok((ss-1)->currentMove))
    {
        Square prevSq = to_sq((ss-1)->currentMove);
        thisThread->counterMoves[pos.piece_on(prevSq)][prevSq] = move;
    }
  }

  // When playing with strength handicap, choose best move among a set of RootMoves
  // using a statistical rule dependent on 'level'. Idea by Heinz van Saanen.

  Move Skill::pick_best(size_t multiPV) {

    const RootMoves& rootMoves = Threads.main()->rootMoves;
    static PRNG rng(now()); // PRNG sequence should be non-deterministic

    // RootMoves are already sorted by score in descending order
    Value topScore = rootMoves[0].score;
    int delta = std::min(topScore - rootMoves[multiPV - 1].score, PawnValueMg);
    int maxScore = -VALUE_INFINITE;
    double weakness = 120 - 2 * level;

    // Choose best move. For each move score we add two terms, both dependent on
    // weakness. One is deterministic and bigger for weaker levels, and one is
    // random. Then we choose the move with the resulting highest score.
    for (size_t i = 0; i < multiPV; ++i)
    {
        // This is our magic formula
        int push = int((  weakness * int(topScore - rootMoves[i].score)
                        + delta * (rng.rand<unsigned>() % int(weakness))) / 128);

        if (rootMoves[i].score + push >= maxScore)
        {
            maxScore = rootMoves[i].score + push;
            best = rootMoves[i].pv[0];
        }
    }

    return best;
  }

} // namespace


/// MainThread::check_time() is used to print debug info and, more importantly,
/// to detect when we are out of available time and thus stop the search.

void MainThread::check_time() {

  if (--callsCnt > 0)
      return;

  // When using nodes, ensure checking rate is not lower than 0.1% of nodes
  callsCnt = Limits.nodes ? std::min(1024, int(Limits.nodes / 1024)) : 1024;

  static TimePoint lastInfoTime = now();

  TimePoint elapsed = Time.elapsed();
  TimePoint tick = Limits.startTime + elapsed;

  if (tick - lastInfoTime >= 1000)
  {
      lastInfoTime = tick;
      dbg_print();
  }

  // We should not stop pondering until told so by the GUI
  if (ponder)
      return;

  if (   (Limits.use_time_management() && (elapsed > Time.maximum() - 10 || stopOnPonderhit))
      || (Limits.movetime && elapsed >= Limits.movetime)
      || (Limits.nodes && Threads.nodes_searched() >= (uint64_t)Limits.nodes))
      Threads.stop = true;
}


/// UCI::pv() formats PV information according to the UCI protocol. UCI requires
/// that all (if any) unsearched PV lines are sent using a previous search score.

string UCI::pv(const Position& pos, Depth depth) {

  std::stringstream ss;
  TimePoint elapsed = Time.elapsed() + 1;
  const RootMoves& rootMoves = pos.this_thread()->rootMoves;
  size_t pvIdx = pos.this_thread()->pvIdx;
  size_t multiPV = std::min((size_t)Options["MultiPV"], rootMoves.size());
  uint64_t nodesSearched = Threads.nodes_searched();
  uint64_t tbHits = Threads.tb_hits() + (TB::RootInTB ? rootMoves.size() : 0);

  for (size_t i = 0; i < multiPV; ++i)
  {
      bool updated = rootMoves[i].score != -VALUE_INFINITE;

      if (depth == 1 && !updated && i > 0)
          continue;

      Depth d = updated ? depth : std::max(1, depth - 1);
      Value v = updated ? rootMoves[i].uciScore : rootMoves[i].previousScore;

      if (v == -VALUE_INFINITE)
          v = VALUE_ZERO;

      bool tb = TB::RootInTB && abs(v) < VALUE_MATE_IN_MAX_PLY;
      v = tb ? rootMoves[i].tbScore : v;

      if (ss.rdbuf()->in_avail()) // Not at first line
          ss << "\n";

      ss << "info"
         << " depth "    << d
         << " seldepth " << rootMoves[i].selDepth
         << " multipv "  << i + 1
         << " score "    << UCI::value(v);

      if (Options["UCI_ShowWDL"])
          ss << UCI::wdl(v, pos.game_ply());

      if (i == pvIdx && !tb && updated) // tablebase- and previous-scores are exact
         ss << (rootMoves[i].scoreLowerbound ? " lowerbound" : (rootMoves[i].scoreUpperbound ? " upperbound" : ""));

      ss << " nodes "    << nodesSearched
         << " nps "      << nodesSearched * 1000 / elapsed
         << " hashfull " << TT.hashfull()
         << " tbhits "   << tbHits
         << " time "     << elapsed
         << " pv";

      for (Move m : rootMoves[i].pv)
          ss << " " << UCI::move(m, pos.is_chess960());
  }

  return ss.str();
}


/// RootMove::extract_ponder_from_tt() is called in case we have no ponder move
/// before exiting the search, for instance, in case we stop the search during a
/// fail high at root. We try hard to have a ponder move to return to the GUI,
/// otherwise in case of 'ponder on' we have nothing to think on.

bool RootMove::extract_ponder_from_tt(Position& pos) {

    StateInfo st;
    ASSERT_ALIGNED(&st, Eval::NNUE::CacheLineSize);

    bool ttHit;

    assert(pv.size() == 1);

    if (pv[0] == MOVE_NONE)
        return false;

    pos.do_move(pv[0], st);
    TTEntry* tte = TT.probe(pos.key(), ttHit);

    if (ttHit)
    {
        Move m = tte->move(); // Local copy to be SMP safe
        if (MoveList<LEGAL>(pos).contains(m))
            pv.push_back(m);
    }

    pos.undo_move(pv[0]);
    return pv.size() > 1;
}

void Tablebases::rank_root_moves(Position& pos, Search::RootMoves& rootMoves) {

    RootInTB = false;
    UseRule50 = bool(Options["Syzygy50MoveRule"]);
    ProbeDepth = int(Options["SyzygyProbeDepth"]);
    Cardinality = int(Options["SyzygyProbeLimit"]);
    bool dtz_available = true;

    // Tables with fewer pieces than SyzygyProbeLimit are searched with
    // ProbeDepth == DEPTH_ZERO
    if (Cardinality > MaxCardinality)
    {
        Cardinality = MaxCardinality;
        ProbeDepth = 0;
    }

    if (Cardinality >= popcount(pos.pieces()) && !pos.can_castle(ANY_CASTLING))
    {
        // Rank moves using DTZ tables
        RootInTB = root_probe(pos, rootMoves);

        if (!RootInTB)
        {
            // DTZ tables are missing; try to rank moves using WDL tables
            dtz_available = false;
            RootInTB = root_probe_wdl(pos, rootMoves);
        }
    }

    if (RootInTB)
    {
        // Sort moves according to TB rank
        std::stable_sort(rootMoves.begin(), rootMoves.end(),
                  [](const RootMove &a, const RootMove &b) { return a.tbRank > b.tbRank; } );

        // Probe during search only if DTZ is not available and we are winning
        if (dtz_available || rootMoves[0].tbScore <= VALUE_DRAW)
            Cardinality = 0;
    }
    else
    {
        // Clean up if root_probe() and root_probe_wdl() have failed
        for (auto& m : rootMoves)
            m.tbRank = 0;
    }
}

} // namespace Stockfish<|MERGE_RESOLUTION|>--- conflicted
+++ resolved
@@ -1175,12 +1175,8 @@
                      + (*contHist[0])[movedPiece][to_sq(move)]
                      + (*contHist[1])[movedPiece][to_sq(move)]
                      + (*contHist[3])[movedPiece][to_sq(move)]
-<<<<<<< HEAD
                      - 279 * ss->pvDistance
-                     - 4352;
-=======
-                     - 3755;
->>>>>>> df0fb847
+                     - 4025;
 
       // Decrease/increase reduction for moves with a good/bad history (~25 Elo)
       r -= ss->statScore / (10445 + 4762 * (depth > 6 && depth < 21));
