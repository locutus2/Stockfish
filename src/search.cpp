--- conflicted
+++ resolved
@@ -970,25 +970,17 @@
             if (capture || givesCheck)
             {
                 // Futility pruning for captures (~2 Elo)
-<<<<<<< HEAD
-                if (!givesCheck && lmrDepth < 7 && !ss->inCheck
-                    && ss->staticEval + 188 + 206 * lmrDepth + PieceValue[pos.piece_on(to_sq(move))]
-                           + captureHistory[prevSq == to_sq(move)][movedPiece][to_sq(move)]
-                                           [type_of(pos.piece_on(to_sq(move)))]
-                               / 7
-                         < alpha)
-                    continue;
-=======
                 if (!givesCheck && lmrDepth < 7 && !ss->inCheck)
                 {
                     Piece capturedPiece = pos.piece_on(to_sq(move));
-                    int   futilityEval =
-                      ss->staticEval + 239 + 291 * lmrDepth + PieceValue[capturedPiece]
-                      + captureHistory[movedPiece][to_sq(move)][type_of(capturedPiece)] / 7;
+                    int   futilityEval  = ss->staticEval + 239 + 291 * lmrDepth
+                                     + PieceValue[capturedPiece]
+                                     + captureHistory[prevSq == to_sq(move)][movedPiece]
+                                                     [to_sq(move)][type_of(capturedPiece)]
+                                         / 7;
                     if (futilityEval < alpha)
                         continue;
                 }
->>>>>>> 0024133b
 
                 // SEE based pruning for captures and checks (~11 Elo)
                 if (!pos.see_ge(move, Value(-185) * depth))
