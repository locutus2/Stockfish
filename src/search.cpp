--- conflicted
+++ resolved
@@ -164,12 +164,8 @@
           "mainHistory[us][move.from_to()]<=0",
 };
 
-<<<<<<< HEAD
-constexpr int NC = 10;//18;
-=======
 constexpr int NC = 10;  //18;
-constexpr int MAX_CONDITIONS = 5;
->>>>>>> e2b2776a
+constexpr int MAX_CONDITIONS = NC-1;
 
 std::vector<int> conditionIndex;
 
@@ -1243,7 +1239,7 @@
 moves_loop:  // When in check, search starts here
     //Step 11.5: Cheat move pruning.
     bool cheat_pruned = false;
-    if (!PvNode && ttData.value < alpha -200 && ss->inCheck && !more_than_one(pos.checkers()) && !is_decisive(alpha) && is_valid(ttData.value) && !is_decisive(ttData.value)){
+    if (!PvNode && ttData.value < alpha -200 && !is_decisive(alpha) && is_valid(ttData.value) && !is_decisive(ttData.value)){
         //Depth R = std::min(int(eval - beta) / 237, 6) + depth / 3 + 5;
         Bitboard Temp = pos.checkers();
         Square cheat_square = pop_lsb(Temp);
@@ -1534,38 +1530,6 @@
         // Decrease/increase reduction for moves with a good/bad history
         r -= ss->statScore * 1407 / 16384;
 
-<<<<<<< HEAD
-        bool CC = false;
-        std::vector<bool> C = {
-            capture,
-            !capture,
-            givesCheck,
-            !givesCheck,
-            ss->inCheck,
-            !ss->inCheck,
-            priorCapture,
-            !priorCapture,
-            improving,
-            !improving,
-            //cutNode,
-            //allNode,
-            //ttCapture,
-            //!ttCapture,
-            //ttData.value > alpha,
-            //ttData.value <= alpha,
-            //correctionValue > -2322860,
-            //correctionValue <= -2322860,
-            
-            //ttData.depth >= depth,
-            //ttData.depth < depth,
-            //ss->statScore > -5902,
-            //ss->statScore <= -5902,
-            //depth > 5,
-            //depth <= 5,
-            //moveCount > 6,
-            //moveCount <= 6,
-        };
-=======
         bool              CC = false;
         std::vector<bool> C  = {
           !PvNode,
@@ -1665,7 +1629,6 @@
           mainHistory[us][move.from_to()]<=0,
         };
 
->>>>>>> e2b2776a
         // Step 17. Late moves reduction / extension (LMR)
         if (depth >= 2 && moveCount > 1)
         {
@@ -1675,60 +1638,8 @@
             // To prevent problems when the max value is less than the min value,
             // std::clamp has been replaced by a more robust implementation.
 
-<<<<<<< HEAD
-            CC = cheat_pruned;
-=======
+            //CC = cheat_pruned;
             CC = false;
-            /*
-            CC = !ss->ttPv;
-            std::vector<bool> C = {
-                capture,
-                !capture,
-                givesCheck,
-                !givesCheck,
-                ss->inCheck,
-                !ss->inCheck,
-                priorCapture,
-                !priorCapture,
-                improving,
-                !improving,
-                cutNode,
-                allNode,
-            };
-            Cond 0: best 32:. expr=101001100101 score=97.7227% support=208228 good=203486
-            Cond 1: best 0:. expr=010101100101 score=99.0441% support=5217004 good=5167135
-            Cond 2: best 32:. expr=101001100101 score=97.7227% support=208228 good=203486
-            Cond 3: best 0:. expr=010101100101 score=99.0441% support=5217004 good=5167135
-            Cond 4: best 2:. expr=010110100001 score=99.0271% support=825129 good=817101
-            Cond 5: best 0:. expr=010101100101 score=99.0441% support=5217004 good=5167135
-            Cond 6: best 0:. expr=010101100101 score=99.0441% support=5217004 good=5167135
-            Cond 7: best 54:. expr=101001010101 score=97.3017% support=155470 good=151275
-            Cond 8: best 51:. expr=010100101001 score=97.3246% support=1676937 good=1632073
-            Cond 9: best 0:. expr=010101100101 score=99.0441% support=5217004 good=5167135
-            Cond 10: best 115:. expr=010101100110 score=96.2213% support=1316109 good=1266377
-            Cond 11: best 0:. expr=010101100101 score=99.0441% support=5217004 good=5167135
-
-            best 0:. expr=010101100101 score=99.0441% support=5217004 good=5167135
-            best 1:. expr=010100100101 score=99.0418% support=6042133 good=5984236
-            best 6:. expr=010000100101 score=98.7969% support=6839873 good=6757584
-            best 8:. expr=000101100101 score=98.6977% support=6896387 good=6806572
-            best 9:. expr=000100100101 score=98.6766% support=7786353 good=7683306
-            best 16:. expr=000000100101 score=98.4963% support=8792631 good=8660416
-            best 21:. expr=000100100001 score=98.3721% support=9700321 good=9542407
-            best 28:. expr=000000100001 score=98.1464% support=10866148 good=10664729
-            best 47:. expr=000000100100 score=97.3876% support=10944860 good=10658939
-            best 56:. expr=000101000101 score=97.2799% support=16513768 good=16064583
-            best 67:. expr=000100000101 score=97.1322% support=18708015 good=18171501
-            best 76:. expr=000000000101 score=96.9748% support=20800077 good=20170834
-            best 93:. expr=000101000001 score=96.6648% support=24801339 good=23974169
-            best 97:. expr=000100000001 score=96.6124% support=26995586 good=26081087
-            best 102:. expr=000001000001 score=96.4251% support=27643107 good=26654905
-            best 104:. expr=000000000001 score=96.3945% support=29843015 good=28767022
-            best 284:. expr=000101000000 score=92.7628% support=42827181 good=39727705
-            best 285:. expr=000100000000 score=92.761% support=46090513 good=42754017
-            best 300:. expr=000000000000 score=92.2932% support=50580391 good=46682275
-             * */
->>>>>>> e2b2776a
             /*
             bool CC = cheat_pruned;
              * Cond 0: best 0:. expr=1010101001 score=100% support=42 good=42
@@ -1759,7 +1670,7 @@
             value         = -search<NonPV>(pos, ss + 1, -(alpha + 1), -alpha, d, true);
             ss->reduction = 0;
 
-            CC = value > alpha;
+            CC = cheat_pruned && value > alpha;
 
             // Do a full-depth search when reduced LMR search fails high
             if (value > alpha && d < newDepth)
@@ -1790,32 +1701,9 @@
         // Step 18. Full-depth search when LMR is skipped
         else if (!PvNode || moveCount > 1)
         {
-<<<<<<< HEAD
-            CC = cheat_pruned;
-            /*
-            bool CC = cheat_pruned;
-             * Cond 0: best 20:. expr=1001001000 score=98.8033% support=53398 good=52759
-             * Cond 1: best 0:. expr=0101001000 score=99.8545% support=125782 good=125599
-             * Cond 2: best 16:. expr=0110001000 score=99.3827% support=162 good=161
-             * Cond 3: best 0:. expr=0101001000 score=99.8545% support=125782 good=125599
-             * Cond 4: best 1:. expr=0101101000 score=99.8545% support=125782 good=125599
-             * Cond 5: best 108:. expr=1011010000 score=0% support=0 good=0
-             * Cond 6: best 0:. expr=0101001000 score=99.8545% support=125782 good=125599
-             * Cond 7: best 68:. expr=1010000101 score=96.6942% support=847 good=819
-             * Cond 8: best 110:. expr=1011001110 score=0% support=0 good=0
-             * Cond 9: best 2:. expr=0101001001 score=99.8545% support=125782 good=125599
-             *
-             * best 0:. expr=0101001000 score=99.8545% support=125782 good=125599
-             * best 4:. expr=0100101000 score=99.8539% support=125944 good=125760
-             * best 8:. expr=0001001000 score=99.5412% support=179180 good=178358
-             * best 12:. expr=0000001001 score=99.5371% support=180179 good=179345
-             * best 44:. expr=0001100001 score=98.2903% support=214828 good=211155
-             * best 48:. expr=0000100001 score=98.2815% support=216869 good=213142
-             */
-=======
+            //CC = cheat_pruned;
             CC = false;
 
->>>>>>> e2b2776a
             // Increase reduction if ttMove is not present
             if (!ttData.move)
                 r += 1111;
@@ -1824,50 +1712,12 @@
             value = -search<NonPV>(pos, ss + 1, -(alpha + 1), -alpha,
                                    newDepth - (r > 3554) - (r > 5373 && newDepth > 2), !cutNode);
 
-<<<<<<< HEAD
-            if(CC)
-=======
             if (CC)
->>>>>>> e2b2776a
             {
-                /*
-                dbg_mean_of(correctionValue, 0);
-                dbg_hit_on(correctionValue > -2322860, 0);
-                dbg_mean_of(ss->statScore, 1);
-                dbg_hit_on(ss->statScore > -5902, 1);
-                dbg_mean_of(depth, 2);
-                dbg_hit_on(depth > 5, 2);
-                dbg_mean_of(moveCount, 3);
-                dbg_hit_on(moveCount > 6, 3);
-                */
-                //dbg_hit_on(C[0], 0);
-                //dbg_hit_on(C[1], 1);
                 bool T = value <= alpha;
                 learn(T, C);
             }
         }
-        /*
-            CC = cheat_pruned;
-         * Cond 0: best 20:. expr=1001001000 score=98.9693% support=64227 good=63565
-         * Cond 1: best 0:. expr=0101001001 score=99.8377% support=324041 good=323515
-         * Cond 2: best 16:. expr=0110101000 score=99.2063% support=378 good=375
-         * Cond 3: best 0:. expr=0101001001 score=99.8377% support=324041 good=323515
-         * Cond 4: best 1:. expr=0101101001 score=99.8377% support=324041 good=323515
-         * Cond 5: best 108:. expr=1011010000 score=0% support=0 good=0
-         * Cond 6: best 0:. expr=0101001001 score=99.8377% support=324041 good=323515
-         * Cond 7: best 68:. expr=1010000101 score=96.6513% support=866 good=837
-         * Cond 8: best 110:. expr=1011001110 score=0% support=0 good=0
-         * Cond 9: best 0:. expr=0101001001 score=99.8377% support=324041 good=323515
-         *
-         * best 0:. expr=0101001001 score=99.8377% support=324041 good=323515
-         * best 4:. expr=0100001001 score=99.8369% support=324419 good=323890
-         * best 8:. expr=0001001001 score=99.694% support=388268 good=387080
-         * best 12:. expr=0000101001 score=99.6914% support=389525 good=388323
-         * best 28:. expr=0101000001 score=98.9632% support=396135 good=392028
-         * best 32:. expr=0100000000 score=98.9585% support=396835 good=392702
-         * best 40:. expr=0001000000 score=98.8207% support=465950 good=460455
-         * best 44:. expr=0000100001 score=98.8128% support=468395 good=462834
-         */
 
         // For PV nodes only, do a full PV search on the first move or after a fail high,
         // otherwise let the parent node fail low with value <= alpha and try another move.
