/*
  Stockfish, a UCI chess playing engine derived from Glaurung 2.1
  Copyright (C) 2004-2023 The Stockfish developers (see AUTHORS file)

  Stockfish is free software: you can redistribute it and/or modify
  it under the terms of the GNU General Public License as published by
  the Free Software Foundation, either version 3 of the License, or
  (at your option) any later version.

  Stockfish is distributed in the hope that it will be useful,
  but WITHOUT ANY WARRANTY; without even the implied warranty of
  MERCHANTABILITY or FITNESS FOR A PARTICULAR PURPOSE.  See the
  GNU General Public License for more details.

  You should have received a copy of the GNU General Public License
  along with this program.  If not, see <http://www.gnu.org/licenses/>.
*/

#include <algorithm>
#include <cassert>
#include <cmath>
#include <cstring>   // For std::memset
#include <iostream>
#include <sstream>

#include "evaluate.h"
#include "misc.h"
#include "movegen.h"
#include "movepick.h"
#include "position.h"
#include "search.h"
#include "thread.h"
#include "timeman.h"
#include "tt.h"
#include "uci.h"
#include "syzygy/tbprobe.h"
#include "nnue/evaluate_nnue.h"

namespace Stockfish {

namespace Search {

  LimitsType Limits;
}

namespace Tablebases {

  int Cardinality;
  bool RootInTB;
  bool UseRule50;
  Depth ProbeDepth;
}

namespace TB = Tablebases;

using std::string;
using Eval::evaluate;
using namespace Search;

namespace {

  // Different node types, used as a template parameter
  enum NodeType { NonPV, PV, Root };

  // Futility margin
  Value futility_margin(Depth d, bool improving) {
    return Value(154 * (d - improving));
  }

  // Reductions lookup table, initialized at startup
  int Reductions[MAX_MOVES]; // [depth or moveNumber]

  Depth reduction(bool i, Depth d, int mn, Value delta, Value rootDelta) {
    int r = Reductions[d] * Reductions[mn];
    return (r + 1449 - int(delta) * 937 / int(rootDelta)) / 1024 + (!i && r > 941);
  }

  constexpr int futility_move_count(bool improving, Depth depth) {
    return improving ? (3 + depth * depth)
                     : (3 + depth * depth) / 2;
  }

  // History and stats update bonus, based on depth
  int stat_bonus(Depth d) {
    return std::min(341 * d - 470, 1710);
  }

  // Add a small random component to draw evaluations to avoid 3-fold blindness
  Value value_draw(const Thread* thisThread) {
    return VALUE_DRAW - 1 + Value(thisThread->nodes & 0x2);
  }

  // Skill structure is used to implement strength limit. If we have an uci_elo then
  // we convert it to a suitable fractional skill level using anchoring to CCRL Elo
  // (goldfish 1.13 = 2000) and a fit through Ordo derived Elo for match (TC 60+0.6)
  // results spanning a wide range of k values.
  struct Skill {
    Skill(int skill_level, int uci_elo) {
        if (uci_elo)
        {
            double e = double(uci_elo - 1320) / (3190 - 1320);
            level = std::clamp((((37.2473 * e - 40.8525) * e + 22.2943) * e - 0.311438), 0.0, 19.0);
        }
        else
            level = double(skill_level);
    }
    bool enabled() const { return level < 20.0; }
    bool time_to_pick(Depth depth) const { return depth == 1 + int(level); }
    Move pick_best(size_t multiPV);

    double level;
    Move best = MOVE_NONE;
  };

  template <NodeType nodeType>
  Value search(Position& pos, Stack* ss, Value alpha, Value beta, Depth depth, bool cutNode);

  template <NodeType nodeType>
  Value qsearch(Position& pos, Stack* ss, Value alpha, Value beta, Depth depth = 0);

  Value value_to_tt(Value v, int ply);
  Value value_from_tt(Value v, int ply, int r50c);
  void update_pv(Move* pv, Move move, const Move* childPv);
  void update_continuation_histories(Stack* ss, Piece pc, Square to, int bonus);
  void update_quiet_stats(const Position& pos, Stack* ss, Move move, int bonus);
  void update_all_stats(const Position& pos, Stack* ss, Move bestMove, Value bestValue, Value beta, Square prevSq,
                        Move* quietsSearched, int quietCount, Move* capturesSearched, int captureCount, Depth depth);

  // perft() is our utility to verify move generation. All the leaf nodes up
  // to the given depth are generated and counted, and the sum is returned.
  template<bool Root>
  uint64_t perft(Position& pos, Depth depth) {

    StateInfo st;
    ASSERT_ALIGNED(&st, Eval::NNUE::CacheLineSize);

    uint64_t cnt, nodes = 0;
    const bool leaf = (depth == 2);

    for (const auto& m : MoveList<LEGAL>(pos))
    {
        if (Root && depth <= 1)
            cnt = 1, nodes++;
        else
        {
            pos.do_move(m, st);
            cnt = leaf ? MoveList<LEGAL>(pos).size() : perft<false>(pos, depth - 1);
            nodes += cnt;
            pos.undo_move(m);
        }
        if (Root)
            sync_cout << UCI::move(m, pos.is_chess960()) << ": " << cnt << sync_endl;
    }
    return nodes;
  }

} // namespace


/// Search::init() is called at startup to initialize various lookup tables

void Search::init() {

  for (int i = 1; i < MAX_MOVES; ++i)
      Reductions[i] = int((19.47 + std::log(Threads.size()) / 2) * std::log(i));
}


/// Search::clear() resets search state to its initial value

void Search::clear() {

  Threads.main()->wait_for_search_finished();

  Time.availableNodes = 0;
  TT.clear();
  Threads.clear();
  Tablebases::init(Options["SyzygyPath"]); // Free mapped files
}


/// MainThread::search() is started when the program receives the UCI 'go'
/// command. It searches from the root position and outputs the "bestmove".

void MainThread::search() {

  if (Limits.perft)
  {
      nodes = perft<true>(rootPos, Limits.perft);
      sync_cout << "\nNodes searched: " << nodes << "\n" << sync_endl;
      return;
  }

  Color us = rootPos.side_to_move();
  Time.init(Limits, us, rootPos.game_ply());
  TT.new_search();

  Eval::NNUE::verify();

  if (rootMoves.empty())
  {
      rootMoves.emplace_back(MOVE_NONE);
      sync_cout << "info depth 0 score "
                << UCI::value(rootPos.checkers() ? -VALUE_MATE : VALUE_DRAW)
                << sync_endl;
  }
  else
  {
      Threads.start_searching(); // start non-main threads
      Thread::search();          // main thread start searching
  }

  // When we reach the maximum depth, we can arrive here without a raise of
  // Threads.stop. However, if we are pondering or in an infinite search,
  // the UCI protocol states that we shouldn't print the best move before the
  // GUI sends a "stop" or "ponderhit" command. We therefore simply wait here
  // until the GUI sends one of those commands.

  while (!Threads.stop && (ponder || Limits.infinite))
  {} // Busy wait for a stop or a ponder reset

  // Stop the threads if not already stopped (also raise the stop if
  // "ponderhit" just reset Threads.ponder).
  Threads.stop = true;

  // Wait until all threads have finished
  Threads.wait_for_search_finished();

  // When playing in 'nodes as time' mode, subtract the searched nodes from
  // the available ones before exiting.
  if (Limits.npmsec)
      Time.availableNodes += Limits.inc[us] - Threads.nodes_searched();

  Thread* bestThread = this;
  Skill skill = Skill(Options["Skill Level"], Options["UCI_LimitStrength"] ? int(Options["UCI_Elo"]) : 0);

  if (   int(Options["MultiPV"]) == 1
      && !Limits.depth
      && !skill.enabled()
      && rootMoves[0].pv[0] != MOVE_NONE)
      bestThread = Threads.get_best_thread();

  bestPreviousScore = bestThread->rootMoves[0].score;
  bestPreviousAverageScore = bestThread->rootMoves[0].averageScore;

  // Send again PV info if we have a new best thread
  if (bestThread != this)
      sync_cout << UCI::pv(bestThread->rootPos, bestThread->completedDepth) << sync_endl;

  sync_cout << "bestmove " << UCI::move(bestThread->rootMoves[0].pv[0], rootPos.is_chess960());

  if (bestThread->rootMoves[0].pv.size() > 1 || bestThread->rootMoves[0].extract_ponder_from_tt(rootPos))
      std::cout << " ponder " << UCI::move(bestThread->rootMoves[0].pv[1], rootPos.is_chess960());

  std::cout << sync_endl;
}


/// Thread::search() is the main iterative deepening loop. It calls search()
/// repeatedly with increasing depth until the allocated thinking time has been
/// consumed, the user stops the search, or the maximum search depth is reached.

void Thread::search() {

  // To allow access to (ss-7) up to (ss+2), the stack must be oversized.
  // The former is needed to allow update_continuation_histories(ss-1, ...),
  // which accesses its argument at ss-6, also near the root.
  // The latter is needed for statScore and killer initialization.
  Stack stack[MAX_PLY+10], *ss = stack+7;
  Move  pv[MAX_PLY+1];
  Value alpha, beta, delta;
  Move  lastBestMove = MOVE_NONE;
  Depth lastBestMoveDepth = 0;
  MainThread* mainThread = (this == Threads.main() ? Threads.main() : nullptr);
  double timeReduction = 1, totBestMoveChanges = 0;
  Color us = rootPos.side_to_move();
  int iterIdx = 0;

  std::memset(ss-7, 0, 10 * sizeof(Stack));
  for (int i = 7; i > 0; --i)
  {
      (ss-i)->continuationHistory = &this->continuationHistory[0][0][NO_PIECE][0]; // Use as a sentinel
      (ss-i)->staticEval = VALUE_NONE;
  }

  for (int i = 0; i <= MAX_PLY + 2; ++i)
      (ss+i)->ply = i;

  ss->pv = pv;

  bestValue = delta = alpha = -VALUE_INFINITE;
  beta = VALUE_INFINITE;
  optimism[WHITE] = optimism[BLACK] = VALUE_ZERO;

  if (mainThread)
  {

      if (!rootPos.checkers())
      {
          int rootComplexity;
          Eval::evaluate(rootPos, &rootComplexity);
          mainThread->complexity = std::min(1.03 + (rootComplexity - 241) / 1552.0, 1.45);
      }

      if (mainThread->bestPreviousScore == VALUE_INFINITE)
          for (int i = 0; i < 4; ++i)
              mainThread->iterValue[i] = VALUE_ZERO;
      else
          for (int i = 0; i < 4; ++i)
              mainThread->iterValue[i] = mainThread->bestPreviousScore;
  }

  size_t multiPV = size_t(Options["MultiPV"]);
  Skill skill(Options["Skill Level"], Options["UCI_LimitStrength"] ? int(Options["UCI_Elo"]) : 0);

  // When playing with strength handicap enable MultiPV search that we will
  // use behind the scenes to retrieve a set of possible moves.
  if (skill.enabled())
      multiPV = std::max(multiPV, (size_t)4);

  multiPV = std::min(multiPV, rootMoves.size());

  int searchAgainCounter = 0;

  // Iterative deepening loop until requested to stop or the target depth is reached
  while (   ++rootDepth < MAX_PLY
         && !Threads.stop
         && !(Limits.depth && mainThread && rootDepth > Limits.depth))
  {
      // Age out PV variability metric
      if (mainThread)
          totBestMoveChanges /= 2;

      // Save the last iteration's scores before first PV line is searched and
      // all the move scores except the (new) PV are set to -VALUE_INFINITE.
      for (RootMove& rm : rootMoves)
          rm.previousScore = rm.score;

      size_t pvFirst = 0;
      pvLast = 0;

      if (!Threads.increaseDepth)
          searchAgainCounter++;

      // MultiPV loop. We perform a full root search for each PV line
      for (pvIdx = 0; pvIdx < multiPV && !Threads.stop; ++pvIdx)
      {
          if (pvIdx == pvLast)
          {
              pvFirst = pvLast;
              for (pvLast++; pvLast < rootMoves.size(); pvLast++)
                  if (rootMoves[pvLast].tbRank != rootMoves[pvFirst].tbRank)
                      break;
          }

          // Reset UCI info selDepth for each depth and each PV line
          selDepth = 0;

          // Reset aspiration window starting size
          if (rootDepth >= 4)
          {
              Value prev = rootMoves[pvIdx].averageScore;
              delta = Value(10) + int(prev) * prev / 16502;
              alpha = std::max(prev - delta,-VALUE_INFINITE);
              beta  = std::min(prev + delta, VALUE_INFINITE);

              // Adjust optimism based on root move's previousScore
              int opt = 120 * prev / (std::abs(prev) + 161);
              optimism[ us] = Value(opt);
              optimism[~us] = -optimism[us];
          }

          // Start with a small aspiration window and, in the case of a fail
          // high/low, re-search with a bigger window until we don't fail
          // high/low anymore.
          int failedHighCnt = 0;
          while (true)
          {
              // Adjust the effective depth searched, but ensuring at least one effective increment for every
              // four searchAgain steps (see issue #2717).
              Depth adjustedDepth = std::max(1, rootDepth - failedHighCnt - 3 * (searchAgainCounter + 1) / 4);
              bestValue = Stockfish::search<Root>(rootPos, ss, alpha, beta, adjustedDepth, false);

              // Bring the best move to the front. It is critical that sorting
              // is done with a stable algorithm because all the values but the
              // first and eventually the new best one are set to -VALUE_INFINITE
              // and we want to keep the same order for all the moves except the
              // new PV that goes to the front. Note that in case of MultiPV
              // search the already searched PV lines are preserved.
              std::stable_sort(rootMoves.begin() + pvIdx, rootMoves.begin() + pvLast);

              // If search has been stopped, we break immediately. Sorting is
              // safe because RootMoves is still valid, although it refers to
              // the previous iteration.
              if (Threads.stop)
                  break;

              // When failing high/low give some update (without cluttering
              // the UI) before a re-search.
              if (   mainThread
                  && multiPV == 1
                  && (bestValue <= alpha || bestValue >= beta)
                  && Time.elapsed() > 3000)
                  sync_cout << UCI::pv(rootPos, rootDepth) << sync_endl;

              // In case of failing low/high increase aspiration window and
              // re-search, otherwise exit the loop.
              if (bestValue <= alpha)
              {
                  beta = (alpha + beta) / 2;
                  alpha = std::max(bestValue - delta, -VALUE_INFINITE);

                  failedHighCnt = 0;
                  if (mainThread)
                      mainThread->stopOnPonderhit = false;
              }
              else if (bestValue >= beta)
              {
                  beta = std::min(bestValue + delta, VALUE_INFINITE);
                  ++failedHighCnt;
              }
              else
                  break;

              delta += delta / 4 + 2;

              assert(alpha >= -VALUE_INFINITE && beta <= VALUE_INFINITE);
          }

          // Sort the PV lines searched so far and update the GUI
          std::stable_sort(rootMoves.begin() + pvFirst, rootMoves.begin() + pvIdx + 1);

          if (    mainThread
              && (Threads.stop || pvIdx + 1 == multiPV || Time.elapsed() > 3000))
              sync_cout << UCI::pv(rootPos, rootDepth) << sync_endl;
      }

      if (!Threads.stop)
          completedDepth = rootDepth;

      if (rootMoves[0].pv[0] != lastBestMove)
      {
          lastBestMove = rootMoves[0].pv[0];
          lastBestMoveDepth = rootDepth;
      }

      // Have we found a "mate in x"?
      if (   Limits.mate
          && bestValue >= VALUE_MATE_IN_MAX_PLY
          && VALUE_MATE - bestValue <= 2 * Limits.mate)
          Threads.stop = true;

      if (!mainThread)
          continue;

      // If skill level is enabled and time is up, pick a sub-optimal best move
      if (skill.enabled() && skill.time_to_pick(rootDepth))
          skill.pick_best(multiPV);

      // Use part of the gained time from a previous stable move for the current move
      for (Thread* th : Threads)
      {
          totBestMoveChanges += th->bestMoveChanges;
          th->bestMoveChanges = 0;
      }

      // Do we have time for the next iteration? Can we stop searching now?
      if (    Limits.use_time_management()
          && !Threads.stop
          && !mainThread->stopOnPonderhit)
      {
          double fallingEval = (69 + 13 * (mainThread->bestPreviousAverageScore - bestValue)
                                    +  6 * (mainThread->iterValue[iterIdx] - bestValue)) / 619.6;
          fallingEval = std::clamp(fallingEval, 0.5, 1.5);

          // If the bestMove is stable over several iterations, reduce time accordingly
          timeReduction = lastBestMoveDepth + 8 < completedDepth ? 1.57 : 0.65;
          double reduction = (1.4 + mainThread->previousTimeReduction) / (2.08 * timeReduction);
          double bestMoveInstability = 1 + 1.8 * totBestMoveChanges / Threads.size();

          double totalTime = Time.optimum() * fallingEval * reduction * bestMoveInstability * mainThread->complexity;

          // Cap used time in case of a single legal move for a better viewer experience in tournaments
          // yielding correct scores and sufficiently fast moves.
          if (rootMoves.size() == 1)
              totalTime = std::min(500.0, totalTime);

          // Stop the search if we have exceeded the totalTime
          if (Time.elapsed() > totalTime)
          {
              // If we are allowed to ponder do not stop the search now but
              // keep pondering until the GUI sends "ponderhit" or "stop".
              if (mainThread->ponder)
                  mainThread->stopOnPonderhit = true;
              else
                  Threads.stop = true;
          }
          else if (   !mainThread->ponder
                   && Time.elapsed() > totalTime * 0.50)
              Threads.increaseDepth = false;
          else
              Threads.increaseDepth = true;
      }

      mainThread->iterValue[iterIdx] = bestValue;
      iterIdx = (iterIdx + 1) & 3;
  }

  if (!mainThread)
      return;

  mainThread->previousTimeReduction = timeReduction;

  // If skill level is enabled, swap best PV line with the sub-optimal one
  if (skill.enabled())
      std::swap(rootMoves[0], *std::find(rootMoves.begin(), rootMoves.end(),
                skill.best ? skill.best : skill.pick_best(multiPV)));
}


namespace {

  // search<>() is the main search function for both PV and non-PV nodes

  template <NodeType nodeType>
  Value search(Position& pos, Stack* ss, Value alpha, Value beta, Depth depth, bool cutNode) {

    constexpr bool PvNode = nodeType != NonPV;
    constexpr bool rootNode = nodeType == Root;

    // Check if we have an upcoming move which draws by repetition, or
    // if the opponent had an alternative move earlier to this position.
    if (   !rootNode
        && pos.rule50_count() >= 3
        && alpha < VALUE_DRAW
        && pos.has_game_cycle(ss->ply))
    {
        alpha = value_draw(pos.this_thread());
        if (alpha >= beta)
            return alpha;
    }

    // Dive into quiescence search when the depth reaches zero
    if (depth <= 0)
        return qsearch<PvNode ? PV : NonPV>(pos, ss, alpha, beta);

    assert(-VALUE_INFINITE <= alpha && alpha < beta && beta <= VALUE_INFINITE);
    assert(PvNode || (alpha == beta - 1));
    assert(0 < depth && depth < MAX_PLY);
    assert(!(PvNode && cutNode));

    Move pv[MAX_PLY+1], capturesSearched[32], quietsSearched[64];
    StateInfo st;
    ASSERT_ALIGNED(&st, Eval::NNUE::CacheLineSize);

    TTEntry* tte;
    Key posKey;
    Move ttMove, move, excludedMove, bestMove;
    Depth extension, newDepth;
    Value bestValue, value, ttValue, eval, maxValue, probCutBeta;
    bool givesCheck, improving, priorCapture, singularQuietLMR;
    bool capture, moveCountPruning, ttCapture;
    Piece movedPiece;
    int moveCount, captureCount, quietCount, improvement, complexity;

    // Step 1. Initialize node
    Thread* thisThread = pos.this_thread();
    ss->inCheck        = pos.checkers();
    priorCapture       = pos.captured_piece();
    Color us           = pos.side_to_move();
    moveCount          = captureCount = quietCount = ss->moveCount = 0;
    bestValue          = -VALUE_INFINITE;
    maxValue           = VALUE_INFINITE;

    // Check for the available remaining time
    if (thisThread == Threads.main())
        static_cast<MainThread*>(thisThread)->check_time();

    // Used to send selDepth info to GUI (selDepth counts from 1, ply from 0)
    if (PvNode && thisThread->selDepth < ss->ply + 1)
        thisThread->selDepth = ss->ply + 1;

    if (!rootNode)
    {
        // Step 2. Check for aborted search and immediate draw
        if (   Threads.stop.load(std::memory_order_relaxed)
            || pos.is_draw(ss->ply)
            || ss->ply >= MAX_PLY)
            return (ss->ply >= MAX_PLY && !ss->inCheck) ? evaluate(pos)
                                                        : value_draw(pos.this_thread());

        // Step 3. Mate distance pruning. Even if we mate at the next move our score
        // would be at best mate_in(ss->ply+1), but if alpha is already bigger because
        // a shorter mate was found upward in the tree then there is no need to search
        // because we will never beat the current alpha. Same logic but with reversed
        // signs applies also in the opposite condition of being mated instead of giving
        // mate. In this case return a fail-high score.
        alpha = std::max(mated_in(ss->ply), alpha);
        beta = std::min(mate_in(ss->ply+1), beta);
        if (alpha >= beta)
            return alpha;
    }
    else
        thisThread->rootDelta = beta - alpha;

    assert(0 <= ss->ply && ss->ply < MAX_PLY);

    (ss+1)->excludedMove = bestMove = MOVE_NONE;
    (ss+2)->killers[0]   = (ss+2)->killers[1] = MOVE_NONE;
    (ss+2)->cutoffCnt    = 0;
    ss->doubleExtensions = (ss-1)->doubleExtensions;
    Square prevSq        = is_ok((ss-1)->currentMove) ? to_sq((ss-1)->currentMove) : SQ_NONE;
    ss->statScore        = 0;

    // Step 4. Transposition table lookup.
    excludedMove = ss->excludedMove;
    posKey = pos.key();
    tte = TT.probe(posKey, ss->ttHit);
    ttValue = ss->ttHit ? value_from_tt(tte->value(), ss->ply, pos.rule50_count()) : VALUE_NONE;
    ttMove =  rootNode ? thisThread->rootMoves[thisThread->pvIdx].pv[0]
            : ss->ttHit    ? tte->move() : MOVE_NONE;
    ttCapture = ttMove && pos.capture_stage(ttMove);

    // At this point, if excluded, skip straight to step 6, static eval. However,
    // to save indentation, we list the condition in all code between here and there.
    if (!excludedMove)
        ss->ttPv = PvNode || (ss->ttHit && tte->is_pv());

    // At non-PV nodes we check for an early TT cutoff
    if (  !PvNode
        && ss->ttHit
        && !excludedMove
        && tte->depth() > depth - (tte->bound() == BOUND_EXACT)
        && ttValue != VALUE_NONE // Possible in case of TT access race
        && (tte->bound() & (ttValue >= beta ? BOUND_LOWER : BOUND_UPPER)))
    {
        // If ttMove is quiet, update move sorting heuristics on TT hit (~2 Elo)
        if (ttMove)
        {
            if (ttValue >= beta)
            {
                // Bonus for a quiet ttMove that fails high (~2 Elo)
                if (!ttCapture)
                    update_quiet_stats(pos, ss, ttMove, stat_bonus(depth));

                // Extra penalty for early quiet moves of the previous ply (~0 Elo on STC, ~2 Elo on LTC)
                if (prevSq != SQ_NONE && (ss-1)->moveCount <= 2 && !priorCapture)
                    update_continuation_histories(ss-1, pos.piece_on(prevSq), prevSq, -stat_bonus(depth + 1));
            }
            // Penalty for a quiet ttMove that fails low (~1 Elo)
            else if (!ttCapture)
            {
                int penalty = -stat_bonus(depth);
                thisThread->mainHistory[us][from_to(ttMove)] << penalty;
                update_continuation_histories(ss, pos.moved_piece(ttMove), to_sq(ttMove), penalty);
            }
        }

        // Partial workaround for the graph history interaction problem
        // For high rule50 counts don't produce transposition table cutoffs.
        if (pos.rule50_count() < 90)
            return ttValue;
    }

    // Step 5. Tablebases probe
    if (!rootNode && !excludedMove && TB::Cardinality)
    {
        int piecesCount = pos.count<ALL_PIECES>();

        if (    piecesCount <= TB::Cardinality
            && (piecesCount <  TB::Cardinality || depth >= TB::ProbeDepth)
            &&  pos.rule50_count() == 0
            && !pos.can_castle(ANY_CASTLING))
        {
            TB::ProbeState err;
            TB::WDLScore wdl = Tablebases::probe_wdl(pos, &err);

            // Force check of time on the next occasion
            if (thisThread == Threads.main())
                static_cast<MainThread*>(thisThread)->callsCnt = 0;

            if (err != TB::ProbeState::FAIL)
            {
                thisThread->tbHits.fetch_add(1, std::memory_order_relaxed);

                int drawScore = TB::UseRule50 ? 1 : 0;

                // use the range VALUE_MATE_IN_MAX_PLY to VALUE_TB_WIN_IN_MAX_PLY to score
                value =  wdl < -drawScore ? VALUE_MATED_IN_MAX_PLY + ss->ply + 1
                       : wdl >  drawScore ? VALUE_MATE_IN_MAX_PLY - ss->ply - 1
                                          : VALUE_DRAW + 2 * wdl * drawScore;

                Bound b =  wdl < -drawScore ? BOUND_UPPER
                         : wdl >  drawScore ? BOUND_LOWER : BOUND_EXACT;

                if (    b == BOUND_EXACT
                    || (b == BOUND_LOWER ? value >= beta : value <= alpha))
                {
                    tte->save(posKey, value_to_tt(value, ss->ply), ss->ttPv, b,
                              std::min(MAX_PLY - 1, depth + 6),
                              MOVE_NONE, VALUE_NONE);

                    return value;
                }

                if (PvNode)
                {
                    if (b == BOUND_LOWER)
                        bestValue = value, alpha = std::max(alpha, bestValue);
                    else
                        maxValue = value;
                }
            }
        }
    }

    CapturePieceToHistory& captureHistory = thisThread->captureHistory;

    // Step 6. Static evaluation of the position
    if (ss->inCheck)
    {
        // Skip early pruning when in check
        ss->staticEval = eval = VALUE_NONE;
        improving = false;
        improvement = 0;
        complexity = 0;
        goto moves_loop;
    }
    else if (excludedMove)
    {
        // Providing the hint that this node's accumulator will be used often brings significant Elo gain (13 Elo)
        Eval::NNUE::hint_common_parent_position(pos);
        eval = ss->staticEval;
        complexity = abs(ss->staticEval - pos.psq_eg_stm());
    }
    else if (ss->ttHit)
    {
        // Never assume anything about values stored in TT
        ss->staticEval = eval = tte->eval();
        if (eval == VALUE_NONE)
            ss->staticEval = eval = evaluate(pos, &complexity);
        else // Fall back to (semi)classical complexity for TT hits, the NNUE complexity is lost
        {
            complexity = abs(ss->staticEval - pos.psq_eg_stm());
            if (PvNode)
               Eval::NNUE::hint_common_parent_position(pos);
        }

        // ttValue can be used as a better position evaluation (~7 Elo)
        if (    ttValue != VALUE_NONE
            && (tte->bound() & (ttValue > eval ? BOUND_LOWER : BOUND_UPPER)))
            eval = ttValue;
    }
    else
    {
        ss->staticEval = eval = evaluate(pos, &complexity);
        // Save static evaluation into transposition table
        tte->save(posKey, VALUE_NONE, ss->ttPv, BOUND_NONE, DEPTH_NONE, MOVE_NONE, eval);
    }

    // Use static evaluation difference to improve quiet move ordering (~4 Elo)
    if (is_ok((ss-1)->currentMove) && !(ss-1)->inCheck && !priorCapture)
    {
        int bonus = std::clamp(-19 * int((ss-1)->staticEval + ss->staticEval), -1920, 1920);
        thisThread->mainHistory[~us][from_to((ss-1)->currentMove)] << bonus;
    }

    // Set up the improvement variable, which is the difference between the current
    // static evaluation and the previous static evaluation at our turn (if we were
    // in check at our previous move we look at the move prior to it). The improvement
    // margin and the improving flag are used in various pruning heuristics.
    improvement =   (ss-2)->staticEval != VALUE_NONE ? ss->staticEval - (ss-2)->staticEval
                  : (ss-4)->staticEval != VALUE_NONE ? ss->staticEval - (ss-4)->staticEval
                  :                                    156;
    improving = improvement > 0;

    // Step 7. Razoring (~1 Elo).
    // If eval is really low check with qsearch if it can exceed alpha, if it can't,
    // return a fail low.
    if (eval < alpha - 426 - 256 * depth * depth)
    {
        value = qsearch<NonPV>(pos, ss, alpha - 1, alpha);
        if (value < alpha)
            return value;
    }

    // Step 8. Futility pruning: child node (~40 Elo).
    // The depth condition is important for mate finding.
    if (   !ss->ttPv
        &&  depth < 9
        &&  eval - futility_margin(depth, improving) - (ss-1)->statScore / 280 >= beta
        &&  eval >= beta
        &&  eval < 25128) // larger than VALUE_KNOWN_WIN, but smaller than TB wins
        return eval;

    // Step 9. Null move search with verification search (~35 Elo)
    if (   !PvNode
        && (ss-1)->currentMove != MOVE_NULL
        && (ss-1)->statScore < 18755
        &&  eval >= beta
        &&  eval >= ss->staticEval
        &&  ss->staticEval >= beta - 20 * depth - improvement / 13 + 253 + complexity / 25
        && !excludedMove
        &&  pos.non_pawn_material(us)
        && (ss->ply >= thisThread->nmpMinPly))
    {
        assert(eval - beta >= 0);

        // Null move dynamic reduction based on depth, eval and complexity of position
        Depth R = std::min(int(eval - beta) / 172, 6) + depth / 3 + 4 - (complexity > 825);

        ss->currentMove = MOVE_NULL;
        ss->continuationHistory = &thisThread->continuationHistory[0][0][NO_PIECE][0];

        pos.do_null_move(st);

        Value nullValue = -search<NonPV>(pos, ss+1, -beta, -beta+1, depth-R, !cutNode);

        pos.undo_null_move();

        if (nullValue >= beta)
        {
            // Do not return unproven mate or TB scores
            if (nullValue >= VALUE_TB_WIN_IN_MAX_PLY)
                nullValue = beta;

            if (thisThread->nmpMinPly || (abs(beta) < VALUE_KNOWN_WIN && depth < 14))
                return nullValue;

            assert(!thisThread->nmpMinPly); // Recursive verification is not allowed

            // Do verification search at high depths, with null move pruning disabled
            // until ply exceeds nmpMinPly.
            thisThread->nmpMinPly = ss->ply + 3 * (depth-R) / 4;

            Value v = search<NonPV>(pos, ss, beta-1, beta, depth-R, false);

            thisThread->nmpMinPly = 0;

            if (v >= beta)
                return nullValue;
        }
    }

    probCutBeta = beta + 186 - 54 * improving;

    // Step 10. ProbCut (~10 Elo)
    // If we have a good enough capture (or queen promotion) and a reduced search returns a value
    // much above beta, we can (almost) safely prune the previous move.
    if (   !PvNode
        &&  depth > 4
        &&  abs(beta) < VALUE_TB_WIN_IN_MAX_PLY
        // if value from transposition table is lower than probCutBeta, don't attempt probCut
        // there and in further interactions with transposition table cutoff depth is set to depth - 3
        // because probCut search has depth set to depth - 4 but we also do a move before it
        // so effective depth is equal to depth - 3
        && !(   ss->ttHit
             && tte->depth() >= depth - 3
             && ttValue != VALUE_NONE
             && ttValue < probCutBeta))
    {
        assert(probCutBeta < VALUE_INFINITE);

        MovePicker mp(pos, ttMove, probCutBeta - ss->staticEval, &captureHistory);

        while ((move = mp.next_move()) != MOVE_NONE)
            if (move != excludedMove && pos.legal(move))
            {
                assert(pos.capture_stage(move));

                ss->currentMove = move;
                ss->continuationHistory = &thisThread->continuationHistory[ss->inCheck]
                                                                          [true]
                                                                          [pos.moved_piece(move)]
                                                                          [to_sq(move)];

                pos.do_move(move, st);

                // Perform a preliminary qsearch to verify that the move holds
                value = -qsearch<NonPV>(pos, ss+1, -probCutBeta, -probCutBeta+1);

                // If the qsearch held, perform the regular search
                if (value >= probCutBeta)
                    value = -search<NonPV>(pos, ss+1, -probCutBeta, -probCutBeta+1, depth - 4, !cutNode);

                pos.undo_move(move);

                if (value >= probCutBeta)
                {
                    // Save ProbCut data into transposition table
                    tte->save(posKey, value_to_tt(value, ss->ply), ss->ttPv, BOUND_LOWER, depth - 3, move, ss->staticEval);
                    return value;
                }
            }

        Eval::NNUE::hint_common_parent_position(pos);
    }

    // Step 11. If the position is not in TT, decrease depth by 2 (or by 4 if the TT entry for the current position was hit and the stored depth is greater than or equal to the current depth).
    // Use qsearch if depth is equal or below zero (~9 Elo)
    if (    PvNode
        && !ttMove)
        depth -= 2 + 2 * (ss->ttHit &&  tte->depth() >= depth);

    if (depth <= 0)
        return qsearch<PV>(pos, ss, alpha, beta);

    if (    cutNode
        &&  depth >= 7
        && !ttMove)
        depth -= 2;

moves_loop: // When in check, search starts here

    // Step 12. A small Probcut idea, when we are in check (~4 Elo)
    probCutBeta = beta + 391;
    if (   ss->inCheck
        && !PvNode
        && depth >= 2
        && ttCapture
        && (tte->bound() & BOUND_LOWER)
        && tte->depth() >= depth - 3
        && ttValue >= probCutBeta
        && abs(ttValue) <= VALUE_KNOWN_WIN
        && abs(beta) <= VALUE_KNOWN_WIN)
        return probCutBeta;

    const PieceToHistory* contHist[] = { (ss-1)->continuationHistory, (ss-2)->continuationHistory,
                                          nullptr                   , (ss-4)->continuationHistory,
                                          nullptr                   , (ss-6)->continuationHistory };

    Move countermove = prevSq != SQ_NONE ? thisThread->counterMoves[pos.piece_on(prevSq)][prevSq] : MOVE_NONE;

    MovePicker mp(pos, ttMove, depth, &thisThread->mainHistory,
                                      &captureHistory,
                                      contHist,
                                      countermove,
                                      ss->killers);

    value = bestValue;
    moveCountPruning = singularQuietLMR = false;

    // Indicate PvNodes that will probably fail low if the node was searched
    // at a depth equal or greater than the current depth, and the result of this search was a fail low.
    bool likelyFailLow =    PvNode
                         && ttMove
                         && (tte->bound() & BOUND_UPPER)
                         && tte->depth() >= depth;

    // Step 13. Loop through all pseudo-legal moves until no moves remain
    // or a beta cutoff occurs.
    while ((move = mp.next_move(moveCountPruning)) != MOVE_NONE)
    {
      assert(is_ok(move));

      if (move == excludedMove)
          continue;

      // At root obey the "searchmoves" option and skip moves not listed in Root
      // Move List. As a consequence any illegal move is also skipped. In MultiPV
      // mode we also skip PV moves which have been already searched and those
      // of lower "TB rank" if we are in a TB root position.
      if (rootNode && !std::count(thisThread->rootMoves.begin() + thisThread->pvIdx,
                                  thisThread->rootMoves.begin() + thisThread->pvLast, move))
          continue;

      // Check for legality
      if (!rootNode && !pos.legal(move))
          continue;

      ss->moveCount = ++moveCount;

      if (rootNode && thisThread == Threads.main() && Time.elapsed() > 3000)
          sync_cout << "info depth " << depth
                    << " currmove " << UCI::move(move, pos.is_chess960())
                    << " currmovenumber " << moveCount + thisThread->pvIdx << sync_endl;
      if (PvNode)
          (ss+1)->pv = nullptr;

      extension = 0;
      capture = pos.capture_stage(move);
      movedPiece = pos.moved_piece(move);
      givesCheck = pos.gives_check(move);

      // Calculate new depth for this move
      newDepth = depth - 1;

      Value delta = beta - alpha;

      Depth r = reduction(improving, depth, moveCount, delta, thisThread->rootDelta);

      // Step 14. Pruning at shallow depth (~120 Elo). Depth conditions are important for mate finding.
      if (  !rootNode
          && pos.non_pawn_material(us)
          && bestValue > VALUE_TB_LOSS_IN_MAX_PLY)
      {
          // Skip quiet moves if movecount exceeds our FutilityMoveCount threshold (~8 Elo)
          moveCountPruning = moveCount >= futility_move_count(improving, depth);

          // Reduced depth of the next LMR search
          int lmrDepth = std::max(newDepth - r, 0);

          if (   capture
              || givesCheck)
          {
              // Futility pruning for captures (~2 Elo)
              if (   !givesCheck
                  && lmrDepth < 6
                  && !ss->inCheck
                  && ss->staticEval + 182 + 230 * lmrDepth + PieceValue[EG][pos.piece_on(to_sq(move))]
                   + captureHistory[movedPiece][to_sq(move)][type_of(pos.piece_on(to_sq(move)))] / 7 < alpha)
                  continue;

              Bitboard occupied;
              // SEE based pruning (~11 Elo)
              if (!pos.see_ge(move, occupied, Value(-206) * depth))
              {
                  if (depth < 2 - capture)
                      continue;
                  // Don't prune the move if opp. King/Queen/Rook is attacked by a slider after the exchanges.
                  // Since in see_ge we don't update occupied when the king recaptures, we also don't prune the
                  // move when the opp. King gets a discovered slider attack DURING the exchanges.
                  Bitboard leftEnemies = pos.pieces(~us, ROOK, QUEEN, KING) & occupied;
                  Bitboard attacks = 0;
                  occupied |= to_sq(move);
                  while (leftEnemies && !attacks)
                  {
                      Square sq = pop_lsb(leftEnemies);
                      attacks = pos.attackers_to(sq, occupied) & pos.pieces(us) & occupied;
                      // Exclude Queen/Rook(s) which were already threatened before SEE
                      if (attacks && sq != pos.square<KING>(~us) && (pos.attackers_to(sq, pos.pieces()) & pos.pieces(us)))
                          attacks = 0;
                  }
                  if (!attacks)
                      continue;
              }
          }
          else
          {
              int history =   (*contHist[0])[movedPiece][to_sq(move)]
                            + (*contHist[1])[movedPiece][to_sq(move)]
                            + (*contHist[3])[movedPiece][to_sq(move)];

              // Continuation history based pruning (~2 Elo)
              if (   lmrDepth < 5
                  && history < -4405 * (depth - 1))
                  continue;

              history += 2 * thisThread->mainHistory[us][from_to(move)];

              lmrDepth += history / 7278;
              lmrDepth = std::max(lmrDepth, -2);

              // Futility pruning: parent node (~13 Elo)
              if (   !ss->inCheck
                  && lmrDepth < 13
                  && ss->staticEval + 103 + 138 * lmrDepth <= alpha)
                  continue;

              lmrDepth = std::max(lmrDepth, 0);

              // Prune moves with negative SEE (~4 Elo)
              if (!pos.see_ge(move, Value(-24 * lmrDepth * lmrDepth - 16 * lmrDepth)))
                  continue;
          }
      }

      // Step 15. Extensions (~100 Elo)
      // We take care to not overdo to avoid search getting stuck.
      if (ss->ply < thisThread->rootDepth * 2)
      {
          // Singular extension search (~94 Elo). If all moves but one fail low on a
          // search of (alpha-s, beta-s), and just one fails high on (alpha, beta),
          // then that move is singular and should be extended. To verify this we do
          // a reduced search on all the other moves but the ttMove and if the
          // result is lower than ttValue minus a margin, then we will extend the ttMove.
          if (   !rootNode
              &&  depth >= 4 - (thisThread->completedDepth > 21) + 2 * (PvNode && tte->is_pv())
              &&  move == ttMove
              && !excludedMove // Avoid recursive singular search
           /* &&  ttValue != VALUE_NONE Already implicit in the next condition */
              &&  abs(ttValue) < VALUE_KNOWN_WIN
              && (tte->bound() & BOUND_LOWER)
              &&  tte->depth() >= depth - 3)
          {
              Value singularBeta = ttValue - (3 + 2 * (ss->ttPv && !PvNode)) * depth / 2;
              Depth singularDepth = (depth - 1) / 2;

              ss->excludedMove = move;
              value = search<NonPV>(pos, ss, singularBeta - 1, singularBeta, singularDepth, cutNode);
              ss->excludedMove = MOVE_NONE;

              if (value < singularBeta)
              {
                  extension = 1;
                  singularQuietLMR = !ttCapture;

                  // Avoid search explosion by limiting the number of double extensions
                  if (  !PvNode
                      && value < singularBeta - 25
                      && ss->doubleExtensions <= 10)
                  {
                      extension = 2;
                      depth += depth < 13;
                  }
              }

              // Multi-cut pruning
              // Our ttMove is assumed to fail high, and now we failed high also on a reduced
              // search without the ttMove. So we assume this expected Cut-node is not singular,
              // that multiple moves fail high, and we can prune the whole subtree by returning
              // a soft bound.
              else if (singularBeta >= beta)
                  return singularBeta;

              // If the eval of ttMove is greater than beta, we reduce it (negative extension) (~7 Elo)
              else if (ttValue >= beta)
                  extension = -2 - !PvNode;

              // If the eval of ttMove is less than value, we reduce it (negative extension) (~1 Elo)
              else if (ttValue <= value)
                  extension = -1;

              // If the eval of ttMove is less than alpha, we reduce it (negative extension) (~1 Elo)
              else if (ttValue <= alpha)
                  extension = -1;
          }

          // Check extensions (~1 Elo)
          else if (   givesCheck
                   && depth > 10
                   && abs(ss->staticEval) > 88)
              extension = 1;

          // Quiet ttMove extensions (~1 Elo)
          else if (   PvNode
                   && move == ttMove
                   && move == ss->killers[0]
                   && (*contHist[0])[movedPiece][to_sq(move)] >= 5705)
              extension = 1;
      }

      // Add extension to new depth
      newDepth += extension;
      ss->doubleExtensions = (ss-1)->doubleExtensions + (extension == 2);

      // Speculative prefetch as early as possible
      prefetch(TT.first_entry(pos.key_after(move)));

      // Update the current move (this must be done after singular extension search)
      ss->currentMove = move;
      ss->continuationHistory = &thisThread->continuationHistory[ss->inCheck]
                                                                [capture]
                                                                [movedPiece]
                                                                [to_sq(move)];

      // Step 16. Make the move
      pos.do_move(move, st, givesCheck);

      // Decrease reduction if position is or has been on the PV
      // and node is not likely to fail low. (~3 Elo)
      if (   ss->ttPv
          && !likelyFailLow)
          r -= 2;

      // Decrease reduction if opponent's move count is high (~1 Elo)
      if ((ss-1)->moveCount > 7)
          r--;

      // Increase reduction for cut nodes (~3 Elo)
      if (cutNode)
          r += 2;

      // Increase reduction if ttMove is a capture (~3 Elo)
      if (ttCapture)
          r++;

      // Decrease reduction for PvNodes based on depth (~2 Elo)
      if (PvNode)
          r -= 1 + 12 / (3 + depth);

      // Decrease reduction if ttMove has been singularly extended (~1 Elo)
      if (singularQuietLMR)
          r--;

      // Increase reduction if next ply has a lot of fail high (~5 Elo)
      if ((ss+1)->cutoffCnt > 3)
          r++;

<<<<<<< HEAD
      // Decrease reduction if move is a killer and we have a good history (~1 Elo)
      if (move == ss->killers[0]
          && (*contHist[0])[movedPiece][to_sq(move)] >= 3722)
          r--;

      if (improving && !likelyFailLow)
          r++;

=======
>>>>>>> acb0d204
      ss->statScore =  2 * thisThread->mainHistory[us][from_to(move)]
                     + (*contHist[0])[movedPiece][to_sq(move)]
                     + (*contHist[1])[movedPiece][to_sq(move)]
                     + (*contHist[3])[movedPiece][to_sq(move)]
                     - 4082;

      // Decrease/increase reduction for moves with a good/bad history (~25 Elo)
      r -= ss->statScore / (11079 + 4626 * (depth > 6 && depth < 19));

      // Step 17. Late moves reduction / extension (LMR, ~117 Elo)
      // We use various heuristics for the sons of a node after the first son has
      // been searched. In general we would like to reduce them, but there are many
      // cases where we extend a son if it has good chances to be "interesting".
      if (    depth >= 2
          &&  moveCount > 1 + (PvNode && ss->ply <= 1)
          && (   !ss->ttPv
              || !capture
              || (cutNode && (ss-1)->moveCount > 1)))
      {
          // In general we want to cap the LMR depth search at newDepth, but when
          // reduction is negative, we allow this move a limited search extension
          // beyond the first move depth. This may lead to hidden double extensions.
          Depth d = std::clamp(newDepth - r, 1, newDepth + 1);

          value = -search<NonPV>(pos, ss+1, -(alpha+1), -alpha, d, true);

          // Do full depth search when reduced LMR search fails high
          if (value > alpha && d < newDepth)
          {
              // Adjust full depth search based on LMR results - if result
              // was good enough search deeper, if it was bad enough search shallower
              const bool doDeeperSearch = value > (alpha + 58 + 12 * (newDepth - d));
              const bool doEvenDeeperSearch = value > alpha + 588 && ss->doubleExtensions <= 5;
              const bool doShallowerSearch = value < bestValue + newDepth;

              ss->doubleExtensions = ss->doubleExtensions + doEvenDeeperSearch;

              newDepth += doDeeperSearch - doShallowerSearch + doEvenDeeperSearch;

              if (newDepth > d)
                  value = -search<NonPV>(pos, ss+1, -(alpha+1), -alpha, newDepth, !cutNode);

              int bonus = value <= alpha ? -stat_bonus(newDepth)
                        : value >= beta  ?  stat_bonus(newDepth)
                                         :  0;

              update_continuation_histories(ss, movedPiece, to_sq(move), bonus);
          }
      }

      // Step 18. Full depth search when LMR is skipped. If expected reduction is high, reduce its depth by 1.
      else if (!PvNode || moveCount > 1)
      {
          // Increase reduction for cut nodes and not ttMove (~1 Elo)
          if (!ttMove && cutNode)
              r += 2;

          value = -search<NonPV>(pos, ss+1, -(alpha+1), -alpha, newDepth - (r > 4), !cutNode);
      }

      // For PV nodes only, do a full PV search on the first move or after a fail
      // high (in the latter case search only if value < beta), otherwise let the
      // parent node fail low with value <= alpha and try another move.
      if (PvNode && (moveCount == 1 || (value > alpha && (rootNode || value < beta))))
      {
          (ss+1)->pv = pv;
          (ss+1)->pv[0] = MOVE_NONE;

          value = -search<PV>(pos, ss+1, -beta, -alpha, newDepth, false);
      }

      // Step 19. Undo move
      pos.undo_move(move);

      assert(value > -VALUE_INFINITE && value < VALUE_INFINITE);

      // Step 20. Check for a new best move
      // Finished searching the move. If a stop occurred, the return value of
      // the search cannot be trusted, and we return immediately without
      // updating best move, PV and TT.
      if (Threads.stop.load(std::memory_order_relaxed))
          return VALUE_ZERO;

      if (rootNode)
      {
          RootMove& rm = *std::find(thisThread->rootMoves.begin(),
                                    thisThread->rootMoves.end(), move);

          rm.averageScore = rm.averageScore != -VALUE_INFINITE ? (2 * value + rm.averageScore) / 3 : value;

          // PV move or new best move?
          if (moveCount == 1 || value > alpha)
          {
              rm.score =  rm.uciScore = value;
              rm.selDepth = thisThread->selDepth;
              rm.scoreLowerbound = rm.scoreUpperbound = false;

              if (value >= beta)
              {
                  rm.scoreLowerbound = true;
                  rm.uciScore = beta;
              }
              else if (value <= alpha)
              {
                  rm.scoreUpperbound = true;
                  rm.uciScore = alpha;
              }

              rm.pv.resize(1);

              assert((ss+1)->pv);

              for (Move* m = (ss+1)->pv; *m != MOVE_NONE; ++m)
                  rm.pv.push_back(*m);

              // We record how often the best move has been changed in each iteration.
              // This information is used for time management. In MultiPV mode,
              // we must take care to only do this for the first PV line.
              if (   moveCount > 1
                  && !thisThread->pvIdx)
                  ++thisThread->bestMoveChanges;
          }
          else
              // All other moves but the PV are set to the lowest value: this
              // is not a problem when sorting because the sort is stable and the
              // move position in the list is preserved - just the PV is pushed up.
              rm.score = -VALUE_INFINITE;
      }

      if (value > bestValue)
      {
          bestValue = value;

          if (value > alpha)
          {
              bestMove = move;

              if (PvNode && !rootNode) // Update pv even in fail-high case
                  update_pv(ss->pv, move, (ss+1)->pv);

              if (PvNode && value < beta) // Update alpha! Always alpha < beta
              {
                  // Reduce other moves if we have found at least one score improvement (~1 Elo)
                  if (   depth > 1
                      && (   (improving && complexity > 971)
                          || value < (5 * alpha + 75 * beta) / 87
                          || depth < 6)
                      && beta  <  12535
                      && value > -12535)
                      depth -= 1;

                  assert(depth > 0);
                  alpha = value;
              }
              else
              {
                  ss->cutoffCnt++;
                  assert(value >= beta); // Fail high
                  break;
              }
          }
      }


      // If the move is worse than some previously searched move, remember it to update its stats later
      if (move != bestMove)
      {
          if (capture && captureCount < 32)
              capturesSearched[captureCount++] = move;

          else if (!capture && quietCount < 64)
              quietsSearched[quietCount++] = move;
      }
    }

    // The following condition would detect a stop only after move loop has been
    // completed. But in this case bestValue is valid because we have fully
    // searched our subtree, and we can anyhow save the result in TT.
    /*
       if (Threads.stop)
        return VALUE_DRAW;
    */

    // Step 21. Check for mate and stalemate
    // All legal moves have been searched and if there are no legal moves, it
    // must be a mate or a stalemate. If we are in a singular extension search then
    // return a fail low score.

    assert(moveCount || !ss->inCheck || excludedMove || !MoveList<LEGAL>(pos).size());

    if (!moveCount)
        bestValue = excludedMove ? alpha :
                    ss->inCheck  ? mated_in(ss->ply)
                                 : VALUE_DRAW;

    // If there is a move which produces search value greater than alpha we update stats of searched moves
    else if (bestMove)
        update_all_stats(pos, ss, bestMove, bestValue, beta, prevSq,
                         quietsSearched, quietCount, capturesSearched, captureCount, depth);

    // Bonus for prior countermove that caused the fail low
    else if (!priorCapture && prevSq != SQ_NONE)
    {
        int bonus = (depth > 5) + (PvNode || cutNode) + (bestValue < alpha - 97 * depth) + ((ss-1)->moveCount > 10);
        update_continuation_histories(ss-1, pos.piece_on(prevSq), prevSq, stat_bonus(depth) * bonus);
    }

    if (PvNode)
        bestValue = std::min(bestValue, maxValue);

    // If no good move is found and the previous position was ttPv, then the previous
    // opponent move is probably good and the new position is added to the search tree. (~7 Elo)
    if (bestValue <= alpha)
        ss->ttPv = ss->ttPv || ((ss-1)->ttPv && depth > 3);

    // Write gathered information in transposition table
    if (!excludedMove && !(rootNode && thisThread->pvIdx))
        tte->save(posKey, value_to_tt(bestValue, ss->ply), ss->ttPv,
                  bestValue >= beta ? BOUND_LOWER :
                  PvNode && bestMove ? BOUND_EXACT : BOUND_UPPER,
                  depth, bestMove, ss->staticEval);

    assert(bestValue > -VALUE_INFINITE && bestValue < VALUE_INFINITE);

    return bestValue;
  }


  // qsearch() is the quiescence search function, which is called by the main search
  // function with zero depth, or recursively with further decreasing depth per call.
  // (~155 Elo)
  template <NodeType nodeType>
  Value qsearch(Position& pos, Stack* ss, Value alpha, Value beta, Depth depth) {

    static_assert(nodeType != Root);
    constexpr bool PvNode = nodeType == PV;

    assert(alpha >= -VALUE_INFINITE && alpha < beta && beta <= VALUE_INFINITE);
    assert(PvNode || (alpha == beta - 1));
    assert(depth <= 0);

    Move pv[MAX_PLY+1];
    StateInfo st;
    ASSERT_ALIGNED(&st, Eval::NNUE::CacheLineSize);

    TTEntry* tte;
    Key posKey;
    Move ttMove, move, bestMove;
    Depth ttDepth;
    Value bestValue, value, ttValue, futilityValue, futilityBase;
    bool pvHit, givesCheck, capture;
    int moveCount;

    // Step 1. Initialize node
    if (PvNode)
    {
        (ss+1)->pv = pv;
        ss->pv[0] = MOVE_NONE;
    }

    Thread* thisThread = pos.this_thread();
    bestMove = MOVE_NONE;
    ss->inCheck = pos.checkers();
    moveCount = 0;

    // Step 2. Check for an immediate draw or maximum ply reached
    if (   pos.is_draw(ss->ply)
        || ss->ply >= MAX_PLY)
        return (ss->ply >= MAX_PLY && !ss->inCheck) ? evaluate(pos) : VALUE_DRAW;

    assert(0 <= ss->ply && ss->ply < MAX_PLY);

    // Decide whether or not to include checks: this fixes also the type of
    // TT entry depth that we are going to use. Note that in qsearch we use
    // only two types of depth in TT: DEPTH_QS_CHECKS or DEPTH_QS_NO_CHECKS.
    ttDepth = ss->inCheck || depth >= DEPTH_QS_CHECKS ? DEPTH_QS_CHECKS
                                                      : DEPTH_QS_NO_CHECKS;

    // Step 3. Transposition table lookup
    posKey = pos.key();
    tte = TT.probe(posKey, ss->ttHit);
    ttValue = ss->ttHit ? value_from_tt(tte->value(), ss->ply, pos.rule50_count()) : VALUE_NONE;
    ttMove = ss->ttHit ? tte->move() : MOVE_NONE;
    pvHit = ss->ttHit && tte->is_pv();

    // At non-PV nodes we check for an early TT cutoff
    if (  !PvNode
        && ss->ttHit
        && tte->depth() >= ttDepth
        && ttValue != VALUE_NONE // Only in case of TT access race
        && (tte->bound() & (ttValue >= beta ? BOUND_LOWER : BOUND_UPPER)))
        return ttValue;

    // Step 4. Static evaluation of the position
    if (ss->inCheck)
    {
        ss->staticEval = VALUE_NONE;
        bestValue = futilityBase = -VALUE_INFINITE;
    }
    else
    {
        if (ss->ttHit)
        {
            // Never assume anything about values stored in TT
            if ((ss->staticEval = bestValue = tte->eval()) == VALUE_NONE)
                ss->staticEval = bestValue = evaluate(pos);

            // ttValue can be used as a better position evaluation (~13 Elo)
            if (    ttValue != VALUE_NONE
                && (tte->bound() & (ttValue > bestValue ? BOUND_LOWER : BOUND_UPPER)))
                bestValue = ttValue;
        }
        else
            // In case of null move search use previous static eval with a different sign
            ss->staticEval = bestValue =
            (ss-1)->currentMove != MOVE_NULL ? evaluate(pos)
                                             : -(ss-1)->staticEval;

        // Stand pat. Return immediately if static value is at least beta
        if (bestValue >= beta)
        {
            // Save gathered info in transposition table
            if (!ss->ttHit)
                tte->save(posKey, value_to_tt(bestValue, ss->ply), false, BOUND_LOWER,
                          DEPTH_NONE, MOVE_NONE, ss->staticEval);

            return bestValue;
        }

        if (PvNode && bestValue > alpha)
            alpha = bestValue;

        futilityBase = bestValue + 168;
    }

    const PieceToHistory* contHist[] = { (ss-1)->continuationHistory, (ss-2)->continuationHistory,
                                          nullptr                   , (ss-4)->continuationHistory,
                                          nullptr                   , (ss-6)->continuationHistory };

    // Initialize a MovePicker object for the current position, and prepare
    // to search the moves. Because the depth is <= 0 here, only captures,
    // queen promotions, and other checks (only if depth >= DEPTH_QS_CHECKS)
    // will be generated.
    Square prevSq = (ss-1)->currentMove != MOVE_NULL ? to_sq((ss-1)->currentMove) : SQ_NONE;
    MovePicker mp(pos, ttMove, depth, &thisThread->mainHistory,
                                      &thisThread->captureHistory,
                                      contHist,
                                      prevSq);

    int quietCheckEvasions = 0;

    // Step 5. Loop through all pseudo-legal moves until no moves remain
    // or a beta cutoff occurs.
    while ((move = mp.next_move()) != MOVE_NONE)
    {
      assert(is_ok(move));

      // Check for legality
      if (!pos.legal(move))
          continue;

      givesCheck = pos.gives_check(move);
      capture = pos.capture_stage(move);

      moveCount++;

    // Step 6. Pruning.
    if (bestValue > VALUE_TB_LOSS_IN_MAX_PLY)
    {
      // Futility pruning and moveCount pruning (~10 Elo)
      if (   !givesCheck
          &&  to_sq(move) != prevSq
          &&  futilityBase > -VALUE_KNOWN_WIN
          &&  type_of(move) != PROMOTION)
      {
          if (moveCount > 2)
              continue;

          futilityValue = futilityBase + PieceValue[EG][pos.piece_on(to_sq(move))];

          if (futilityValue <= alpha)
          {
              bestValue = std::max(bestValue, futilityValue);
              continue;
          }

          if (futilityBase <= alpha && !pos.see_ge(move, VALUE_ZERO + 1))
          {
              bestValue = std::max(bestValue, futilityBase);
              continue;
          }
      }

      // We prune after 2nd quiet check evasion where being 'in check' is implicitly checked through the counter
      // and being a 'quiet' apart from being a tt move is assumed after an increment because captures are pushed ahead.
      if (quietCheckEvasions > 1)
          break;

      // Continuation history based pruning (~3 Elo)
      if (   !capture
          && (*contHist[0])[pos.moved_piece(move)][to_sq(move)] < 0
          && (*contHist[1])[pos.moved_piece(move)][to_sq(move)] < 0)
          continue;

      // Do not search moves with bad enough SEE values (~5 Elo)
      if (!pos.see_ge(move, Value(-110)))
          continue;
    }

      // Speculative prefetch as early as possible
      prefetch(TT.first_entry(pos.key_after(move)));

      // Update the current move
      ss->currentMove = move;
      ss->continuationHistory = &thisThread->continuationHistory[ss->inCheck]
                                                                [capture]
                                                                [pos.moved_piece(move)]
                                                                [to_sq(move)];

      quietCheckEvasions += !capture && ss->inCheck;

      // Step 7. Make and search the move
      pos.do_move(move, st, givesCheck);
      value = -qsearch<nodeType>(pos, ss+1, -beta, -alpha, depth - 1);
      pos.undo_move(move);

      assert(value > -VALUE_INFINITE && value < VALUE_INFINITE);

      // Step 8. Check for a new best move
      if (value > bestValue)
      {
          bestValue = value;

          if (value > alpha)
          {
              bestMove = move;

              if (PvNode) // Update pv even in fail-high case
                  update_pv(ss->pv, move, (ss+1)->pv);

              if (PvNode && value < beta) // Update alpha here!
                  alpha = value;
              else
                  break; // Fail high
          }
       }
    }

    // Step 9. Check for mate
    // All legal moves have been searched. A special case: if we're in check
    // and no legal moves were found, it is checkmate.
    if (ss->inCheck && bestValue == -VALUE_INFINITE)
    {
        assert(!MoveList<LEGAL>(pos).size());

        return mated_in(ss->ply); // Plies to mate from the root
    }

    // Save gathered info in transposition table
    tte->save(posKey, value_to_tt(bestValue, ss->ply), pvHit,
              bestValue >= beta ? BOUND_LOWER : BOUND_UPPER,
              ttDepth, bestMove, ss->staticEval);

    assert(bestValue > -VALUE_INFINITE && bestValue < VALUE_INFINITE);

    return bestValue;
  }


  // value_to_tt() adjusts a mate or TB score from "plies to mate from the root" to
  // "plies to mate from the current position". Standard scores are unchanged.
  // The function is called before storing a value in the transposition table.

  Value value_to_tt(Value v, int ply) {

    assert(v != VALUE_NONE);

    return  v >= VALUE_TB_WIN_IN_MAX_PLY  ? v + ply
          : v <= VALUE_TB_LOSS_IN_MAX_PLY ? v - ply : v;
  }


  // value_from_tt() is the inverse of value_to_tt(): it adjusts a mate or TB score
  // from the transposition table (which refers to the plies to mate/be mated from
  // current position) to "plies to mate/be mated (TB win/loss) from the root". However,
  // for mate scores, to avoid potentially false mate scores related to the 50 moves rule
  // and the graph history interaction, we return an optimal TB score instead.

  Value value_from_tt(Value v, int ply, int r50c) {

    if (v == VALUE_NONE)
        return VALUE_NONE;

    if (v >= VALUE_TB_WIN_IN_MAX_PLY)  // TB win or better
    {
        if (v >= VALUE_MATE_IN_MAX_PLY && VALUE_MATE - v > 99 - r50c)
            return VALUE_MATE_IN_MAX_PLY - 1; // do not return a potentially false mate score

        return v - ply;
    }

    if (v <= VALUE_TB_LOSS_IN_MAX_PLY) // TB loss or worse
    {
        if (v <= VALUE_MATED_IN_MAX_PLY && VALUE_MATE + v > 99 - r50c)
            return VALUE_MATED_IN_MAX_PLY + 1; // do not return a potentially false mate score

        return v + ply;
    }

    return v;
  }


  // update_pv() adds current move and appends child pv[]

  void update_pv(Move* pv, Move move, const Move* childPv) {

    for (*pv++ = move; childPv && *childPv != MOVE_NONE; )
        *pv++ = *childPv++;
    *pv = MOVE_NONE;
  }


  // update_all_stats() updates stats at the end of search() when a bestMove is found

  void update_all_stats(const Position& pos, Stack* ss, Move bestMove, Value bestValue, Value beta, Square prevSq,
                        Move* quietsSearched, int quietCount, Move* capturesSearched, int captureCount, Depth depth) {

    Color us = pos.side_to_move();
    Thread* thisThread = pos.this_thread();
    CapturePieceToHistory& captureHistory = thisThread->captureHistory;
    Piece moved_piece = pos.moved_piece(bestMove);
    PieceType captured;

    int bonus1 = stat_bonus(depth + 1);

    if (!pos.capture_stage(bestMove))
    {
        int bonus2 = bestValue > beta + 153 ? bonus1               // larger bonus
                                            : stat_bonus(depth);   // smaller bonus

        // Increase stats for the best move in case it was a quiet move
        update_quiet_stats(pos, ss, bestMove, bonus2);

        // Decrease stats for all non-best quiet moves
        for (int i = 0; i < quietCount; ++i)
        {
            thisThread->mainHistory[us][from_to(quietsSearched[i])] << -bonus2;
            update_continuation_histories(ss, pos.moved_piece(quietsSearched[i]), to_sq(quietsSearched[i]), -bonus2);
        }
    }
    else
    {
        // Increase stats for the best move in case it was a capture move
        captured = type_of(pos.piece_on(to_sq(bestMove)));
        captureHistory[moved_piece][to_sq(bestMove)][captured] << bonus1;
    }

    // Extra penalty for a quiet early move that was not a TT move or
    // main killer move in previous ply when it gets refuted.
    if (   prevSq != SQ_NONE
        && ((ss-1)->moveCount == 1 + (ss-1)->ttHit || ((ss-1)->currentMove == (ss-1)->killers[0]))
        && !pos.captured_piece())
            update_continuation_histories(ss-1, pos.piece_on(prevSq), prevSq, -bonus1);

    // Decrease stats for all non-best capture moves
    for (int i = 0; i < captureCount; ++i)
    {
        moved_piece = pos.moved_piece(capturesSearched[i]);
        captured = type_of(pos.piece_on(to_sq(capturesSearched[i])));
        captureHistory[moved_piece][to_sq(capturesSearched[i])][captured] << -bonus1;
    }
  }


  // update_continuation_histories() updates histories of the move pairs formed
  // by moves at ply -1, -2, -4, and -6 with current move.

  void update_continuation_histories(Stack* ss, Piece pc, Square to, int bonus) {

    for (int i : {1, 2, 4, 6})
    {
        // Only update first 2 continuation histories if we are in check
        if (ss->inCheck && i > 2)
            break;
        if (is_ok((ss-i)->currentMove))
            (*(ss-i)->continuationHistory)[pc][to] << bonus;
    }
  }


  // update_quiet_stats() updates move sorting heuristics

  void update_quiet_stats(const Position& pos, Stack* ss, Move move, int bonus) {

    // Update killers
    if (ss->killers[0] != move)
    {
        ss->killers[1] = ss->killers[0];
        ss->killers[0] = move;
    }

    Color us = pos.side_to_move();
    Thread* thisThread = pos.this_thread();
    thisThread->mainHistory[us][from_to(move)] << bonus;
    update_continuation_histories(ss, pos.moved_piece(move), to_sq(move), bonus);

    // Update countermove history
    if (is_ok((ss-1)->currentMove))
    {
        Square prevSq = to_sq((ss-1)->currentMove);
        thisThread->counterMoves[pos.piece_on(prevSq)][prevSq] = move;
    }
  }

  // When playing with strength handicap, choose best move among a set of RootMoves
  // using a statistical rule dependent on 'level'. Idea by Heinz van Saanen.

  Move Skill::pick_best(size_t multiPV) {

    const RootMoves& rootMoves = Threads.main()->rootMoves;
    static PRNG rng(now()); // PRNG sequence should be non-deterministic

    // RootMoves are already sorted by score in descending order
    Value topScore = rootMoves[0].score;
    int delta = std::min(topScore - rootMoves[multiPV - 1].score, PawnValueMg);
    int maxScore = -VALUE_INFINITE;
    double weakness = 120 - 2 * level;

    // Choose best move. For each move score we add two terms, both dependent on
    // weakness. One is deterministic and bigger for weaker levels, and one is
    // random. Then we choose the move with the resulting highest score.
    for (size_t i = 0; i < multiPV; ++i)
    {
        // This is our magic formula
        int push = int((  weakness * int(topScore - rootMoves[i].score)
                        + delta * (rng.rand<unsigned>() % int(weakness))) / 128);

        if (rootMoves[i].score + push >= maxScore)
        {
            maxScore = rootMoves[i].score + push;
            best = rootMoves[i].pv[0];
        }
    }

    return best;
  }

} // namespace


/// MainThread::check_time() is used to print debug info and, more importantly,
/// to detect when we are out of available time and thus stop the search.

void MainThread::check_time() {

  if (--callsCnt > 0)
      return;

  // When using nodes, ensure checking rate is not lower than 0.1% of nodes
  callsCnt = Limits.nodes ? std::min(1024, int(Limits.nodes / 1024)) : 1024;

  static TimePoint lastInfoTime = now();

  TimePoint elapsed = Time.elapsed();
  TimePoint tick = Limits.startTime + elapsed;

  if (tick - lastInfoTime >= 1000)
  {
      lastInfoTime = tick;
      dbg_print();
  }

  // We should not stop pondering until told so by the GUI
  if (ponder)
      return;

  if (   (Limits.use_time_management() && (elapsed > Time.maximum() - 10 || stopOnPonderhit))
      || (Limits.movetime && elapsed >= Limits.movetime)
      || (Limits.nodes && Threads.nodes_searched() >= (uint64_t)Limits.nodes))
      Threads.stop = true;
}


/// UCI::pv() formats PV information according to the UCI protocol. UCI requires
/// that all (if any) unsearched PV lines are sent using a previous search score.

string UCI::pv(const Position& pos, Depth depth) {

  std::stringstream ss;
  TimePoint elapsed = Time.elapsed() + 1;
  const RootMoves& rootMoves = pos.this_thread()->rootMoves;
  size_t pvIdx = pos.this_thread()->pvIdx;
  size_t multiPV = std::min((size_t)Options["MultiPV"], rootMoves.size());
  uint64_t nodesSearched = Threads.nodes_searched();
  uint64_t tbHits = Threads.tb_hits() + (TB::RootInTB ? rootMoves.size() : 0);

  for (size_t i = 0; i < multiPV; ++i)
  {
      bool updated = rootMoves[i].score != -VALUE_INFINITE;

      if (depth == 1 && !updated && i > 0)
          continue;

      Depth d = updated ? depth : std::max(1, depth - 1);
      Value v = updated ? rootMoves[i].uciScore : rootMoves[i].previousScore;

      if (v == -VALUE_INFINITE)
          v = VALUE_ZERO;

      bool tb = TB::RootInTB && abs(v) < VALUE_MATE_IN_MAX_PLY;
      v = tb ? rootMoves[i].tbScore : v;

      if (ss.rdbuf()->in_avail()) // Not at first line
          ss << "\n";

      ss << "info"
         << " depth "    << d
         << " seldepth " << rootMoves[i].selDepth
         << " multipv "  << i + 1
         << " score "    << UCI::value(v);

      if (Options["UCI_ShowWDL"])
          ss << UCI::wdl(v, pos.game_ply());

      if (i == pvIdx && !tb && updated) // tablebase- and previous-scores are exact
         ss << (rootMoves[i].scoreLowerbound ? " lowerbound" : (rootMoves[i].scoreUpperbound ? " upperbound" : ""));

      ss << " nodes "    << nodesSearched
         << " nps "      << nodesSearched * 1000 / elapsed
         << " hashfull " << TT.hashfull()
         << " tbhits "   << tbHits
         << " time "     << elapsed
         << " pv";

      for (Move m : rootMoves[i].pv)
          ss << " " << UCI::move(m, pos.is_chess960());
  }

  return ss.str();
}


/// RootMove::extract_ponder_from_tt() is called in case we have no ponder move
/// before exiting the search, for instance, in case we stop the search during a
/// fail high at root. We try hard to have a ponder move to return to the GUI,
/// otherwise in case of 'ponder on' we have nothing to think on.

bool RootMove::extract_ponder_from_tt(Position& pos) {

    StateInfo st;
    ASSERT_ALIGNED(&st, Eval::NNUE::CacheLineSize);

    bool ttHit;

    assert(pv.size() == 1);

    if (pv[0] == MOVE_NONE)
        return false;

    pos.do_move(pv[0], st);
    TTEntry* tte = TT.probe(pos.key(), ttHit);

    if (ttHit)
    {
        Move m = tte->move(); // Local copy to be SMP safe
        if (MoveList<LEGAL>(pos).contains(m))
            pv.push_back(m);
    }

    pos.undo_move(pv[0]);
    return pv.size() > 1;
}

void Tablebases::rank_root_moves(Position& pos, Search::RootMoves& rootMoves) {

    RootInTB = false;
    UseRule50 = bool(Options["Syzygy50MoveRule"]);
    ProbeDepth = int(Options["SyzygyProbeDepth"]);
    Cardinality = int(Options["SyzygyProbeLimit"]);
    bool dtz_available = true;

    // Tables with fewer pieces than SyzygyProbeLimit are searched with
    // ProbeDepth == DEPTH_ZERO
    if (Cardinality > MaxCardinality)
    {
        Cardinality = MaxCardinality;
        ProbeDepth = 0;
    }

    if (Cardinality >= popcount(pos.pieces()) && !pos.can_castle(ANY_CASTLING))
    {
        // Rank moves using DTZ tables
        RootInTB = root_probe(pos, rootMoves);

        if (!RootInTB)
        {
            // DTZ tables are missing; try to rank moves using WDL tables
            dtz_available = false;
            RootInTB = root_probe_wdl(pos, rootMoves);
        }
    }

    if (RootInTB)
    {
        // Sort moves according to TB rank
        std::stable_sort(rootMoves.begin(), rootMoves.end(),
                  [](const RootMove &a, const RootMove &b) { return a.tbRank > b.tbRank; } );

        // Probe during search only if DTZ is not available and we are winning
        if (dtz_available || rootMoves[0].tbScore <= VALUE_DRAW)
            Cardinality = 0;
    }
    else
    {
        // Clean up if root_probe() and root_probe_wdl() have failed
        for (auto& m : rootMoves)
            m.tbRank = 0;
    }
}

} // namespace Stockfish<|MERGE_RESOLUTION|>--- conflicted
+++ resolved
@@ -1187,17 +1187,6 @@
       if ((ss+1)->cutoffCnt > 3)
           r++;
 
-<<<<<<< HEAD
-      // Decrease reduction if move is a killer and we have a good history (~1 Elo)
-      if (move == ss->killers[0]
-          && (*contHist[0])[movedPiece][to_sq(move)] >= 3722)
-          r--;
-
-      if (improving && !likelyFailLow)
-          r++;
-
-=======
->>>>>>> acb0d204
       ss->statScore =  2 * thisThread->mainHistory[us][from_to(move)]
                      + (*contHist[0])[movedPiece][to_sq(move)]
                      + (*contHist[1])[movedPiece][to_sq(move)]
