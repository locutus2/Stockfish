/*
  Stockfish, a UCI chess playing engine derived from Glaurung 2.1
  Copyright (C) 2004-2023 The Stockfish developers (see AUTHORS file)

  Stockfish is free software: you can redistribute it and/or modify
  it under the terms of the GNU General Public License as published by
  the Free Software Foundation, either version 3 of the License, or
  (at your option) any later version.

  Stockfish is distributed in the hope that it will be useful,
  but WITHOUT ANY WARRANTY; without even the implied warranty of
  MERCHANTABILITY or FITNESS FOR A PARTICULAR PURPOSE.  See the
  GNU General Public License for more details.

  You should have received a copy of the GNU General Public License
  along with this program.  If not, see <http://www.gnu.org/licenses/>.
*/

#include "search.h"

#include <algorithm>
#include <array>
#include <atomic>
#include <cassert>
#include <cmath>
#include <cstdlib>
#include <cstring>
#include <initializer_list>
#include <iostream>
#include <sstream>
#include <string>
#include <utility>

#include "bitboard.h"
#include "evaluate.h"
#include "misc.h"
#include "movegen.h"
#include "movepick.h"
#include "nnue/evaluate_nnue.h"
#include "nnue/nnue_common.h"
#include "position.h"
#include "syzygy/tbprobe.h"
#include "thread.h"
#include "timeman.h"
#include "tt.h"
#include "uci.h"

namespace Stockfish {

namespace Search {

LimitsType Limits;
}

namespace Tablebases {

int   Cardinality;
bool  RootInTB;
bool  UseRule50;
Depth ProbeDepth;
}

namespace TB = Tablebases;

using std::string;
using Eval::evaluate;
using namespace Search;

namespace {

// Different node types, used as a template parameter
enum NodeType {
    NonPV,
    PV,
    Root
};

// Futility margin
Value futility_margin(Depth d, bool noTtCutNode, bool improving) {
    return Value((125 - 43 * noTtCutNode) * (d - improving));
}

// Reductions lookup table initialized at startup
int Reductions[MAX_MOVES];  // [depth or moveNumber]

Depth reduction(bool i, Depth d, int mn, Value delta, Value rootDelta) {
    int reductionScale = Reductions[d] * Reductions[mn];
    return (reductionScale + 1487 - int(delta) * 976 / int(rootDelta)) / 1024
         + (!i && reductionScale > 808);
}

constexpr int futility_move_count(bool improving, Depth depth) {
    return improving ? (3 + depth * depth) : (3 + depth * depth) / 2;
}

// History and stats update bonus, based on depth
int stat_bonus(Depth d) { return std::min(364 * d - 438, 1501); }

// History and stats update malus, based on depth
int stat_malus(Depth d) { return std::min(452 * d - 452, 1478); }

// Add a small random component to draw evaluations to avoid 3-fold blindness
Value value_draw(const Thread* thisThread) {
    return VALUE_DRAW - 1 + Value(thisThread->nodes & 0x2);
}

// Skill structure is used to implement strength limit. If we have a UCI_Elo,
// we convert it to an appropriate skill level, anchored to the Stash engine.
// This method is based on a fit of the Elo results for games played between
// Stockfish at various skill levels and various versions of the Stash engine.
// Skill 0 .. 19 now covers CCRL Blitz Elo from 1320 to 3190, approximately
// Reference: https://github.com/vondele/Stockfish/commit/a08b8d4e9711c2
struct Skill {
    Skill(int skill_level, int uci_elo) {
        if (uci_elo)
        {
            double e = double(uci_elo - 1320) / (3190 - 1320);
            level = std::clamp((((37.2473 * e - 40.8525) * e + 22.2943) * e - 0.311438), 0.0, 19.0);
        }
        else
            level = double(skill_level);
    }
    bool enabled() const { return level < 20.0; }
    bool time_to_pick(Depth depth) const { return depth == 1 + int(level); }
    Move pick_best(size_t multiPV);

    double level;
    Move   best = MOVE_NONE;
};

template<NodeType nodeType>
Value search(Position& pos, Stack* ss, Value alpha, Value beta, Depth depth, bool cutNode);

template<NodeType nodeType>
Value qsearch(Position& pos, Stack* ss, Value alpha, Value beta, Depth depth = 0);

Value value_to_tt(Value v, int ply);
Value value_from_tt(Value v, int ply, int r50c);
void  update_pv(Move* pv, Move move, const Move* childPv);
void  update_continuation_histories(Stack* ss, Piece pc, Square to, int bonus);
void  update_quiet_stats(const Position& pos, Stack* ss, Move move, int bonus);
void  update_all_stats(const Position& pos,
                       Stack*          ss,
                       Move            bestMove,
                       Value           bestValue,
                       Value           beta,
                       Square          prevSq,
                       Move*           quietsSearched,
                       int             quietCount,
                       Move*           capturesSearched,
                       int             captureCount,
                       Depth           depth);

// Utility to verify move generation. All the leaf nodes up
// to the given depth are generated and counted, and the sum is returned.
template<bool Root>
uint64_t perft(Position& pos, Depth depth) {

    StateInfo st;
    ASSERT_ALIGNED(&st, Eval::NNUE::CacheLineSize);

    uint64_t   cnt, nodes = 0;
    const bool leaf = (depth == 2);

    for (const auto& m : MoveList<LEGAL>(pos))
    {
        if (Root && depth <= 1)
            cnt = 1, nodes++;
        else
        {
            pos.do_move(m, st);
            cnt = leaf ? MoveList<LEGAL>(pos).size() : perft<false>(pos, depth - 1);
            nodes += cnt;
            pos.undo_move(m);
        }
        if (Root)
            sync_cout << UCI::move(m, pos.is_chess960()) << ": " << cnt << sync_endl;
    }
    return nodes;
}

}  // namespace


// Called at startup to initialize various lookup tables
void Search::init() {

    for (int i = 1; i < MAX_MOVES; ++i)
        Reductions[i] = int((20.37 + std::log(Threads.size()) / 2) * std::log(i));
}


// Resets search state to its initial value
void Search::clear() {

    Threads.main()->wait_for_search_finished();

    Time.availableNodes = 0;
    TT.clear();
    Threads.clear();
    Tablebases::init(Options["SyzygyPath"]);  // Free mapped files
}


// Called when the program receives the UCI 'go'
// command. It searches from the root position and outputs the "bestmove".
void MainThread::search() {

    if (Limits.perft)
    {
        nodes = perft<true>(rootPos, Limits.perft);
        sync_cout << "\nNodes searched: " << nodes << "\n" << sync_endl;
        return;
    }

    Color us = rootPos.side_to_move();
    Time.init(Limits, us, rootPos.game_ply());
    TT.new_search();

    Eval::NNUE::verify();

    if (rootMoves.empty())
    {
        rootMoves.emplace_back(MOVE_NONE);
        sync_cout << "info depth 0 score "
                  << UCI::value(rootPos.checkers() ? -VALUE_MATE : VALUE_DRAW) << sync_endl;
    }
    else
    {
        Threads.start_searching();  // start non-main threads
        Thread::search();           // main thread start searching
    }

    // When we reach the maximum depth, we can arrive here without a raise of
    // Threads.stop. However, if we are pondering or in an infinite search,
    // the UCI protocol states that we shouldn't print the best move before the
    // GUI sends a "stop" or "ponderhit" command. We therefore simply wait here
    // until the GUI sends one of those commands.

    while (!Threads.stop && (ponder || Limits.infinite))
    {}  // Busy wait for a stop or a ponder reset

    // Stop the threads if not already stopped (also raise the stop if
    // "ponderhit" just reset Threads.ponder).
    Threads.stop = true;

    // Wait until all threads have finished
    Threads.wait_for_search_finished();

    // When playing in 'nodes as time' mode, subtract the searched nodes from
    // the available ones before exiting.
    if (Limits.npmsec)
        Time.availableNodes += Limits.inc[us] - Threads.nodes_searched();

    Thread* bestThread = this;
    Skill   skill =
      Skill(Options["Skill Level"], Options["UCI_LimitStrength"] ? int(Options["UCI_Elo"]) : 0);

    if (int(Options["MultiPV"]) == 1 && !Limits.depth && !skill.enabled()
        && rootMoves[0].pv[0] != MOVE_NONE)
        bestThread = Threads.get_best_thread();

    bestPreviousScore        = bestThread->rootMoves[0].score;
    bestPreviousAverageScore = bestThread->rootMoves[0].averageScore;

    // Send again PV info if we have a new best thread
    if (bestThread != this)
        sync_cout << UCI::pv(bestThread->rootPos, bestThread->completedDepth) << sync_endl;

    sync_cout << "bestmove " << UCI::move(bestThread->rootMoves[0].pv[0], rootPos.is_chess960());

    if (bestThread->rootMoves[0].pv.size() > 1
        || bestThread->rootMoves[0].extract_ponder_from_tt(rootPos))
        std::cout << " ponder " << UCI::move(bestThread->rootMoves[0].pv[1], rootPos.is_chess960());

    std::cout << sync_endl;
}


// Main iterative deepening loop. It calls search()
// repeatedly with increasing depth until the allocated thinking time has been
// consumed, the user stops the search, or the maximum search depth is reached.
void Thread::search() {

    // Allocate stack with extra size to allow access from (ss - 7) to (ss + 2):
    // (ss - 7) is needed for update_continuation_histories(ss - 1) which accesses (ss - 6),
    // (ss + 2) is needed for initialization of cutOffCnt and killers.
    Stack       stack[MAX_PLY + 10], *ss = stack + 7;
    Move        pv[MAX_PLY + 1];
    Value       alpha, beta, delta;
    Move        lastBestMove      = MOVE_NONE;
    Depth       lastBestMoveDepth = 0;
    MainThread* mainThread        = (this == Threads.main() ? Threads.main() : nullptr);
    double      timeReduction = 1, totBestMoveChanges = 0;
    Color       us      = rootPos.side_to_move();
    int         iterIdx = 0;

    std::memset(ss - 7, 0, 10 * sizeof(Stack));
    for (int i = 7; i > 0; --i)
    {
        (ss - i)->continuationHistory =
          &this->continuationHistory[0][0][NO_PIECE][0];  // Use as a sentinel
        (ss - i)->staticEval = VALUE_NONE;
    }

    for (int i = 0; i <= MAX_PLY + 2; ++i)
        (ss + i)->ply = i;

    ss->pv = pv;

    bestValue = -VALUE_INFINITE;

    if (mainThread)
    {
        if (mainThread->bestPreviousScore == VALUE_INFINITE)
            for (int i = 0; i < 4; ++i)
                mainThread->iterValue[i] = VALUE_ZERO;
        else
            for (int i = 0; i < 4; ++i)
                mainThread->iterValue[i] = mainThread->bestPreviousScore;
    }

    size_t multiPV = size_t(Options["MultiPV"]);
    Skill skill(Options["Skill Level"], Options["UCI_LimitStrength"] ? int(Options["UCI_Elo"]) : 0);

    // When playing with strength handicap enable MultiPV search that we will
    // use behind-the-scenes to retrieve a set of possible moves.
    if (skill.enabled())
        multiPV = std::max(multiPV, size_t(4));

    multiPV = std::min(multiPV, rootMoves.size());

    int searchAgainCounter = 0;

    // Iterative deepening loop until requested to stop or the target depth is reached
    while (++rootDepth < MAX_PLY && !Threads.stop
           && !(Limits.depth && mainThread && rootDepth > Limits.depth))
    {
        // Age out PV variability metric
        if (mainThread)
            totBestMoveChanges /= 2;

        // Save the last iteration's scores before the first PV line is searched and
        // all the move scores except the (new) PV are set to -VALUE_INFINITE.
        for (RootMove& rm : rootMoves)
            rm.previousScore = rm.score;

        size_t pvFirst = 0;
        pvLast         = 0;

        if (!Threads.increaseDepth)
            searchAgainCounter++;

        // MultiPV loop. We perform a full root search for each PV line
        for (pvIdx = 0; pvIdx < multiPV && !Threads.stop; ++pvIdx)
        {
            if (pvIdx == pvLast)
            {
                pvFirst = pvLast;
                for (pvLast++; pvLast < rootMoves.size(); pvLast++)
                    if (rootMoves[pvLast].tbRank != rootMoves[pvFirst].tbRank)
                        break;
            }

            // Reset UCI info selDepth for each depth and each PV line
            selDepth = 0;

            // Reset aspiration window starting size
            Value avg = rootMoves[pvIdx].averageScore;
            delta     = Value(10) + int(avg) * avg / 15335;
            alpha     = std::max(avg - delta, -VALUE_INFINITE);
            beta      = std::min(avg + delta, VALUE_INFINITE);

            // Adjust optimism based on root move's averageScore (~4 Elo)
            optimism[us]  = 103 * (avg + 33) / (std::abs(avg + 34) + 119);
            optimism[~us] = -116 * (avg + 40) / (std::abs(avg + 12) + 123);

            // Start with a small aspiration window and, in the case of a fail
            // high/low, re-search with a bigger window until we don't fail
            // high/low anymore.
            int failedHighCnt = 0;
            while (true)
            {
                // Adjust the effective depth searched, but ensure at least one effective increment
                // for every four searchAgain steps (see issue #2717).
                Depth adjustedDepth =
                  std::max(1, rootDepth - failedHighCnt - 3 * (searchAgainCounter + 1) / 4);
                bestValue = Stockfish::search<Root>(rootPos, ss, alpha, beta, adjustedDepth, false);

                // Bring the best move to the front. It is critical that sorting
                // is done with a stable algorithm because all the values but the
                // first and eventually the new best one is set to -VALUE_INFINITE
                // and we want to keep the same order for all the moves except the
                // new PV that goes to the front. Note that in the case of MultiPV
                // search the already searched PV lines are preserved.
                std::stable_sort(rootMoves.begin() + pvIdx, rootMoves.begin() + pvLast);

                // If search has been stopped, we break immediately. Sorting is
                // safe because RootMoves is still valid, although it refers to
                // the previous iteration.
                if (Threads.stop)
                    break;

                // When failing high/low give some update (without cluttering
                // the UI) before a re-search.
                if (mainThread && multiPV == 1 && (bestValue <= alpha || bestValue >= beta)
                    && Time.elapsed() > 3000)
                    sync_cout << UCI::pv(rootPos, rootDepth) << sync_endl;

                // In case of failing low/high increase aspiration window and
                // re-search, otherwise exit the loop.
                if (bestValue <= alpha)
                {
                    beta  = (alpha + beta) / 2;
                    alpha = std::max(bestValue - delta, -VALUE_INFINITE);

                    failedHighCnt = 0;
                    if (mainThread)
                        mainThread->stopOnPonderhit = false;
                }
                else if (bestValue >= beta)
                {
                    beta = std::min(bestValue + delta, VALUE_INFINITE);
                    ++failedHighCnt;
                }
                else
                    break;

                delta += delta / 3;

                assert(alpha >= -VALUE_INFINITE && beta <= VALUE_INFINITE);
            }

            // Sort the PV lines searched so far and update the GUI
            std::stable_sort(rootMoves.begin() + pvFirst, rootMoves.begin() + pvIdx + 1);

            if (mainThread && (Threads.stop || pvIdx + 1 == multiPV || Time.elapsed() > 3000))
                sync_cout << UCI::pv(rootPos, rootDepth) << sync_endl;
        }

        if (!Threads.stop)
            completedDepth = rootDepth;

        if (rootMoves[0].pv[0] != lastBestMove)
        {
            lastBestMove      = rootMoves[0].pv[0];
            lastBestMoveDepth = rootDepth;
        }

        // Have we found a "mate in x"?
        if (Limits.mate && bestValue >= VALUE_MATE_IN_MAX_PLY
            && VALUE_MATE - bestValue <= 2 * Limits.mate)
            Threads.stop = true;

        if (!mainThread)
            continue;

        // If the skill level is enabled and time is up, pick a sub-optimal best move
        if (skill.enabled() && skill.time_to_pick(rootDepth))
            skill.pick_best(multiPV);

        // Use part of the gained time from a previous stable move for the current move
        for (Thread* th : Threads)
        {
            totBestMoveChanges += th->bestMoveChanges;
            th->bestMoveChanges = 0;
        }

        // Do we have time for the next iteration? Can we stop searching now?
        if (Limits.use_time_management() && !Threads.stop && !mainThread->stopOnPonderhit)
        {
            double fallingEval = (66 + 14 * (mainThread->bestPreviousAverageScore - bestValue)
                                  + 6 * (mainThread->iterValue[iterIdx] - bestValue))
                               / 583.0;
            fallingEval = std::clamp(fallingEval, 0.5, 1.5);

            // If the bestMove is stable over several iterations, reduce time accordingly
            timeReduction    = lastBestMoveDepth + 8 < completedDepth ? 1.56 : 0.69;
            double reduction = (1.4 + mainThread->previousTimeReduction) / (2.03 * timeReduction);
            double bestMoveInstability = 1 + 1.79 * totBestMoveChanges / Threads.size();

            double totalTime = Time.optimum() * fallingEval * reduction * bestMoveInstability;

            // Cap used time in case of a single legal move for a better viewer experience
            if (rootMoves.size() == 1)
                totalTime = std::min(500.0, totalTime);

            // Stop the search if we have exceeded the totalTime
            if (Time.elapsed() > totalTime)
            {
                // If we are allowed to ponder do not stop the search now but
                // keep pondering until the GUI sends "ponderhit" or "stop".
                if (mainThread->ponder)
                    mainThread->stopOnPonderhit = true;
                else
                    Threads.stop = true;
            }
            else if (!mainThread->ponder && Time.elapsed() > totalTime * 0.50)
                Threads.increaseDepth = false;
            else
                Threads.increaseDepth = true;
        }

        mainThread->iterValue[iterIdx] = bestValue;
        iterIdx                        = (iterIdx + 1) & 3;
    }

    if (!mainThread)
        return;

    mainThread->previousTimeReduction = timeReduction;

    // If the skill level is enabled, swap the best PV line with the sub-optimal one
    if (skill.enabled())
        std::swap(rootMoves[0], *std::find(rootMoves.begin(), rootMoves.end(),
                                           skill.best ? skill.best : skill.pick_best(multiPV)));
}


namespace {

// Main search function for both PV and non-PV nodes
template<NodeType nodeType>
Value search(Position& pos, Stack* ss, Value alpha, Value beta, Depth depth, bool cutNode) {

    constexpr bool PvNode   = nodeType != NonPV;
    constexpr bool rootNode = nodeType == Root;

    // Dive into quiescence search when the depth reaches zero
    if (depth <= 0)
        return qsearch < PvNode ? PV : NonPV > (pos, ss, alpha, beta);

    // Check if we have an upcoming move that draws by repetition, or
    // if the opponent had an alternative move earlier to this position.
    if (!rootNode && alpha < VALUE_DRAW && pos.has_game_cycle(ss->ply))
    {
        alpha = value_draw(pos.this_thread());
        if (alpha >= beta)
            return alpha;
    }

    assert(-VALUE_INFINITE <= alpha && alpha < beta && beta <= VALUE_INFINITE);
    assert(PvNode || (alpha == beta - 1));
    assert(0 < depth && depth < MAX_PLY);
    assert(!(PvNode && cutNode));

    Move      pv[MAX_PLY + 1], capturesSearched[32], quietsSearched[32];
    StateInfo st;
    ASSERT_ALIGNED(&st, Eval::NNUE::CacheLineSize);

    TTEntry* tte;
    Key      posKey;
    Move     ttMove, move, excludedMove, bestMove;
    Depth    extension, newDepth;
    Value    bestValue, value, ttValue, eval, maxValue, probCutBeta;
    bool     givesCheck, improving, priorCapture, singularQuietLMR;
    bool     capture, moveCountPruning, ttCapture;
    Piece    movedPiece;
    int      moveCount, captureCount, quietCount;

    // Step 1. Initialize node
    Thread* thisThread = pos.this_thread();
    ss->inCheck        = pos.checkers();
    priorCapture       = pos.captured_piece();
    Color us           = pos.side_to_move();
    moveCount = captureCount = quietCount = ss->moveCount = 0;
    bestValue                                             = -VALUE_INFINITE;
    maxValue                                              = VALUE_INFINITE;

    // Check for the available remaining time
    if (thisThread == Threads.main())
        static_cast<MainThread*>(thisThread)->check_time();

    // Used to send selDepth info to GUI (selDepth counts from 1, ply from 0)
    if (PvNode && thisThread->selDepth < ss->ply + 1)
        thisThread->selDepth = ss->ply + 1;

    if (!rootNode)
    {
        // Step 2. Check for aborted search and immediate draw
        if (Threads.stop.load(std::memory_order_relaxed) || pos.is_draw(ss->ply)
            || ss->ply >= MAX_PLY)
            return (ss->ply >= MAX_PLY && !ss->inCheck) ? evaluate(pos)
                                                        : value_draw(pos.this_thread());

        // Step 3. Mate distance pruning. Even if we mate at the next move our score
        // would be at best mate_in(ss->ply + 1), but if alpha is already bigger because
        // a shorter mate was found upward in the tree then there is no need to search
        // because we will never beat the current alpha. Same logic but with reversed
        // signs apply also in the opposite condition of being mated instead of giving
        // mate. In this case, return a fail-high score.
        alpha = std::max(mated_in(ss->ply), alpha);
        beta  = std::min(mate_in(ss->ply + 1), beta);
        if (alpha >= beta)
            return alpha;
    }
    else
        thisThread->rootDelta = beta - alpha;

    assert(0 <= ss->ply && ss->ply < MAX_PLY);

    (ss + 1)->excludedMove = bestMove = MOVE_NONE;
    (ss + 2)->killers[0] = (ss + 2)->killers[1] = MOVE_NONE;
    (ss + 2)->cutoffCnt                         = 0;
    ss->doubleExtensions                        = (ss - 1)->doubleExtensions;
    Square prevSq = is_ok((ss - 1)->currentMove) ? to_sq((ss - 1)->currentMove) : SQ_NONE;
    ss->statScore = 0;

    // Step 4. Transposition table lookup.
    excludedMove = ss->excludedMove;
    posKey       = pos.key();
    tte          = TT.probe(posKey, ss->ttHit);
    ttValue   = ss->ttHit ? value_from_tt(tte->value(), ss->ply, pos.rule50_count()) : VALUE_NONE;
    ttMove    = rootNode  ? thisThread->rootMoves[thisThread->pvIdx].pv[0]
              : ss->ttHit ? tte->move()
                          : MOVE_NONE;
    ttCapture = ttMove && pos.capture_stage(ttMove);

    // At this point, if excluded, skip straight to step 6, static eval. However,
    // to save indentation, we list the condition in all code between here and there.
    if (!excludedMove)
        ss->ttPv = PvNode || (ss->ttHit && tte->is_pv());

    // At non-PV nodes we check for an early TT cutoff
    if (!PvNode && !excludedMove && tte->depth() > depth
        && ttValue != VALUE_NONE  // Possible in case of TT access race or if !ttHit
        && (tte->bound() & (ttValue >= beta ? BOUND_LOWER : BOUND_UPPER)))
    {
        // If ttMove is quiet, update move sorting heuristics on TT hit (~2 Elo)
        if (ttMove)
        {
            if (ttValue >= beta)
            {
                // Bonus for a quiet ttMove that fails high (~2 Elo)
                if (!ttCapture)
                    update_quiet_stats(pos, ss, ttMove, stat_bonus(depth));

                // Extra penalty for early quiet moves of
                // the previous ply (~0 Elo on STC, ~2 Elo on LTC).
                if (prevSq != SQ_NONE && (ss - 1)->moveCount <= 2 && !priorCapture)
                    update_continuation_histories(ss - 1, pos.piece_on(prevSq), prevSq,
                                                  -stat_malus(depth + 1));
            }
            // Penalty for a quiet ttMove that fails low (~1 Elo)
            else if (!ttCapture)
            {
                int penalty = -stat_malus(depth);
                thisThread->mainHistory[us][from_to(ttMove)] << penalty;
                update_continuation_histories(ss, pos.moved_piece(ttMove), to_sq(ttMove), penalty);
            }
        }

        // Partial workaround for the graph history interaction problem
        // For high rule50 counts don't produce transposition table cutoffs.
        if (pos.rule50_count() < 90)
            return ttValue;
    }

    // Step 5. Tablebases probe
    if (!rootNode && !excludedMove && TB::Cardinality)
    {
        int piecesCount = pos.count<ALL_PIECES>();

        if (piecesCount <= TB::Cardinality
            && (piecesCount < TB::Cardinality || depth >= TB::ProbeDepth) && pos.rule50_count() == 0
            && !pos.can_castle(ANY_CASTLING))
        {
            TB::ProbeState err;
            TB::WDLScore   wdl = Tablebases::probe_wdl(pos, &err);

            // Force check of time on the next occasion
            if (thisThread == Threads.main())
                static_cast<MainThread*>(thisThread)->callsCnt = 0;

            if (err != TB::ProbeState::FAIL)
            {
                thisThread->tbHits.fetch_add(1, std::memory_order_relaxed);

                int drawScore = TB::UseRule50 ? 1 : 0;

                // use the range VALUE_MATE_IN_MAX_PLY to VALUE_TB_WIN_IN_MAX_PLY to score
                value = wdl < -drawScore ? VALUE_MATED_IN_MAX_PLY + ss->ply + 1
                      : wdl > drawScore  ? VALUE_MATE_IN_MAX_PLY - ss->ply - 1
                                         : VALUE_DRAW + 2 * wdl * drawScore;

                Bound b = wdl < -drawScore ? BOUND_UPPER
                        : wdl > drawScore  ? BOUND_LOWER
                                           : BOUND_EXACT;

                if (b == BOUND_EXACT || (b == BOUND_LOWER ? value >= beta : value <= alpha))
                {
                    tte->save(posKey, value_to_tt(value, ss->ply), ss->ttPv, b,
                              std::min(MAX_PLY - 1, depth + 6), MOVE_NONE, VALUE_NONE);

                    return value;
                }

                if (PvNode)
                {
                    if (b == BOUND_LOWER)
                        bestValue = value, alpha = std::max(alpha, bestValue);
                    else
                        maxValue = value;
                }
            }
        }
    }

    CapturePieceToHistory& captureHistory = thisThread->captureHistory;

    // Step 6. Static evaluation of the position
    if (ss->inCheck)
    {
        // Skip early pruning when in check
        ss->staticEval = eval = VALUE_NONE;
        improving             = false;
        goto moves_loop;
    }
    else if (excludedMove)
    {
        // Providing the hint that this node's accumulator will be used often
        // brings significant Elo gain (~13 Elo).
        Eval::NNUE::hint_common_parent_position(pos);
        eval = ss->staticEval;
    }
    else if (ss->ttHit)
    {
        // Never assume anything about values stored in TT
        ss->staticEval = eval = tte->eval();
        if (eval == VALUE_NONE)
            ss->staticEval = eval = evaluate(pos);
        else if (PvNode)
            Eval::NNUE::hint_common_parent_position(pos);

        // ttValue can be used as a better position evaluation (~7 Elo)
        if (ttValue != VALUE_NONE && (tte->bound() & (ttValue > eval ? BOUND_LOWER : BOUND_UPPER)))
            eval = ttValue;
    }
    else
    {
        ss->staticEval = eval = evaluate(pos);
        // Save static evaluation into the transposition table
        tte->save(posKey, VALUE_NONE, ss->ttPv, BOUND_NONE, DEPTH_NONE, MOVE_NONE, eval);
    }

    // Use static evaluation difference to improve quiet move ordering (~4 Elo)
    if (is_ok((ss - 1)->currentMove) && !(ss - 1)->inCheck && !priorCapture)
    {
        int bonus = std::clamp(-18 * int((ss - 1)->staticEval + ss->staticEval), -1812, 1812);
        thisThread->mainHistory[~us][from_to((ss - 1)->currentMove)] << bonus;
        if (type_of(pos.piece_on(prevSq)) != PAWN && type_of((ss - 1)->currentMove) != PROMOTION)
            thisThread->pawnHistory[pawn_structure(pos)][pos.piece_on(prevSq)][prevSq] << bonus / 4;
    }

    // Set up the improving flag, which is true if current static evaluation is
    // bigger than the previous static evaluation at our turn (if we were in
    // check at our previous move we look at static evaluation at move prior to it
    // and if we were in check at move prior to it flag is set to true) and is
    // false otherwise. The improving flag is used in various pruning heuristics.
    improving = (ss - 2)->staticEval != VALUE_NONE ? ss->staticEval > (ss - 2)->staticEval
              : (ss - 4)->staticEval != VALUE_NONE ? ss->staticEval > (ss - 4)->staticEval
                                                   : true;

    // Step 7. Razoring (~1 Elo)
    // If eval is really low check with qsearch if it can exceed alpha, if it can't,
    // return a fail low.
    // Adjust razor margin according to cutoffCnt. (~1 Elo)
    if (eval < alpha - 474 - (270 - 174 * ((ss + 1)->cutoffCnt > 3)) * depth * depth)
    {
        value = qsearch<NonPV>(pos, ss, alpha - 1, alpha);
        if (value < alpha)
            return value;
    }

    // Step 8. Futility pruning: child node (~40 Elo)
    // The depth condition is important for mate finding.
    if (!ss->ttPv && depth < 9
        && eval - futility_margin(depth, cutNode && !ss->ttHit, improving)
               - (ss - 1)->statScore / 321
             >= beta
        && eval >= beta && eval < 29462  // smaller than TB wins
        && (!ttMove || ttCapture))
        return eval;

    // Step 9. Null move search with verification search (~35 Elo)
    if (!PvNode && (ss - 1)->currentMove != MOVE_NULL && (ss - 1)->statScore < 17257 && eval >= beta
        && eval >= ss->staticEval && ss->staticEval >= beta - 24 * depth + 281 && !excludedMove
        && pos.non_pawn_material(us) && ss->ply >= thisThread->nmpMinPly
        && beta > VALUE_TB_LOSS_IN_MAX_PLY)
    {
        assert(eval - beta >= 0);

        // Null move dynamic reduction based on depth and eval
        Depth R = std::min(int(eval - beta) / 152, 6) + depth / 3 + 4;

        ss->currentMove         = MOVE_NULL;
        ss->continuationHistory = &thisThread->continuationHistory[0][0][NO_PIECE][0];

        pos.do_null_move(st);

        Value nullValue = -search<NonPV>(pos, ss + 1, -beta, -beta + 1, depth - R, !cutNode);

        pos.undo_null_move();

        // Do not return unproven mate or TB scores
        if (nullValue >= beta && nullValue < VALUE_TB_WIN_IN_MAX_PLY)
        {
            if (thisThread->nmpMinPly || depth < 14)
                return nullValue;

            assert(!thisThread->nmpMinPly);  // Recursive verification is not allowed

            // Do verification search at high depths, with null move pruning disabled
            // until ply exceeds nmpMinPly.
            thisThread->nmpMinPly = ss->ply + 3 * (depth - R) / 4;

            Value v = search<NonPV>(pos, ss, beta - 1, beta, depth - R, false);

            thisThread->nmpMinPly = 0;

            if (v >= beta)
                return nullValue;
        }
    }

    // Step 10. Internal iterative reductions (~9 Elo)
    // For PV nodes without a ttMove, we decrease depth by 2,
    // or by 4 if the current position is present in the TT and
    // the stored depth is greater than or equal to the current depth.
    // Use qsearch if depth <= 0.
    if (PvNode && !ttMove)
        depth -= 2 + 2 * (ss->ttHit && tte->depth() >= depth);

    if (depth <= 0)
        return qsearch<PV>(pos, ss, alpha, beta);

    // For cutNodes without a ttMove, we decrease depth by 2
    // if current depth >= 8.
    if (cutNode && depth >= 8 && !ttMove)
        depth -= 2;

    probCutBeta = beta + 168 - 70 * improving;

    // Step 11. ProbCut (~10 Elo)
    // If we have a good enough capture (or queen promotion) and a reduced search returns a value
    // much above beta, we can (almost) safely prune the previous move.
    if (
      !PvNode && depth > 3
      && abs(beta) < VALUE_TB_WIN_IN_MAX_PLY
      // If value from transposition table is lower than probCutBeta, don't attempt probCut
      // there and in further interactions with transposition table cutoff depth is set to depth - 3
      // because probCut search has depth set to depth - 4 but we also do a move before it
      // So effective depth is equal to depth - 3
      && !(tte->depth() >= depth - 3 && ttValue != VALUE_NONE && ttValue < probCutBeta))
    {
        assert(probCutBeta < VALUE_INFINITE);

        MovePicker mp(pos, ttMove, probCutBeta - ss->staticEval, &captureHistory);

        while ((move = mp.next_move()) != MOVE_NONE)
            if (move != excludedMove && pos.legal(move))
            {
                assert(pos.capture_stage(move));

                // Prefetch the TT entry for the resulting position
                prefetch(TT.first_entry(pos.key_after(move)));

                ss->currentMove = move;
                ss->continuationHistory =
                  &thisThread
                     ->continuationHistory[ss->inCheck][true][pos.moved_piece(move)][to_sq(move)];

                pos.do_move(move, st);

                // Perform a preliminary qsearch to verify that the move holds
                value = -qsearch<NonPV>(pos, ss + 1, -probCutBeta, -probCutBeta + 1);

                // If the qsearch held, perform the regular search
                if (value >= probCutBeta)
                    value = -search<NonPV>(pos, ss + 1, -probCutBeta, -probCutBeta + 1, depth - 4,
                                           !cutNode);

                pos.undo_move(move);

                if (value >= probCutBeta)
                {
                    // Save ProbCut data into transposition table
                    tte->save(posKey, value_to_tt(value, ss->ply), ss->ttPv, BOUND_LOWER, depth - 3,
                              move, ss->staticEval);
                    return value - (probCutBeta - beta);
                }
            }

        Eval::NNUE::hint_common_parent_position(pos);
    }

moves_loop:  // When in check, search starts here

    // Step 12. A small Probcut idea, when we are in check (~4 Elo)
    probCutBeta = beta + 416;
    if (ss->inCheck && !PvNode && ttCapture && (tte->bound() & BOUND_LOWER)
        && tte->depth() >= depth - 4 && ttValue >= probCutBeta
        && abs(ttValue) < VALUE_TB_WIN_IN_MAX_PLY && abs(beta) < VALUE_TB_WIN_IN_MAX_PLY)
        return probCutBeta;

    const PieceToHistory* contHist[] = {(ss - 1)->continuationHistory,
                                        (ss - 2)->continuationHistory,
                                        (ss - 3)->continuationHistory,
                                        (ss - 4)->continuationHistory,
                                        nullptr,
                                        (ss - 6)->continuationHistory};

    Move countermove =
      prevSq != SQ_NONE ? thisThread->counterMoves[pos.piece_on(prevSq)][prevSq] : MOVE_NONE;

    //const bool PC = true;//!PvNode&&!cutNode;
    //const bool PC = !PvNode&&!cutNode;
    //const bool PC = cutNode;
    const bool PC = true;
    MovePicker mp(pos, ttMove, depth, &thisThread->mainHistory, &captureHistory, contHist,
<<<<<<< HEAD
                  thisThread->pawnHistory, countermove, ss->killers, PC);
=======
                  &thisThread->pawnHistory, countermove, ss->killers);
>>>>>>> 80b0e375

    value            = bestValue;
    moveCountPruning = singularQuietLMR = false;

    // Indicate PvNodes that will probably fail low if the node was searched
    // at a depth equal to or greater than the current depth, and the result
    // of this search was a fail low.
    bool likelyFailLow = PvNode && ttMove && (tte->bound() & BOUND_UPPER) && tte->depth() >= depth;

    // Step 13. Loop through all pseudo-legal moves until no moves remain
    // or a beta cutoff occurs.
    ExtMove extmove;
    while ((move = extmove = mp.next_move(moveCountPruning)) != MOVE_NONE)
    {
        assert(is_ok(move));

        if (move == excludedMove)
            continue;

        // Check for legality
        if (!pos.legal(move))
            continue;

        // At root obey the "searchmoves" option and skip moves not listed in Root
        // Move List. In MultiPV mode we also skip PV moves that have been already
        // searched and those of lower "TB rank" if we are in a TB root position.
        if (rootNode
            && !std::count(thisThread->rootMoves.begin() + thisThread->pvIdx,
                           thisThread->rootMoves.begin() + thisThread->pvLast, move))
            continue;

        ss->moveCount = ++moveCount;

        if (rootNode && thisThread == Threads.main() && Time.elapsed() > 3000)
            sync_cout << "info depth " << depth << " currmove "
                      << UCI::move(move, pos.is_chess960()) << " currmovenumber "
                      << moveCount + thisThread->pvIdx << sync_endl;
        if (PvNode)
            (ss + 1)->pv = nullptr;

        extension  = 0;
        capture    = pos.capture_stage(move);
        movedPiece = pos.moved_piece(move);
        givesCheck = pos.gives_check(move);

        // Calculate new depth for this move
        newDepth = depth - 1;

        Value delta = beta - alpha;

        Depth r = reduction(improving, depth, moveCount, delta, thisThread->rootDelta);

        // Step 14. Pruning at shallow depth (~120 Elo).
        // Depth conditions are important for mate finding.
        if (!rootNode && pos.non_pawn_material(us) && bestValue > VALUE_TB_LOSS_IN_MAX_PLY)
        {
            // Skip quiet moves if movecount exceeds our FutilityMoveCount threshold (~8 Elo)
            if (!moveCountPruning)
                moveCountPruning = moveCount >= futility_move_count(improving, depth);

            // Reduced depth of the next LMR search
            int lmrDepth = newDepth - r;

            if (capture || givesCheck)
            {
                // Futility pruning for captures (~2 Elo)
                if (!givesCheck && lmrDepth < 7 && !ss->inCheck)
                {
                    Piece capturedPiece = pos.piece_on(to_sq(move));
                    int   futilityEval =
                      ss->staticEval + 239 + 291 * lmrDepth + PieceValue[capturedPiece]
                      + captureHistory[movedPiece][to_sq(move)][type_of(capturedPiece)] / 7;
                    if (futilityEval < alpha)
                        continue;
                }

                // SEE based pruning for captures and checks (~11 Elo)
                if (!pos.see_ge(move, Value(-185) * depth))
                    continue;
            }
            else
            {
                int history = (*contHist[0])[movedPiece][to_sq(move)]
                            + (*contHist[1])[movedPiece][to_sq(move)]
                            + (*contHist[3])[movedPiece][to_sq(move)]
                            + thisThread->pawnHistory[pawn_structure(pos)][movedPiece][to_sq(move)];

                // Continuation history based pruning (~2 Elo)
                if (lmrDepth < 6 && history < -3645 * depth)
                    continue;

                history += 2 * thisThread->mainHistory[us][from_to(move)];

                lmrDepth += history / 7836;
                lmrDepth = std::max(lmrDepth, -1);

                // Futility pruning: parent node (~13 Elo)
                if (!ss->inCheck && lmrDepth < 13
                    && ss->staticEval + (bestValue < ss->staticEval - 62 ? 123 : 77)
                           + 127 * lmrDepth
                         <= alpha)
                    continue;

                lmrDepth = std::max(lmrDepth, 0);

                // Prune moves with negative SEE (~4 Elo)
                if (!pos.see_ge(move, Value(-26 * lmrDepth * lmrDepth)))
                    continue;
            }
        }

        // Step 15. Extensions (~100 Elo)
        // We take care to not overdo to avoid search getting stuck.
        if (ss->ply < thisThread->rootDepth * 2)
        {
            // Singular extension search (~94 Elo). If all moves but one fail low on a
            // search of (alpha-s, beta-s), and just one fails high on (alpha, beta),
            // then that move is singular and should be extended. To verify this we do
            // a reduced search on the position excluding the ttMove and if the result
            // is lower than ttValue minus a margin, then we will extend the ttMove.

            // Note: the depth margin and singularBeta margin are known for having non-linear
            // scaling. Their values are optimized to time controls of 180+1.8 and longer
            // so changing them requires tests at this type of time controls.
            // Recursive singular search is avoided.
            if (!rootNode && move == ttMove && !excludedMove
                && depth >= 4 - (thisThread->completedDepth > 24) + 2 * (PvNode && tte->is_pv())
                && abs(ttValue) < VALUE_TB_WIN_IN_MAX_PLY && (tte->bound() & BOUND_LOWER)
                && tte->depth() >= depth - 3)
            {
                Value singularBeta  = ttValue - (64 + 57 * (ss->ttPv && !PvNode)) * depth / 64;
                Depth singularDepth = (depth - 1) / 2;

                ss->excludedMove = move;
                value =
                  search<NonPV>(pos, ss, singularBeta - 1, singularBeta, singularDepth, cutNode);
                ss->excludedMove = MOVE_NONE;

                if (value < singularBeta)
                {
                    extension        = 1;
                    singularQuietLMR = !ttCapture;

                    // Avoid search explosion by limiting the number of double extensions
                    if (!PvNode && value < singularBeta - 18 && ss->doubleExtensions <= 11)
                    {
                        extension = 2;
                        depth += depth < 15;
                    }
                }

                // Multi-cut pruning
                // Our ttMove is assumed to fail high based on the bound of the TT entry,
                // and if after excluding the ttMove with a reduced search we fail high over the original beta,
                // we assume this expected cut-node is not singular (multiple moves fail high),
                // and we can prune the whole subtree by returning a softbound.
                else if (singularBeta >= beta)
                    return singularBeta;

                // Negative extensions
                // If other moves failed high over (ttValue - margin) without the ttMove on a reduced search,
                // but we cannot do multi-cut because (ttValue - margin) is lower than the original beta,
                // we do not know if the ttMove is singular or can do a multi-cut,
                // so we reduce the ttMove in favor of other moves based on some conditions:

                // If the ttMove is assumed to fail high over currnet beta (~7 Elo)
                else if (ttValue >= beta)
                    extension = -2 - !PvNode;

                // If we are on a cutNode but the ttMove is not assumed to fail high over current beta (~1 Elo)
                else if (cutNode)
                    extension = depth < 19 ? -2 : -1;

                // If the ttMove is assumed to fail low over the value of the reduced search (~1 Elo)
                else if (ttValue <= value)
                    extension = -1;
            }

            // Check extensions (~1 Elo)
            else if (givesCheck && depth > 9)
                extension = 1;

            // Quiet ttMove extensions (~1 Elo)
            else if (PvNode && move == ttMove && move == ss->killers[0]
                     && (*contHist[0])[movedPiece][to_sq(move)] >= 4194)
                extension = 1;
        }

        // Add extension to new depth
        newDepth += extension;
        ss->doubleExtensions = (ss - 1)->doubleExtensions + (extension == 2);

        // Speculative prefetch as early as possible
        prefetch(TT.first_entry(pos.key_after(move)));

        // Update the current move (this must be done after singular extension search)
        ss->currentMove = move;
        ss->continuationHistory =
          &thisThread->continuationHistory[ss->inCheck][capture][movedPiece][to_sq(move)];

        // Step 16. Make the move
        pos.do_move(move, st, givesCheck);

        //bool CC = !capture;
        //bool CC = !capture && !ss->inCheck;
        //int V = thisThread->pieceFromHistory[movedPiece][from_sq(move)];
        //int V = std::min(thisThread->pieceToHistory[movedPiece][to_sq(move)]
        //        ,thisThread->pieceFromHistory[movedPiece][from_sq(move)]);
        //int V = thisThread->mainHistory[us][from_to(move)];
        //int V = (thisThread->mainHistory[us][from_to(move)] + thisThread->pieceToHistory[movedPiece][to_sq(move)])/2;
        //int V = (thisThread->mainHistory[us][from_to(move)] + thisThread->pieceFromHistory[movedPiece][from_sq(move)])/2;
        //int V = (thisThread->mainHistory[us][from_to(move)]
        //        + thisThread->pieceToHistory[movedPiece][to_sq(move)]
        //        + thisThread->pieceFromHistory[movedPiece][from_sq(move)])/3;
        //int V = std::min((int)thisThread->mainHistory[us][from_to(move)] , (int)thisThread->pieceToHistory[movedPiece][to_sq(move)]);

        //int D = 7183; int V = thisThread->mainHistory[us][from_to(move)];
        //int D = 8192; int V = thisThread->pawnHistory[pawn_structure(pos)][movedPiece][to_sq(move)];
        //int D = 7183+8192; int V = thisThread->mainHistory[us][from_to(move)]
        //                          + thisThread->pawnHistory[pawn_structure(pos)][movedPiece][to_sq(move)];
        //int D = 2*7183+8192; int V = 2*thisThread->mainHistory[us][from_to(move)]
        //                          + thisThread->pawnHistory[pawn_structure(pos)][movedPiece][to_sq(move)];
        //int D = 7183+2*8192; int V = thisThread->mainHistory[us][from_to(move)]
        //                          + 2*thisThread->pawnHistory[pawn_structure(pos)][movedPiece][to_sq(move)];
        //int D = 29952; int V = (*contHist)[0][movedPiece][to_sq(move)];
        //int D = 29952; int V = (*contHist)[1][movedPiece][to_sq(move)];
        //int D = 29952; int V = (*contHist)[2][movedPiece][to_sq(move)];
        //int D = 29952; int V = (*contHist)[3][movedPiece][to_sq(move)];
        //int D = 29952; int V = (*contHist)[5][movedPiece][to_sq(move)];
        /*
        int D = 2*7183+8192+(29952*21 + 3) /4; int V = 2*thisThread->mainHistory[us][from_to(move)]
                                                   + 2*(*contHist)[0][movedPiece][to_sq(move)]
                                                   + (*contHist)[1][movedPiece][to_sq(move)]
                                                   + (*contHist)[2][movedPiece][to_sq(move)]/4
                                                   + (*contHist)[3][movedPiece][to_sq(move)]
                                                   + (*contHist)[5][movedPiece][to_sq(move)]
                                                   + thisThread->pawnHistory[pawn_structure(pos)][movedPiece][to_sq(move)];
                                                   */

        //bool CC = capture && !ss->inCheck;
        //int D = 7*2538/2+10692; int V = 7 * (int(PieceValue[pos.piece_on(to_sq(move))]) - 2538/2)
        //                             + captureHistory[movedPiece][to_sq(move)][type_of(pos.piece_on(to_sq(move)))];
        //int D = 10692; int V = captureHistory[movedPiece][to_sq(move)][type_of(pos.piece_on(to_sq(move)))];
        //int D = 7*2538/2+10692+7183; int V = 7 * (int(PieceValue[pos.piece_on(to_sq(move))]) - 2538/2)
        //                                    + thisThread->mainHistory[us][from_to(move)]
        //                                    + captureHistory[movedPiece][to_sq(move)][type_of(pos.piece_on(to_sq(move)))];
        //int D = 7183; int V = thisThread->mainHistory[us][from_to(move)];
        //int D = 2538/2+10692; int V = (int(PieceValue[pos.piece_on(to_sq(move))]) - 2538/2)
        //                             + captureHistory[movedPiece][to_sq(move)][type_of(pos.piece_on(to_sq(move)))];
        //int D = 7*2538/2+10692+7183/4; int V = 7 * (int(PieceValue[pos.piece_on(to_sq(move))]) - 2538/2)
        //                                    + thisThread->mainHistory[us][from_to(move)]/4
        //                                    + captureHistory[movedPiece][to_sq(move)][type_of(pos.piece_on(to_sq(move)))];

        //int D = 7*2538/2+10692; int V = 7 * (int(PieceValue[pos.piece_on(to_sq(move))])*int(PieceValue[pos.piece_on(to_sq(move))])/QueenValue - 2538/2)
        //                             + captureHistory[movedPiece][to_sq(move)][type_of(pos.piece_on(to_sq(move)))];
        //int D = 7*2538/2+10692; int V = 7 * (int(PieceValue[pos.piece_on(to_sq(move))])*(QueenValue-int(PieceValue[pos.piece_on(to_sq(move))]))/QueenValue - 2538/2)
        //                             + captureHistory[movedPiece][to_sq(move)][type_of(pos.piece_on(to_sq(move)))];
        //int D = 7*2538/2+10692+(7183+1)/2; int V = 7 * (int(PieceValue[pos.piece_on(to_sq(move))]) - 2538/2)
        //                                    + thisThread->mainHistory[us][from_to(move)] / 2
        //                                    + captureHistory[movedPiece][to_sq(move)][type_of(pos.piece_on(to_sq(move)))];

        /*
         * // quiet moves
        bool CC   = mp.isQuiet() && PC;
        int  Dmin = -2 * 7183 - 2 * 8192 - (29952 * 21 + 3) / 4 - 50000, Dmax = -Dmin + 16384;
        int  V = extmove.value;
        */
        // quiet evasion moves
        bool CC   = ss->inCheck && !capture && PC;
        int  Dmin = - 7183 - 8192 - 29952, Dmax = -Dmin;
        int  V = extmove.value;

        // Decrease reduction if position is or has been on the PV (~4 Elo)
        if (ss->ttPv && !likelyFailLow)
            r -= cutNode && tte->depth() >= depth ? 3 : 2;

        // Decrease reduction if opponent's move count is high (~1 Elo)
        if ((ss - 1)->moveCount > 7)
            r--;

        // Increase reduction for cut nodes (~3 Elo)
        if (cutNode)
            r += 2;

        // Increase reduction if ttMove is a capture (~3 Elo)
        if (ttCapture)
            r++;

        // Decrease reduction for PvNodes (~2 Elo)
        if (PvNode)
            r--;

        // Decrease reduction if a quiet ttMove has been singularly extended (~1 Elo)
        if (singularQuietLMR)
            r--;

        // Increase reduction on repetition (~1 Elo)
        if (move == (ss - 4)->currentMove && pos.has_repeated())
            r += 2;

        // Increase reduction if next ply has a lot of fail high (~5 Elo)
        if ((ss + 1)->cutoffCnt > 3)
            r++;

        // Set reduction to 0 for first generated move (ttMove)
        // Nullifies all previous reduction adjustments to ttMove and leaves only history to do them
        else if (move == ttMove)
            r = 0;

        ss->statScore = 2 * thisThread->mainHistory[us][from_to(move)]
                      + (*contHist[0])[movedPiece][to_sq(move)]
                      + (*contHist[1])[movedPiece][to_sq(move)]
                      + (*contHist[3])[movedPiece][to_sq(move)] - 3848;

        // Decrease/increase reduction for moves with a good/bad history (~25 Elo)
        r -= ss->statScore / (10216 + 3855 * (depth > 5 && depth < 23));

        // Step 17. Late moves reduction / extension (LMR, ~117 Elo)
        // We use various heuristics for the sons of a node after the first son has
        // been searched. In general, we would like to reduce them, but there are many
        // cases where we extend a son if it has good chances to be "interesting".
        if (depth >= 2 && moveCount > 1 + (PvNode && ss->ply <= 1)
            && (!ss->ttPv || !capture || (cutNode && (ss - 1)->moveCount > 1)))
        {
            // In general we want to cap the LMR depth search at newDepth, but when
            // reduction is negative, we allow this move a limited search extension
            // beyond the first move depth. This may lead to hidden double extensions.
            Depth d = std::clamp(newDepth - r, 1, newDepth + 1);

            value = -search<NonPV>(pos, ss + 1, -(alpha + 1), -alpha, d, true);

            // Do a full-depth search when reduced LMR search fails high
            if (value > alpha && d < newDepth)
            {
                // Adjust full-depth search based on LMR results - if the result
                // was good enough search deeper, if it was bad enough search shallower.
                const bool doDeeperSearch     = value > (bestValue + 51 + 10 * (newDepth - d));
                const bool doEvenDeeperSearch = value > alpha + 700 && ss->doubleExtensions <= 6;
                const bool doShallowerSearch  = value < bestValue + newDepth;

                ss->doubleExtensions = ss->doubleExtensions + doEvenDeeperSearch;

                newDepth += doDeeperSearch - doShallowerSearch + doEvenDeeperSearch;

                if (newDepth > d)
                    value = -search<NonPV>(pos, ss + 1, -(alpha + 1), -alpha, newDepth, !cutNode);

                int bonus = value <= alpha ? -stat_malus(newDepth)
                          : value >= beta  ? stat_bonus(newDepth)
                                           : 0;

                update_continuation_histories(ss, movedPiece, to_sq(move), bonus);
            }
        }

        // Step 18. Full-depth search when LMR is skipped
        else if (!PvNode || moveCount > 1)
        {
            // Increase reduction for cut nodes without ttMove (~1 Elo)
            if (!ttMove && cutNode)
                r += 2;

            // Note that if expected reduction is high, we reduce search depth by 1 here
            value = -search<NonPV>(pos, ss + 1, -(alpha + 1), -alpha, newDepth - (r > 3), !cutNode);
        }

        // For PV nodes only, do a full PV search on the first move or after a fail high,
        // otherwise let the parent node fail low with value <= alpha and try another move.
        if (PvNode && (moveCount == 1 || value > alpha))
        {
            (ss + 1)->pv    = pv;
            (ss + 1)->pv[0] = MOVE_NONE;

            value = -search<PV>(pos, ss + 1, -beta, -alpha, newDepth, false);
        }

        // Step 19. Undo move
        pos.undo_move(move);

        assert(value > -VALUE_INFINITE && value < VALUE_INFINITE);

        // Step 20. Check for a new best move
        // Finished searching the move. If a stop occurred, the return value of
        // the search cannot be trusted, and we return immediately without
        // updating best move, PV and TT.
        if (Threads.stop.load(std::memory_order_relaxed))
            return VALUE_ZERO;

        if (rootNode)
        {
            RootMove& rm =
              *std::find(thisThread->rootMoves.begin(), thisThread->rootMoves.end(), move);

            rm.averageScore =
              rm.averageScore != -VALUE_INFINITE ? (2 * value + rm.averageScore) / 3 : value;

            // PV move or new best move?
            if (moveCount == 1 || value > alpha)
            {
                rm.score = rm.uciScore = value;
                rm.selDepth            = thisThread->selDepth;
                rm.scoreLowerbound = rm.scoreUpperbound = false;

                if (value >= beta)
                {
                    rm.scoreLowerbound = true;
                    rm.uciScore        = beta;
                }
                else if (value <= alpha)
                {
                    rm.scoreUpperbound = true;
                    rm.uciScore        = alpha;
                }

                rm.pv.resize(1);

                assert((ss + 1)->pv);

                for (Move* m = (ss + 1)->pv; *m != MOVE_NONE; ++m)
                    rm.pv.push_back(*m);

                // We record how often the best move has been changed in each iteration.
                // This information is used for time management. In MultiPV mode,
                // we must take care to only do this for the first PV line.
                if (moveCount > 1 && !thisThread->pvIdx)
                    ++thisThread->bestMoveChanges;
            }
            else
                // All other moves but the PV, are set to the lowest value: this
                // is not a problem when sorting because the sort is stable and the
                // move position in the list is preserved - just the PV is pushed up.
                rm.score = -VALUE_INFINITE;
        }

        if (CC)
        {
            bool      T     = value > alpha;
            const int M     = 1000;
            int       index = (V - Dmin) * M / (Dmax - Dmin);
            dbg_hit_on(T, index);
        }

        if (value > bestValue)
        {
            bestValue = value;

            if (value > alpha)
            {
                bestMove = move;

                if (PvNode && !rootNode)  // Update pv even in fail-high case
                    update_pv(ss->pv, move, (ss + 1)->pv);

                if (value >= beta)
                {
                    ss->cutoffCnt += 1 + !ttMove;
                    assert(value >= beta);  // Fail high
                    break;
                }
                else
                {
                    // Reduce other moves if we have found at least one score improvement (~2 Elo)
                    if (depth > 2 && depth < 12 && beta < 13828 && value > -11369)
                        depth -= 2;

                    assert(depth > 0);
                    alpha = value;  // Update alpha! Always alpha < beta
                }
            }
        }

        // If the move is worse than some previously searched move,
        // remember it, to update its stats later.
        if (move != bestMove && moveCount <= 32)
        {
            if (capture)
                capturesSearched[captureCount++] = move;

            else
                quietsSearched[quietCount++] = move;
        }
    }

    // Step 21. Check for mate and stalemate
    // All legal moves have been searched and if there are no legal moves, it
    // must be a mate or a stalemate. If we are in a singular extension search then
    // return a fail low score.

    assert(moveCount || !ss->inCheck || excludedMove || !MoveList<LEGAL>(pos).size());

    if (!moveCount)
        bestValue = excludedMove ? alpha : ss->inCheck ? mated_in(ss->ply) : VALUE_DRAW;

    // If there is a move that produces search value greater than alpha we update the stats of searched moves
    else if (bestMove)
        update_all_stats(pos, ss, bestMove, bestValue, beta, prevSq, quietsSearched, quietCount,
                         capturesSearched, captureCount, depth);

    // Bonus for prior countermove that caused the fail low
    else if (!priorCapture && prevSq != SQ_NONE)
    {
        int bonus = (depth > 6) + (PvNode || cutNode) + (bestValue < alpha - 657)
                  + ((ss - 1)->moveCount > 10);
        update_continuation_histories(ss - 1, pos.piece_on(prevSq), prevSq,
                                      stat_bonus(depth) * bonus);
        thisThread->mainHistory[~us][from_to((ss - 1)->currentMove)]
          << stat_bonus(depth) * bonus / 2;
    }

    if (PvNode)
        bestValue = std::min(bestValue, maxValue);

    // If no good move is found and the previous position was ttPv, then the previous
    // opponent move is probably good and the new position is added to the search tree. (~7 Elo)
    if (bestValue <= alpha)
        ss->ttPv = ss->ttPv || ((ss - 1)->ttPv && depth > 3);

    // Write gathered information in transposition table
    if (!excludedMove && !(rootNode && thisThread->pvIdx))
        tte->save(posKey, value_to_tt(bestValue, ss->ply), ss->ttPv,
                  bestValue >= beta    ? BOUND_LOWER
                  : PvNode && bestMove ? BOUND_EXACT
                                       : BOUND_UPPER,
                  depth, bestMove, ss->staticEval);

    assert(bestValue > -VALUE_INFINITE && bestValue < VALUE_INFINITE);

    return bestValue;
}


// Quiescence search function, which is called by the main search
// function with zero depth, or recursively with further decreasing depth per call.
// (~155 Elo)
template<NodeType nodeType>
Value qsearch(Position& pos, Stack* ss, Value alpha, Value beta, Depth depth) {

    static_assert(nodeType != Root);
    constexpr bool PvNode = nodeType == PV;

    assert(alpha >= -VALUE_INFINITE && alpha < beta && beta <= VALUE_INFINITE);
    assert(PvNode || (alpha == beta - 1));
    assert(depth <= 0);

    // Check if we have an upcoming move that draws by repetition, or
    // if the opponent had an alternative move earlier to this position.
    if (alpha < VALUE_DRAW && pos.has_game_cycle(ss->ply))
    {
        alpha = value_draw(pos.this_thread());
        if (alpha >= beta)
            return alpha;
    }

    Move      pv[MAX_PLY + 1];
    StateInfo st;
    ASSERT_ALIGNED(&st, Eval::NNUE::CacheLineSize);

    TTEntry* tte;
    Key      posKey;
    Move     ttMove, move, bestMove;
    Depth    ttDepth;
    Value    bestValue, value, ttValue, futilityValue, futilityBase;
    bool     pvHit, givesCheck, capture;
    int      moveCount;
    Color    us = pos.side_to_move();

    // Step 1. Initialize node
    if (PvNode)
    {
        (ss + 1)->pv = pv;
        ss->pv[0]    = MOVE_NONE;
    }

    Thread* thisThread = pos.this_thread();
    bestMove           = MOVE_NONE;
    ss->inCheck        = pos.checkers();
    moveCount          = 0;

    // Step 2. Check for an immediate draw or maximum ply reached
    if (pos.is_draw(ss->ply) || ss->ply >= MAX_PLY)
        return (ss->ply >= MAX_PLY && !ss->inCheck) ? evaluate(pos) : VALUE_DRAW;

    assert(0 <= ss->ply && ss->ply < MAX_PLY);

    // Decide the replacement and cutoff priority of the qsearch TT entries
    ttDepth = ss->inCheck || depth >= DEPTH_QS_CHECKS ? DEPTH_QS_CHECKS : DEPTH_QS_NO_CHECKS;

    // Step 3. Transposition table lookup
    posKey  = pos.key();
    tte     = TT.probe(posKey, ss->ttHit);
    ttValue = ss->ttHit ? value_from_tt(tte->value(), ss->ply, pos.rule50_count()) : VALUE_NONE;
    ttMove  = ss->ttHit ? tte->move() : MOVE_NONE;
    pvHit   = ss->ttHit && tte->is_pv();

    // At non-PV nodes we check for an early TT cutoff
    if (!PvNode && tte->depth() >= ttDepth
        && ttValue != VALUE_NONE  // Only in case of TT access race or if !ttHit
        && (tte->bound() & (ttValue >= beta ? BOUND_LOWER : BOUND_UPPER)))
        return ttValue;

    // Step 4. Static evaluation of the position
    if (ss->inCheck)
        bestValue = futilityBase = -VALUE_INFINITE;
    else
    {
        if (ss->ttHit)
        {
            // Never assume anything about values stored in TT
            if ((ss->staticEval = bestValue = tte->eval()) == VALUE_NONE)
                ss->staticEval = bestValue = evaluate(pos);

            // ttValue can be used as a better position evaluation (~13 Elo)
            if (ttValue != VALUE_NONE
                && (tte->bound() & (ttValue > bestValue ? BOUND_LOWER : BOUND_UPPER)))
                bestValue = ttValue;
        }
        else
            // In case of null move search use previous static eval with a different sign
            ss->staticEval = bestValue =
              (ss - 1)->currentMove != MOVE_NULL ? evaluate(pos) : -(ss - 1)->staticEval;

        // Stand pat. Return immediately if static value is at least beta
        if (bestValue >= beta)
        {
            if (!ss->ttHit)
                tte->save(posKey, value_to_tt(bestValue, ss->ply), false, BOUND_LOWER, DEPTH_NONE,
                          MOVE_NONE, ss->staticEval);

            return bestValue;
        }

        if (bestValue > alpha)
            alpha = bestValue;

        futilityBase = ss->staticEval + 200;
    }

    const PieceToHistory* contHist[] = {(ss - 1)->continuationHistory,
                                        (ss - 2)->continuationHistory};

    // Initialize a MovePicker object for the current position, and prepare
    // to search the moves. Because the depth is <= 0 here, only captures,
    // queen promotions, and other checks (only if depth >= DEPTH_QS_CHECKS)
    // will be generated.
    bool PC = true;
    Square     prevSq = is_ok((ss - 1)->currentMove) ? to_sq((ss - 1)->currentMove) : SQ_NONE;
    MovePicker mp(pos, ttMove, depth, &thisThread->mainHistory, &thisThread->captureHistory,
<<<<<<< HEAD
                  contHist, thisThread->pawnHistory, prevSq, PC);
=======
                  contHist, &thisThread->pawnHistory, prevSq);
>>>>>>> 80b0e375

    int quietCheckEvasions = 0;

    // Step 5. Loop through all pseudo-legal moves until no moves remain
    // or a beta cutoff occurs.
    while ((move = mp.next_move()) != MOVE_NONE)
    {
        assert(is_ok(move));

        // Check for legality
        if (!pos.legal(move))
            continue;

        givesCheck = pos.gives_check(move);
        capture    = pos.capture_stage(move);

        moveCount++;

        // Step 6. Pruning
        if (bestValue > VALUE_TB_LOSS_IN_MAX_PLY && pos.non_pawn_material(us))
        {
            // Futility pruning and moveCount pruning (~10 Elo)
            if (!givesCheck && to_sq(move) != prevSq && futilityBase > VALUE_TB_LOSS_IN_MAX_PLY
                && type_of(move) != PROMOTION)
            {
                if (moveCount > 2)
                    continue;

                futilityValue = futilityBase + PieceValue[pos.piece_on(to_sq(move))];

                // If static eval + value of piece we are going to capture is much lower
                // than alpha we can prune this move.
                if (futilityValue <= alpha)
                {
                    bestValue = std::max(bestValue, futilityValue);
                    continue;
                }

                // If static eval is much lower than alpha and move is not winning material
                // we can prune this move.
                if (futilityBase <= alpha && !pos.see_ge(move, VALUE_ZERO + 1))
                {
                    bestValue = std::max(bestValue, futilityBase);
                    continue;
                }

                // If static exchange evaluation is much worse than what is needed to not
                // fall below alpha we can prune this move.
                if (futilityBase > alpha && !pos.see_ge(move, (alpha - futilityBase) * 4))
                {
                    bestValue = alpha;
                    continue;
                }
            }

            // We prune after the second quiet check evasion move, where being 'in check' is
            // implicitly checked through the counter, and being a 'quiet move' apart from
            // being a tt move is assumed after an increment because captures are pushed ahead.
            if (quietCheckEvasions > 1)
                break;

            // Continuation history based pruning (~3 Elo)
            if (!capture && (*contHist[0])[pos.moved_piece(move)][to_sq(move)] < 0
                && (*contHist[1])[pos.moved_piece(move)][to_sq(move)] < 0)
                continue;

            // Do not search moves with bad enough SEE values (~5 Elo)
            if (!pos.see_ge(move, Value(-90)))
                continue;
        }

        // Speculative prefetch as early as possible
        prefetch(TT.first_entry(pos.key_after(move)));

        // Update the current move
        ss->currentMove = move;
        ss->continuationHistory =
          &thisThread
             ->continuationHistory[ss->inCheck][capture][pos.moved_piece(move)][to_sq(move)];

        quietCheckEvasions += !capture && ss->inCheck;

        // Step 7. Make and search the move
        pos.do_move(move, st, givesCheck);
        value = -qsearch<nodeType>(pos, ss + 1, -beta, -alpha, depth - 1);
        pos.undo_move(move);

        assert(value > -VALUE_INFINITE && value < VALUE_INFINITE);

        // Step 8. Check for a new best move
        if (value > bestValue)
        {
            bestValue = value;

            if (value > alpha)
            {
                bestMove = move;

                if (PvNode)  // Update pv even in fail-high case
                    update_pv(ss->pv, move, (ss + 1)->pv);

                if (value < beta)  // Update alpha here!
                    alpha = value;
                else
                    break;  // Fail high
            }
        }
    }

    // Step 9. Check for mate
    // All legal moves have been searched. A special case: if we're in check
    // and no legal moves were found, it is checkmate.
    if (ss->inCheck && bestValue == -VALUE_INFINITE)
    {
        assert(!MoveList<LEGAL>(pos).size());

        return mated_in(ss->ply);  // Plies to mate from the root
    }

    // Save gathered info in transposition table
    tte->save(posKey, value_to_tt(bestValue, ss->ply), pvHit,
              bestValue >= beta ? BOUND_LOWER : BOUND_UPPER, ttDepth, bestMove, ss->staticEval);

    assert(bestValue > -VALUE_INFINITE && bestValue < VALUE_INFINITE);

    return bestValue;
}


// Adjusts a mate or TB score from "plies to mate from the root"
// to "plies to mate from the current position". Standard scores are unchanged.
// The function is called before storing a value in the transposition table.
Value value_to_tt(Value v, int ply) {

    assert(v != VALUE_NONE);

    return v >= VALUE_TB_WIN_IN_MAX_PLY ? v + ply : v <= VALUE_TB_LOSS_IN_MAX_PLY ? v - ply : v;
}


// Inverse of value_to_tt(): it adjusts a mate or TB score
// from the transposition table (which refers to the plies to mate/be mated from
// current position) to "plies to mate/be mated (TB win/loss) from the root".
// However, to avoid potentially false mate scores related to the 50 moves rule
// and the graph history interaction problem, we return an optimal TB score instead.
Value value_from_tt(Value v, int ply, int r50c) {

    if (v == VALUE_NONE)
        return VALUE_NONE;

    if (v >= VALUE_TB_WIN_IN_MAX_PLY)  // TB win or better
    {
        if (v >= VALUE_MATE_IN_MAX_PLY && VALUE_MATE - v > 99 - r50c)
            return VALUE_MATE_IN_MAX_PLY - 1;  // do not return a potentially false mate score

        return v - ply;
    }

    if (v <= VALUE_TB_LOSS_IN_MAX_PLY)  // TB loss or worse
    {
        if (v <= VALUE_MATED_IN_MAX_PLY && VALUE_MATE + v > 99 - r50c)
            return VALUE_MATED_IN_MAX_PLY + 1;  // do not return a potentially false mate score

        return v + ply;
    }

    return v;
}


// Adds current move and appends child pv[]
void update_pv(Move* pv, Move move, const Move* childPv) {

    for (*pv++ = move; childPv && *childPv != MOVE_NONE;)
        *pv++ = *childPv++;
    *pv = MOVE_NONE;
}


// Updates stats at the end of search() when a bestMove is found
void update_all_stats(const Position& pos,
                      Stack*          ss,
                      Move            bestMove,
                      Value           bestValue,
                      Value           beta,
                      Square          prevSq,
                      Move*           quietsSearched,
                      int             quietCount,
                      Move*           capturesSearched,
                      int             captureCount,
                      Depth           depth) {

    Color                  us             = pos.side_to_move();
    Thread*                thisThread     = pos.this_thread();
    CapturePieceToHistory& captureHistory = thisThread->captureHistory;
    Piece                  moved_piece    = pos.moved_piece(bestMove);
    PieceType              captured;

    int quietMoveBonus = stat_bonus(depth + 1);
    int quietMoveMalus = stat_malus(depth + 1);

    if (!pos.capture_stage(bestMove))
    {
        int bestMoveBonus = bestValue > beta + 168 ? quietMoveBonus      // larger bonus
                                                   : stat_bonus(depth);  // smaller bonus

        // Increase stats for the best move in case it was a quiet move
        update_quiet_stats(pos, ss, bestMove, bestMoveBonus);
        thisThread->pawnHistory[pawn_structure(pos)][moved_piece][to_sq(bestMove)]
          << quietMoveBonus;
        thisThread->pieceFromHistory[moved_piece][from_sq(bestMove)] << quietMoveBonus;
        thisThread->pieceToHistory[moved_piece][to_sq(bestMove)] << quietMoveBonus;

        int moveMalus = bestValue > beta + 168 ? quietMoveMalus      // larger malus
                                               : stat_malus(depth);  // smaller malus

        // Decrease stats for all non-best quiet moves
        for (int i = 0; i < quietCount; ++i)
        {
            thisThread->pawnHistory[pawn_structure(pos)][pos.moved_piece(quietsSearched[i])]
                                   [to_sq(quietsSearched[i])]
              << -moveMalus;
            thisThread
                ->pieceFromHistory[pos.moved_piece(quietsSearched[i])][from_sq(quietsSearched[i])]
              << -moveMalus;
            thisThread->pieceToHistory[pos.moved_piece(quietsSearched[i])][to_sq(quietsSearched[i])]
              << -moveMalus;
            thisThread->mainHistory[us][from_to(quietsSearched[i])] << -moveMalus;
            update_continuation_histories(ss, pos.moved_piece(quietsSearched[i]),
                                          to_sq(quietsSearched[i]), -moveMalus);
        }
    }
    else
    {
        // Increase stats for the best move in case it was a capture move
        captured = type_of(pos.piece_on(to_sq(bestMove)));
        captureHistory[moved_piece][to_sq(bestMove)][captured] << quietMoveBonus;
    }

    // Extra penalty for a quiet early move that was not a TT move or
    // main killer move in previous ply when it gets refuted.
    if (prevSq != SQ_NONE
        && ((ss - 1)->moveCount == 1 + (ss - 1)->ttHit
            || ((ss - 1)->currentMove == (ss - 1)->killers[0]))
        && !pos.captured_piece())
        update_continuation_histories(ss - 1, pos.piece_on(prevSq), prevSq, -quietMoveMalus);

    // Decrease stats for all non-best capture moves
    for (int i = 0; i < captureCount; ++i)
    {
        moved_piece = pos.moved_piece(capturesSearched[i]);
        captured    = type_of(pos.piece_on(to_sq(capturesSearched[i])));
        captureHistory[moved_piece][to_sq(capturesSearched[i])][captured] << -quietMoveMalus;
    }
}


// Updates histories of the move pairs formed
// by moves at ply -1, -2, -3, -4, and -6 with current move.
void update_continuation_histories(Stack* ss, Piece pc, Square to, int bonus) {

    for (int i : {1, 2, 3, 4, 6})
    {
        // Only update the first 2 continuation histories if we are in check
        if (ss->inCheck && i > 2)
            break;
        if (is_ok((ss - i)->currentMove))
            (*(ss - i)->continuationHistory)[pc][to] << bonus / (1 + 3 * (i == 3));
    }
}


// Updates move sorting heuristics
void update_quiet_stats(const Position& pos, Stack* ss, Move move, int bonus) {

    // Update killers
    if (ss->killers[0] != move)
    {
        ss->killers[1] = ss->killers[0];
        ss->killers[0] = move;
    }

    Color   us         = pos.side_to_move();
    Thread* thisThread = pos.this_thread();
    thisThread->mainHistory[us][from_to(move)] << bonus;
    update_continuation_histories(ss, pos.moved_piece(move), to_sq(move), bonus);

    // Update countermove history
    if (is_ok((ss - 1)->currentMove))
    {
        Square prevSq                                          = to_sq((ss - 1)->currentMove);
        thisThread->counterMoves[pos.piece_on(prevSq)][prevSq] = move;
    }
}

// When playing with strength handicap, choose the best move among a set of RootMoves
// using a statistical rule dependent on 'level'. Idea by Heinz van Saanen.
Move Skill::pick_best(size_t multiPV) {

    const RootMoves& rootMoves = Threads.main()->rootMoves;
    static PRNG      rng(now());  // PRNG sequence should be non-deterministic

    // RootMoves are already sorted by score in descending order
    Value  topScore = rootMoves[0].score;
    int    delta    = std::min(topScore - rootMoves[multiPV - 1].score, PawnValue);
    int    maxScore = -VALUE_INFINITE;
    double weakness = 120 - 2 * level;

    // Choose best move. For each move score we add two terms, both dependent on
    // weakness. One is deterministic and bigger for weaker levels, and one is
    // random. Then we choose the move with the resulting highest score.
    for (size_t i = 0; i < multiPV; ++i)
    {
        // This is our magic formula
        int push = int((weakness * int(topScore - rootMoves[i].score)
                        + delta * (rng.rand<unsigned>() % int(weakness)))
                       / 128);

        if (rootMoves[i].score + push >= maxScore)
        {
            maxScore = rootMoves[i].score + push;
            best     = rootMoves[i].pv[0];
        }
    }

    return best;
}

}  // namespace


// Used to print debug info and, more importantly,
// to detect when we are out of available time and thus stop the search.
void MainThread::check_time() {

    if (--callsCnt > 0)
        return;

    // When using nodes, ensure checking rate is not lower than 0.1% of nodes
    callsCnt = Limits.nodes ? std::min(512, int(Limits.nodes / 1024)) : 512;

    static TimePoint lastInfoTime = now();

    TimePoint elapsed = Time.elapsed();
    TimePoint tick    = Limits.startTime + elapsed;

    if (tick - lastInfoTime >= 1000)
    {
        lastInfoTime = tick;
        dbg_print();
    }

    // We should not stop pondering until told so by the GUI
    if (ponder)
        return;

    if ((Limits.use_time_management() && (elapsed > Time.maximum() || stopOnPonderhit))
        || (Limits.movetime && elapsed >= Limits.movetime)
        || (Limits.nodes && Threads.nodes_searched() >= uint64_t(Limits.nodes)))
        Threads.stop = true;
}


// Formats PV information according to the UCI protocol. UCI requires
// that all (if any) unsearched PV lines are sent using a previous search score.
string UCI::pv(const Position& pos, Depth depth) {

    std::stringstream ss;
    TimePoint         elapsed       = Time.elapsed() + 1;
    const RootMoves&  rootMoves     = pos.this_thread()->rootMoves;
    size_t            pvIdx         = pos.this_thread()->pvIdx;
    size_t            multiPV       = std::min(size_t(Options["MultiPV"]), rootMoves.size());
    uint64_t          nodesSearched = Threads.nodes_searched();
    uint64_t          tbHits        = Threads.tb_hits() + (TB::RootInTB ? rootMoves.size() : 0);

    for (size_t i = 0; i < multiPV; ++i)
    {
        bool updated = rootMoves[i].score != -VALUE_INFINITE;

        if (depth == 1 && !updated && i > 0)
            continue;

        Depth d = updated ? depth : std::max(1, depth - 1);
        Value v = updated ? rootMoves[i].uciScore : rootMoves[i].previousScore;

        if (v == -VALUE_INFINITE)
            v = VALUE_ZERO;

        bool tb = TB::RootInTB && abs(v) < VALUE_MATE_IN_MAX_PLY;
        v       = tb ? rootMoves[i].tbScore : v;

        if (ss.rdbuf()->in_avail())  // Not at first line
            ss << "\n";

        ss << "info"
           << " depth " << d << " seldepth " << rootMoves[i].selDepth << " multipv " << i + 1
           << " score " << UCI::value(v);

        if (Options["UCI_ShowWDL"])
            ss << UCI::wdl(v, pos.game_ply());

        if (i == pvIdx && !tb && updated)  // tablebase- and previous-scores are exact
            ss << (rootMoves[i].scoreLowerbound
                     ? " lowerbound"
                     : (rootMoves[i].scoreUpperbound ? " upperbound" : ""));

        ss << " nodes " << nodesSearched << " nps " << nodesSearched * 1000 / elapsed
           << " hashfull " << TT.hashfull() << " tbhits " << tbHits << " time " << elapsed << " pv";

        for (Move m : rootMoves[i].pv)
            ss << " " << UCI::move(m, pos.is_chess960());
    }

    return ss.str();
}


// Called in case we have no ponder move
// before exiting the search, for instance, in case we stop the search during a
// fail high at root. We try hard to have a ponder move to return to the GUI,
// otherwise in case of 'ponder on' we have nothing to think about.
bool RootMove::extract_ponder_from_tt(Position& pos) {

    StateInfo st;
    ASSERT_ALIGNED(&st, Eval::NNUE::CacheLineSize);

    bool ttHit;

    assert(pv.size() == 1);

    if (pv[0] == MOVE_NONE)
        return false;

    pos.do_move(pv[0], st);
    TTEntry* tte = TT.probe(pos.key(), ttHit);

    if (ttHit)
    {
        Move m = tte->move();  // Local copy to be SMP safe
        if (MoveList<LEGAL>(pos).contains(m))
            pv.push_back(m);
    }

    pos.undo_move(pv[0]);
    return pv.size() > 1;
}

void Tablebases::rank_root_moves(Position& pos, Search::RootMoves& rootMoves) {

    RootInTB           = false;
    UseRule50          = bool(Options["Syzygy50MoveRule"]);
    ProbeDepth         = int(Options["SyzygyProbeDepth"]);
    Cardinality        = int(Options["SyzygyProbeLimit"]);
    bool dtz_available = true;

    // Tables with fewer pieces than SyzygyProbeLimit are searched with
    // ProbeDepth == DEPTH_ZERO
    if (Cardinality > MaxCardinality)
    {
        Cardinality = MaxCardinality;
        ProbeDepth  = 0;
    }

    if (Cardinality >= popcount(pos.pieces()) && !pos.can_castle(ANY_CASTLING))
    {
        // Rank moves using DTZ tables
        RootInTB = root_probe(pos, rootMoves);

        if (!RootInTB)
        {
            // DTZ tables are missing; try to rank moves using WDL tables
            dtz_available = false;
            RootInTB      = root_probe_wdl(pos, rootMoves);
        }
    }

    if (RootInTB)
    {
        // Sort moves according to TB rank
        std::stable_sort(rootMoves.begin(), rootMoves.end(),
                         [](const RootMove& a, const RootMove& b) { return a.tbRank > b.tbRank; });

        // Probe during search only if DTZ is not available and we are winning
        if (dtz_available || rootMoves[0].tbScore <= VALUE_DRAW)
            Cardinality = 0;
    }
    else
    {
        // Clean up if root_probe() and root_probe_wdl() have failed
        for (auto& m : rootMoves)
            m.tbRank = 0;
    }
}

}  // namespace Stockfish<|MERGE_RESOLUTION|>--- conflicted
+++ resolved
@@ -918,11 +918,7 @@
     //const bool PC = cutNode;
     const bool PC = true;
     MovePicker mp(pos, ttMove, depth, &thisThread->mainHistory, &captureHistory, contHist,
-<<<<<<< HEAD
                   thisThread->pawnHistory, countermove, ss->killers, PC);
-=======
-                  &thisThread->pawnHistory, countermove, ss->killers);
->>>>>>> 80b0e375
 
     value            = bestValue;
     moveCountPruning = singularQuietLMR = false;
@@ -1570,11 +1566,7 @@
     bool PC = true;
     Square     prevSq = is_ok((ss - 1)->currentMove) ? to_sq((ss - 1)->currentMove) : SQ_NONE;
     MovePicker mp(pos, ttMove, depth, &thisThread->mainHistory, &thisThread->captureHistory,
-<<<<<<< HEAD
                   contHist, thisThread->pawnHistory, prevSq, PC);
-=======
-                  contHist, &thisThread->pawnHistory, prevSq);
->>>>>>> 80b0e375
 
     int quietCheckEvasions = 0;
 
