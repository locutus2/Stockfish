/*
  Stockfish, a UCI chess playing engine derived from Glaurung 2.1
  Copyright (C) 2004-2023 The Stockfish developers (see AUTHORS file)

  Stockfish is free software: you can redistribute it and/or modify
  it under the terms of the GNU General Public License as published by
  the Free Software Foundation, either version 3 of the License, or
  (at your option) any later version.

  Stockfish is distributed in the hope that it will be useful,
  but WITHOUT ANY WARRANTY; without even the implied warranty of
  MERCHANTABILITY or FITNESS FOR A PARTICULAR PURPOSE.  See the
  GNU General Public License for more details.

  You should have received a copy of the GNU General Public License
  along with this program.  If not, see <http://www.gnu.org/licenses/>.
*/

#include <algorithm>
#include <cassert>
#include <cmath>
#include <cstring>   // For std::memset
#include <iostream>
#include <sstream>

#include "evaluate.h"
#include "misc.h"
#include "movegen.h"
#include "movepick.h"
#include "position.h"
#include "search.h"
#include "thread.h"
#include "timeman.h"
#include "tt.h"
#include "uci.h"
#include "syzygy/tbprobe.h"
#include "nnue/evaluate_nnue.h"

namespace Stockfish {

namespace Search {

  LimitsType Limits;
}

namespace Tablebases {

  int Cardinality;
  bool RootInTB;
  bool UseRule50;
  Depth ProbeDepth;
}

namespace TB = Tablebases;

using std::string;
using Eval::evaluate;
using namespace Search;

namespace {

  // Different node types, used as a template parameter
  enum NodeType { NonPV, PV, Root };

  // Futility margin
  Value futility_margin(Depth d, bool improving) {
    return Value(154 * (d - improving));
  }

  // Reductions lookup table, initialized at startup
  int Reductions[MAX_MOVES]; // [depth or moveNumber]

  Depth reduction(bool i, Depth d, int mn, Value delta, Value rootDelta) {
    int r = Reductions[d] * Reductions[mn];
    return (r + 1449 - int(delta) * 937 / int(rootDelta)) / 1024 + (!i && r > 941);
  }

  constexpr int futility_move_count(bool improving, Depth depth) {
    return improving ? (3 + depth * depth)
                     : (3 + depth * depth) / 2;
  }

  // History and stats update bonus, based on depth
  int stat_bonus(Depth d) {
    return std::min(341 * d - 470, 1710);
  }

  // Add a small random component to draw evaluations to avoid 3-fold blindness
  Value value_draw(const Thread* thisThread) {
    return VALUE_DRAW - 1 + Value(thisThread->nodes & 0x2);
  }

  // Skill structure is used to implement strength limit. If we have an uci_elo then
  // we convert it to a suitable fractional skill level using anchoring to CCRL Elo
  // (goldfish 1.13 = 2000) and a fit through Ordo derived Elo for match (TC 60+0.6)
  // results spanning a wide range of k values.
  struct Skill {
    Skill(int skill_level, int uci_elo) {
        if (uci_elo)
        {
            double e = double(uci_elo - 1320) / (3190 - 1320);
            level = std::clamp((((37.2473 * e - 40.8525) * e + 22.2943) * e - 0.311438), 0.0, 19.0);
        }
        else
            level = double(skill_level);
    }
    bool enabled() const { return level < 20.0; }
    bool time_to_pick(Depth depth) const { return depth == 1 + int(level); }
    Move pick_best(size_t multiPV);

    double level;
    Move best = MOVE_NONE;
  };

  template <NodeType nodeType>
  Value search(Position& pos, Stack* ss, Value alpha, Value beta, Depth depth, bool cutNode);

  template <NodeType nodeType>
  Value qsearch(Position& pos, Stack* ss, Value alpha, Value beta, Depth depth = 0);

  Value value_to_tt(Value v, int ply);
  Value value_from_tt(Value v, int ply, int r50c);
  void update_pv(Move* pv, Move move, const Move* childPv);
  void update_continuation_histories(Stack* ss, Piece pc, Square to, int bonus);
  void update_quiet_stats(const Position& pos, Stack* ss, Move move, int bonus);
  void update_all_stats(const Position& pos, Stack* ss, Move bestMove, Value bestValue, Value beta, Square prevSq,
                        Move* quietsSearched, int quietCount, Move* capturesSearched, int captureCount, Depth depth);

  // perft() is our utility to verify move generation. All the leaf nodes up
  // to the given depth are generated and counted, and the sum is returned.
  template<bool Root>
  uint64_t perft(Position& pos, Depth depth) {

    StateInfo st;
    ASSERT_ALIGNED(&st, Eval::NNUE::CacheLineSize);

    uint64_t cnt, nodes = 0;
    const bool leaf = (depth == 2);

    for (const auto& m : MoveList<LEGAL>(pos))
    {
        if (Root && depth <= 1)
            cnt = 1, nodes++;
        else
        {
            pos.do_move(m, st);
            cnt = leaf ? MoveList<LEGAL>(pos).size() : perft<false>(pos, depth - 1);
            nodes += cnt;
            pos.undo_move(m);
        }
        if (Root)
            sync_cout << UCI::move(m, pos.is_chess960()) << ": " << cnt << sync_endl;
    }
    return nodes;
  }

} // namespace


/// Search::init() is called at startup to initialize various lookup tables

void Search::init() {

  for (int i = 1; i < MAX_MOVES; ++i)
      Reductions[i] = int((19.47 + std::log(Threads.size()) / 2) * std::log(i));
}


/// Search::clear() resets search state to its initial value

void Search::clear() {

  Threads.main()->wait_for_search_finished();

  Time.availableNodes = 0;
  TT.clear();
  Threads.clear();
  Tablebases::init(Options["SyzygyPath"]); // Free mapped files
}


/// MainThread::search() is started when the program receives the UCI 'go'
/// command. It searches from the root position and outputs the "bestmove".

void MainThread::search() {

  if (Limits.perft)
  {
      nodes = perft<true>(rootPos, Limits.perft);
      sync_cout << "\nNodes searched: " << nodes << "\n" << sync_endl;
      return;
  }

  Color us = rootPos.side_to_move();
  Time.init(Limits, us, rootPos.game_ply());
  TT.new_search();

  Eval::NNUE::verify();

  if (rootMoves.empty())
  {
      rootMoves.emplace_back(MOVE_NONE);
      sync_cout << "info depth 0 score "
                << UCI::value(rootPos.checkers() ? -VALUE_MATE : VALUE_DRAW)
                << sync_endl;
  }
  else
  {
      Threads.start_searching(); // start non-main threads
      Thread::search();          // main thread start searching
  }

  // When we reach the maximum depth, we can arrive here without a raise of
  // Threads.stop. However, if we are pondering or in an infinite search,
  // the UCI protocol states that we shouldn't print the best move before the
  // GUI sends a "stop" or "ponderhit" command. We therefore simply wait here
  // until the GUI sends one of those commands.

  while (!Threads.stop && (ponder || Limits.infinite))
  {} // Busy wait for a stop or a ponder reset

  // Stop the threads if not already stopped (also raise the stop if
  // "ponderhit" just reset Threads.ponder).
  Threads.stop = true;

  // Wait until all threads have finished
  Threads.wait_for_search_finished();

  // When playing in 'nodes as time' mode, subtract the searched nodes from
  // the available ones before exiting.
  if (Limits.npmsec)
      Time.availableNodes += Limits.inc[us] - Threads.nodes_searched();

  Thread* bestThread = this;
  Skill skill = Skill(Options["Skill Level"], Options["UCI_LimitStrength"] ? int(Options["UCI_Elo"]) : 0);

  if (   int(Options["MultiPV"]) == 1
      && !Limits.depth
      && !skill.enabled()
      && rootMoves[0].pv[0] != MOVE_NONE)
      bestThread = Threads.get_best_thread();

  bestPreviousScore = bestThread->rootMoves[0].score;
  bestPreviousAverageScore = bestThread->rootMoves[0].averageScore;

  // Send again PV info if we have a new best thread
  if (bestThread != this)
      sync_cout << UCI::pv(bestThread->rootPos, bestThread->completedDepth) << sync_endl;

  sync_cout << "bestmove " << UCI::move(bestThread->rootMoves[0].pv[0], rootPos.is_chess960());

  if (bestThread->rootMoves[0].pv.size() > 1 || bestThread->rootMoves[0].extract_ponder_from_tt(rootPos))
      std::cout << " ponder " << UCI::move(bestThread->rootMoves[0].pv[1], rootPos.is_chess960());

  std::cout << sync_endl;
}


/// Thread::search() is the main iterative deepening loop. It calls search()
/// repeatedly with increasing depth until the allocated thinking time has been
/// consumed, the user stops the search, or the maximum search depth is reached.

void Thread::search() {

  // To allow access to (ss-7) up to (ss+2), the stack must be oversized.
  // The former is needed to allow update_continuation_histories(ss-1, ...),
  // which accesses its argument at ss-6, also near the root.
  // The latter is needed for statScore and killer initialization.
  Stack stack[MAX_PLY+10], *ss = stack+7;
  Move  pv[MAX_PLY+1];
  Value alpha, beta, delta;
  Move  lastBestMove = MOVE_NONE;
  Depth lastBestMoveDepth = 0;
  MainThread* mainThread = (this == Threads.main() ? Threads.main() : nullptr);
  double timeReduction = 1, totBestMoveChanges = 0;
  Color us = rootPos.side_to_move();
  int iterIdx = 0;

  std::memset(ss-7, 0, 10 * sizeof(Stack));
  for (int i = 7; i > 0; --i)
  {
      (ss-i)->continuationHistory = &this->continuationHistory[0][0][NO_PIECE][0]; // Use as a sentinel
      (ss-i)->staticEval = VALUE_NONE;
  }

  for (int i = 0; i <= MAX_PLY + 2; ++i)
      (ss+i)->ply = i;

  ss->pv = pv;

  bestValue = -VALUE_INFINITE;

  if (mainThread)
  {
      if (mainThread->bestPreviousScore == VALUE_INFINITE)
          for (int i = 0; i < 4; ++i)
              mainThread->iterValue[i] = VALUE_ZERO;
      else
          for (int i = 0; i < 4; ++i)
              mainThread->iterValue[i] = mainThread->bestPreviousScore;
  }

  size_t multiPV = size_t(Options["MultiPV"]);
  Skill skill(Options["Skill Level"], Options["UCI_LimitStrength"] ? int(Options["UCI_Elo"]) : 0);

  // When playing with strength handicap enable MultiPV search that we will
  // use behind the scenes to retrieve a set of possible moves.
  if (skill.enabled())
      multiPV = std::max(multiPV, (size_t)4);

  multiPV = std::min(multiPV, rootMoves.size());

  int searchAgainCounter = 0;

  // Iterative deepening loop until requested to stop or the target depth is reached
  while (   ++rootDepth < MAX_PLY
         && !Threads.stop
         && !(Limits.depth && mainThread && rootDepth > Limits.depth))
  {
      // Age out PV variability metric
      if (mainThread)
          totBestMoveChanges /= 2;

      // Save the last iteration's scores before first PV line is searched and
      // all the move scores except the (new) PV are set to -VALUE_INFINITE.
      for (RootMove& rm : rootMoves)
          rm.previousScore = rm.score;

      size_t pvFirst = 0;
      pvLast = 0;

      if (!Threads.increaseDepth)
          searchAgainCounter++;

      // MultiPV loop. We perform a full root search for each PV line
      for (pvIdx = 0; pvIdx < multiPV && !Threads.stop; ++pvIdx)
      {
          if (pvIdx == pvLast)
          {
              pvFirst = pvLast;
              for (pvLast++; pvLast < rootMoves.size(); pvLast++)
                  if (rootMoves[pvLast].tbRank != rootMoves[pvFirst].tbRank)
                      break;
          }

          // Reset UCI info selDepth for each depth and each PV line
          selDepth = 0;

          // Reset aspiration window starting size
          Value prev = rootMoves[pvIdx].averageScore;
          delta = Value(10) + int(prev) * prev / 16502;
          alpha = std::max(prev - delta,-VALUE_INFINITE);
          beta  = std::min(prev + delta, VALUE_INFINITE);

          // Adjust optimism based on root move's previousScore
          int opt = 120 * prev / (std::abs(prev) + 161);
          optimism[ us] = Value(opt);
          optimism[~us] = -optimism[us];

          // Start with a small aspiration window and, in the case of a fail
          // high/low, re-search with a bigger window until we don't fail
          // high/low anymore.
          int failedHighCnt = 0;
          while (true)
          {
              // Adjust the effective depth searched, but ensuring at least one effective increment for every
              // four searchAgain steps (see issue #2717).
              Depth adjustedDepth = std::max(1, rootDepth - failedHighCnt - 3 * (searchAgainCounter + 1) / 4);
              bestValue = Stockfish::search<Root>(rootPos, ss, alpha, beta, adjustedDepth, false);

              // Bring the best move to the front. It is critical that sorting
              // is done with a stable algorithm because all the values but the
              // first and eventually the new best one are set to -VALUE_INFINITE
              // and we want to keep the same order for all the moves except the
              // new PV that goes to the front. Note that in case of MultiPV
              // search the already searched PV lines are preserved.
              std::stable_sort(rootMoves.begin() + pvIdx, rootMoves.begin() + pvLast);

              // If search has been stopped, we break immediately. Sorting is
              // safe because RootMoves is still valid, although it refers to
              // the previous iteration.
              if (Threads.stop)
                  break;

              // When failing high/low give some update (without cluttering
              // the UI) before a re-search.
              if (   mainThread
                  && multiPV == 1
                  && (bestValue <= alpha || bestValue >= beta)
                  && Time.elapsed() > 3000)
                  sync_cout << UCI::pv(rootPos, rootDepth) << sync_endl;

              // In case of failing low/high increase aspiration window and
              // re-search, otherwise exit the loop.
              if (bestValue <= alpha)
              {
                  beta = (alpha + beta) / 2;
                  alpha = std::max(bestValue - delta, -VALUE_INFINITE);

                  failedHighCnt = 0;
                  if (mainThread)
                      mainThread->stopOnPonderhit = false;
              }
              else if (bestValue >= beta)
              {
                  beta = std::min(bestValue + delta, VALUE_INFINITE);
                  ++failedHighCnt;
              }
              else
                  break;

              delta += delta / 4 + 2;

              assert(alpha >= -VALUE_INFINITE && beta <= VALUE_INFINITE);
          }

          // Sort the PV lines searched so far and update the GUI
          std::stable_sort(rootMoves.begin() + pvFirst, rootMoves.begin() + pvIdx + 1);

          if (    mainThread
              && (Threads.stop || pvIdx + 1 == multiPV || Time.elapsed() > 3000))
              sync_cout << UCI::pv(rootPos, rootDepth) << sync_endl;
      }

      if (!Threads.stop)
          completedDepth = rootDepth;

      if (rootMoves[0].pv[0] != lastBestMove)
      {
          lastBestMove = rootMoves[0].pv[0];
          lastBestMoveDepth = rootDepth;
      }

      // Have we found a "mate in x"?
      if (   Limits.mate
          && bestValue >= VALUE_MATE_IN_MAX_PLY
          && VALUE_MATE - bestValue <= 2 * Limits.mate)
          Threads.stop = true;

      if (!mainThread)
          continue;

      // If skill level is enabled and time is up, pick a sub-optimal best move
      if (skill.enabled() && skill.time_to_pick(rootDepth))
          skill.pick_best(multiPV);

      // Use part of the gained time from a previous stable move for the current move
      for (Thread* th : Threads)
      {
          totBestMoveChanges += th->bestMoveChanges;
          th->bestMoveChanges = 0;
      }

      // Do we have time for the next iteration? Can we stop searching now?
      if (    Limits.use_time_management()
          && !Threads.stop
          && !mainThread->stopOnPonderhit)
      {
          double fallingEval = (69 + 13 * (mainThread->bestPreviousAverageScore - bestValue)
                                    +  6 * (mainThread->iterValue[iterIdx] - bestValue)) / 619.6;
          fallingEval = std::clamp(fallingEval, 0.5, 1.5);

          // If the bestMove is stable over several iterations, reduce time accordingly
          timeReduction = lastBestMoveDepth + 8 < completedDepth ? 1.57 : 0.65;
          double reduction = (1.4 + mainThread->previousTimeReduction) / (2.08 * timeReduction);
          double bestMoveInstability = 1 + 1.8 * totBestMoveChanges / Threads.size();

          double totalTime = Time.optimum() * fallingEval * reduction * bestMoveInstability;

          // Cap used time in case of a single legal move for a better viewer experience in tournaments
          // yielding correct scores and sufficiently fast moves.
          if (rootMoves.size() == 1)
              totalTime = std::min(500.0, totalTime);

          // Stop the search if we have exceeded the totalTime
          if (Time.elapsed() > totalTime)
          {
              // If we are allowed to ponder do not stop the search now but
              // keep pondering until the GUI sends "ponderhit" or "stop".
              if (mainThread->ponder)
                  mainThread->stopOnPonderhit = true;
              else
                  Threads.stop = true;
          }
          else if (   !mainThread->ponder
                   && Time.elapsed() > totalTime * 0.50)
              Threads.increaseDepth = false;
          else
              Threads.increaseDepth = true;
      }

      mainThread->iterValue[iterIdx] = bestValue;
      iterIdx = (iterIdx + 1) & 3;
  }

  if (!mainThread)
      return;

  mainThread->previousTimeReduction = timeReduction;

  // If skill level is enabled, swap best PV line with the sub-optimal one
  if (skill.enabled())
      std::swap(rootMoves[0], *std::find(rootMoves.begin(), rootMoves.end(),
                skill.best ? skill.best : skill.pick_best(multiPV)));
}


namespace {

  // search<>() is the main search function for both PV and non-PV nodes

  template <NodeType nodeType>
  Value search(Position& pos, Stack* ss, Value alpha, Value beta, Depth depth, bool cutNode) {

    constexpr bool PvNode = nodeType != NonPV;
    constexpr bool rootNode = nodeType == Root;

    // Check if we have an upcoming move which draws by repetition, or
    // if the opponent had an alternative move earlier to this position.
    if (   !rootNode
        && pos.rule50_count() >= 3
        && alpha < VALUE_DRAW
        && pos.has_game_cycle(ss->ply))
    {
        alpha = value_draw(pos.this_thread());
        if (alpha >= beta)
            return alpha;
    }

    // Dive into quiescence search when the depth reaches zero
    if (depth <= 0)
        return qsearch<PvNode ? PV : NonPV>(pos, ss, alpha, beta);

    assert(-VALUE_INFINITE <= alpha && alpha < beta && beta <= VALUE_INFINITE);
    assert(PvNode || (alpha == beta - 1));
    assert(0 < depth && depth < MAX_PLY);
    assert(!(PvNode && cutNode));

    Move pv[MAX_PLY+1], capturesSearched[32], quietsSearched[64];
    StateInfo st;
    ASSERT_ALIGNED(&st, Eval::NNUE::CacheLineSize);

    TTEntry* tte;
    Key posKey;
    Move ttMove, move, excludedMove, bestMove;
    Depth extension, newDepth;
    Value bestValue, value, ttValue, eval, maxValue, probCutBeta;
    bool givesCheck, improving, priorCapture, singularQuietLMR;
    bool capture, moveCountPruning, ttCapture;
    Piece movedPiece;
    int moveCount, captureCount, quietCount, improvement;

    // Step 1. Initialize node
    Thread* thisThread = pos.this_thread();
    ss->inCheck        = pos.checkers();
    priorCapture       = pos.captured_piece();
    Color us           = pos.side_to_move();
    moveCount          = captureCount = quietCount = ss->moveCount = 0;
    bestValue          = -VALUE_INFINITE;
    maxValue           = VALUE_INFINITE;

    // Check for the available remaining time
    if (thisThread == Threads.main())
        static_cast<MainThread*>(thisThread)->check_time();

    // Used to send selDepth info to GUI (selDepth counts from 1, ply from 0)
    if (PvNode && thisThread->selDepth < ss->ply + 1)
        thisThread->selDepth = ss->ply + 1;

    if (!rootNode)
    {
        // Step 2. Check for aborted search and immediate draw
        if (   Threads.stop.load(std::memory_order_relaxed)
            || pos.is_draw(ss->ply)
            || ss->ply >= MAX_PLY)
            return (ss->ply >= MAX_PLY && !ss->inCheck) ? evaluate(pos)
                                                        : value_draw(pos.this_thread());

        // Step 3. Mate distance pruning. Even if we mate at the next move our score
        // would be at best mate_in(ss->ply+1), but if alpha is already bigger because
        // a shorter mate was found upward in the tree then there is no need to search
        // because we will never beat the current alpha. Same logic but with reversed
        // signs applies also in the opposite condition of being mated instead of giving
        // mate. In this case return a fail-high score.
        alpha = std::max(mated_in(ss->ply), alpha);
        beta = std::min(mate_in(ss->ply+1), beta);
        if (alpha >= beta)
            return alpha;
    }
    else
        thisThread->rootDelta = beta - alpha;

    assert(0 <= ss->ply && ss->ply < MAX_PLY);

    (ss+1)->excludedMove = bestMove = MOVE_NONE;
    (ss+2)->killers[0]   = (ss+2)->killers[1] = MOVE_NONE;
    (ss+2)->cutoffCnt    = 0;
    ss->doubleExtensions = (ss-1)->doubleExtensions;
    Square prevSq        = is_ok((ss-1)->currentMove) ? to_sq((ss-1)->currentMove) : SQ_NONE;
    ss->statScore        = 0;

    // Step 4. Transposition table lookup.
    excludedMove = ss->excludedMove;
    posKey = pos.key();
    tte = TT.probe(posKey, ss->ttHit);
    ttValue = ss->ttHit ? value_from_tt(tte->value(), ss->ply, pos.rule50_count()) : VALUE_NONE;
    ttMove =  rootNode ? thisThread->rootMoves[thisThread->pvIdx].pv[0]
            : ss->ttHit    ? tte->move() : MOVE_NONE;
    ttCapture = ttMove && pos.capture_stage(ttMove);

    // At this point, if excluded, skip straight to step 6, static eval. However,
    // to save indentation, we list the condition in all code between here and there.
    if (!excludedMove)
        ss->ttPv = PvNode || (ss->ttHit && tte->is_pv());

    // At non-PV nodes we check for an early TT cutoff
    if (  !PvNode
        && ss->ttHit
        && !excludedMove
        && tte->depth() > depth - (tte->bound() == BOUND_EXACT)
        && ttValue != VALUE_NONE // Possible in case of TT access race
        && (tte->bound() & (ttValue >= beta ? BOUND_LOWER : BOUND_UPPER)))
    {
        // If ttMove is quiet, update move sorting heuristics on TT hit (~2 Elo)
        if (ttMove)
        {
            if (ttValue >= beta)
            {
                // Bonus for a quiet ttMove that fails high (~2 Elo)
                if (!ttCapture)
                    update_quiet_stats(pos, ss, ttMove, stat_bonus(depth));

                // Extra penalty for early quiet moves of the previous ply (~0 Elo on STC, ~2 Elo on LTC)
                if (prevSq != SQ_NONE && (ss-1)->moveCount <= 2 && !priorCapture)
                    update_continuation_histories(ss-1, pos.piece_on(prevSq), prevSq, -stat_bonus(depth + 1));
            }
            // Penalty for a quiet ttMove that fails low (~1 Elo)
            else if (!ttCapture)
            {
                int penalty = -stat_bonus(depth);
                thisThread->mainHistory[us][from_to(ttMove)] << penalty;
                update_continuation_histories(ss, pos.moved_piece(ttMove), to_sq(ttMove), penalty);
            }
        }

        // Partial workaround for the graph history interaction problem
        // For high rule50 counts don't produce transposition table cutoffs.
        if (pos.rule50_count() < 90)
            return ttValue;
    }

    // Step 5. Tablebases probe
    if (!rootNode && !excludedMove && TB::Cardinality)
    {
        int piecesCount = pos.count<ALL_PIECES>();

        if (    piecesCount <= TB::Cardinality
            && (piecesCount <  TB::Cardinality || depth >= TB::ProbeDepth)
            &&  pos.rule50_count() == 0
            && !pos.can_castle(ANY_CASTLING))
        {
            TB::ProbeState err;
            TB::WDLScore wdl = Tablebases::probe_wdl(pos, &err);

            // Force check of time on the next occasion
            if (thisThread == Threads.main())
                static_cast<MainThread*>(thisThread)->callsCnt = 0;

            if (err != TB::ProbeState::FAIL)
            {
                thisThread->tbHits.fetch_add(1, std::memory_order_relaxed);

                int drawScore = TB::UseRule50 ? 1 : 0;

                // use the range VALUE_MATE_IN_MAX_PLY to VALUE_TB_WIN_IN_MAX_PLY to score
                value =  wdl < -drawScore ? VALUE_MATED_IN_MAX_PLY + ss->ply + 1
                       : wdl >  drawScore ? VALUE_MATE_IN_MAX_PLY - ss->ply - 1
                                          : VALUE_DRAW + 2 * wdl * drawScore;

                Bound b =  wdl < -drawScore ? BOUND_UPPER
                         : wdl >  drawScore ? BOUND_LOWER : BOUND_EXACT;

                if (    b == BOUND_EXACT
                    || (b == BOUND_LOWER ? value >= beta : value <= alpha))
                {
                    tte->save(posKey, value_to_tt(value, ss->ply), ss->ttPv, b,
                              std::min(MAX_PLY - 1, depth + 6),
                              MOVE_NONE, VALUE_NONE);

                    return value;
                }

                if (PvNode)
                {
                    if (b == BOUND_LOWER)
                        bestValue = value, alpha = std::max(alpha, bestValue);
                    else
                        maxValue = value;
                }
            }
        }
    }

    CapturePieceToHistory& captureHistory = thisThread->captureHistory;

    // Step 6. Static evaluation of the position
    if (ss->inCheck)
    {
        // Skip early pruning when in check
        ss->staticEval = eval = VALUE_NONE;
        improving = false;
        improvement = 0;
        goto moves_loop;
    }
    else if (excludedMove)
    {
        // Providing the hint that this node's accumulator will be used often brings significant Elo gain (13 Elo)
        Eval::NNUE::hint_common_parent_position(pos);
        eval = ss->staticEval;
    }
    else if (ss->ttHit)
    {
        // Never assume anything about values stored in TT
        ss->staticEval = eval = tte->eval();
        if (eval == VALUE_NONE)
            ss->staticEval = eval = evaluate(pos);
        else
        {
            if (PvNode)
               Eval::NNUE::hint_common_parent_position(pos);
        }

        // ttValue can be used as a better position evaluation (~7 Elo)
        if (    ttValue != VALUE_NONE
            && (tte->bound() & (ttValue > eval ? BOUND_LOWER : BOUND_UPPER)))
            eval = ttValue;
    }
    else
    {
        ss->staticEval = eval = evaluate(pos);
        // Save static evaluation into transposition table
        tte->save(posKey, VALUE_NONE, ss->ttPv, BOUND_NONE, DEPTH_NONE, MOVE_NONE, eval);
    }

    // Use static evaluation difference to improve quiet move ordering (~4 Elo)
    if (is_ok((ss-1)->currentMove) && !(ss-1)->inCheck && !priorCapture)
    {
        int bonus = std::clamp(-19 * int((ss-1)->staticEval + ss->staticEval), -1920, 1920);
        thisThread->mainHistory[~us][from_to((ss-1)->currentMove)] << bonus;
    }

    // Set up the improvement variable, which is the difference between the current
    // static evaluation and the previous static evaluation at our turn (if we were
    // in check at our previous move we look at the move prior to it). The improvement
    // margin and the improving flag are used in various pruning heuristics.
    improvement =   (ss-2)->staticEval != VALUE_NONE ? ss->staticEval - (ss-2)->staticEval
                  : (ss-4)->staticEval != VALUE_NONE ? ss->staticEval - (ss-4)->staticEval
                  :                                    156;
    improving = improvement > 0;

    // Step 7. Razoring (~1 Elo).
    // If eval is really low check with qsearch if it can exceed alpha, if it can't,
    // return a fail low.
    if (eval < alpha - 426 - 256 * depth * depth)
    {
        value = qsearch<NonPV>(pos, ss, alpha - 1, alpha);
        if (value < alpha)
            return value;
    }

    // Step 8. Futility pruning: child node (~40 Elo).
    // The depth condition is important for mate finding.
    if (   !ss->ttPv
        &&  depth < 9
        &&  eval - futility_margin(depth, improving) - (ss-1)->statScore / 280 >= beta
        &&  eval >= beta
        &&  eval < 25128) // larger than VALUE_KNOWN_WIN, but smaller than TB wins
        return eval;

    // Step 9. Null move search with verification search (~35 Elo)
    if (   !PvNode
        && (ss-1)->currentMove != MOVE_NULL
        && (ss-1)->statScore < 18755
        &&  eval >= beta
        &&  eval >= ss->staticEval
        &&  ss->staticEval >= beta - 20 * depth - improvement / 13 + 253
        && !excludedMove
        &&  pos.non_pawn_material(us)
        && (ss->ply >= thisThread->nmpMinPly))
    {
        assert(eval - beta >= 0);

        // Null move dynamic reduction based on depth and eval
        Depth R = std::min(int(eval - beta) / 172, 6) + depth / 3 + 4;

        ss->currentMove = MOVE_NULL;
        ss->continuationHistory = &thisThread->continuationHistory[0][0][NO_PIECE][0];

        pos.do_null_move(st);

        Value nullValue = -search<NonPV>(pos, ss+1, -beta, -beta+1, depth-R, !cutNode);

        pos.undo_null_move();

        if (nullValue >= beta)
        {
            // Do not return unproven mate or TB scores
            if (nullValue >= VALUE_TB_WIN_IN_MAX_PLY)
                nullValue = beta;

            if (thisThread->nmpMinPly || (abs(beta) < VALUE_KNOWN_WIN && depth < 14))
                return nullValue;

            assert(!thisThread->nmpMinPly); // Recursive verification is not allowed

            // Do verification search at high depths, with null move pruning disabled
            // until ply exceeds nmpMinPly.
            thisThread->nmpMinPly = ss->ply + 3 * (depth-R) / 4;

            Value v = search<NonPV>(pos, ss, beta-1, beta, depth-R, false);

            thisThread->nmpMinPly = 0;

            if (v >= beta)
                return nullValue;
        }
    }

    probCutBeta = beta + 186 - 54 * improving;

    // Step 10. ProbCut (~10 Elo)
    // If we have a good enough capture (or queen promotion) and a reduced search returns a value
    // much above beta, we can (almost) safely prune the previous move.
    if (   !PvNode
        &&  depth > 4
        &&  abs(beta) < VALUE_TB_WIN_IN_MAX_PLY
        // if value from transposition table is lower than probCutBeta, don't attempt probCut
        // there and in further interactions with transposition table cutoff depth is set to depth - 3
        // because probCut search has depth set to depth - 4 but we also do a move before it
        // so effective depth is equal to depth - 3
        && !(   ss->ttHit
             && tte->depth() >= depth - 3
             && ttValue != VALUE_NONE
             && ttValue < probCutBeta))
    {
        assert(probCutBeta < VALUE_INFINITE);

        MovePicker mp(pos, ttMove, probCutBeta - ss->staticEval, &captureHistory);

        while ((move = mp.next_move()) != MOVE_NONE)
            if (move != excludedMove && pos.legal(move))
            {
                assert(pos.capture_stage(move));

                ss->currentMove = move;
                ss->continuationHistory = &thisThread->continuationHistory[ss->inCheck]
                                                                          [true]
                                                                          [pos.moved_piece(move)]
                                                                          [to_sq(move)];

                pos.do_move(move, st);

                // Perform a preliminary qsearch to verify that the move holds
                value = -qsearch<NonPV>(pos, ss+1, -probCutBeta, -probCutBeta+1);

                // If the qsearch held, perform the regular search
                if (value >= probCutBeta)
                    value = -search<NonPV>(pos, ss+1, -probCutBeta, -probCutBeta+1, depth - 4, !cutNode);

                pos.undo_move(move);

                if (value >= probCutBeta)
                {
                    // Save ProbCut data into transposition table
                    tte->save(posKey, value_to_tt(value, ss->ply), ss->ttPv, BOUND_LOWER, depth - 3, move, ss->staticEval);
                    return value;
                }
            }

        Eval::NNUE::hint_common_parent_position(pos);
    }

    // Step 11. If the position is not in TT, decrease depth by 2 (or by 4 if the TT entry for the current position was hit and the stored depth is greater than or equal to the current depth).
    // Use qsearch if depth is equal or below zero (~9 Elo)
    if (    PvNode
        && !ttMove)
        depth -= 2 + 2 * (ss->ttHit &&  tte->depth() >= depth);

    if (depth <= 0)
        return qsearch<PV>(pos, ss, alpha, beta);

    if (    cutNode
        &&  depth >= 7
        && !ttMove)
        depth -= 2;

moves_loop: // When in check, search starts here

    // Step 12. A small Probcut idea, when we are in check (~4 Elo)
    probCutBeta = beta + 391;
    if (   ss->inCheck
        && !PvNode
        && depth >= 2
        && ttCapture
        && (tte->bound() & BOUND_LOWER)
        && tte->depth() >= depth - 3
        && ttValue >= probCutBeta
        && abs(ttValue) <= VALUE_KNOWN_WIN
        && abs(beta) <= VALUE_KNOWN_WIN)
        return probCutBeta;

    const PieceToHistory* contHist[] = { (ss-1)->continuationHistory, (ss-2)->continuationHistory,
                                          nullptr                   , (ss-4)->continuationHistory,
                                          nullptr                   , (ss-6)->continuationHistory };

    Move countermove = prevSq != SQ_NONE ? thisThread->counterMoves[pos.piece_on(prevSq)][prevSq] : MOVE_NONE;

    MovePicker mp(pos, ttMove, depth, &thisThread->mainHistory,
                                      &captureHistory,
                                      contHist,
                                      countermove,
                                      ss->killers);

    value = bestValue;
    moveCountPruning = singularQuietLMR = false;

    // Indicate PvNodes that will probably fail low if the node was searched
    // at a depth equal or greater than the current depth, and the result of this search was a fail low.
    bool likelyFailLow =    PvNode
                         && ttMove
                         && (tte->bound() & BOUND_UPPER)
                         && tte->depth() >= depth;

    // Step 13. Loop through all pseudo-legal moves until no moves remain
    // or a beta cutoff occurs.
    while ((move = mp.next_move(moveCountPruning)) != MOVE_NONE)
    {
      assert(is_ok(move));

      if (move == excludedMove)
          continue;

      // At root obey the "searchmoves" option and skip moves not listed in Root
      // Move List. As a consequence any illegal move is also skipped. In MultiPV
      // mode we also skip PV moves which have been already searched and those
      // of lower "TB rank" if we are in a TB root position.
      if (rootNode && !std::count(thisThread->rootMoves.begin() + thisThread->pvIdx,
                                  thisThread->rootMoves.begin() + thisThread->pvLast, move))
          continue;

      // Check for legality
      if (!rootNode && !pos.legal(move))
          continue;

      ss->moveCount = ++moveCount;

      if (rootNode && thisThread == Threads.main() && Time.elapsed() > 3000)
          sync_cout << "info depth " << depth
                    << " currmove " << UCI::move(move, pos.is_chess960())
                    << " currmovenumber " << moveCount + thisThread->pvIdx << sync_endl;
      if (PvNode)
          (ss+1)->pv = nullptr;

      extension = 0;
      capture = pos.capture_stage(move);
      movedPiece = pos.moved_piece(move);
      givesCheck = pos.gives_check(move);

      // Calculate new depth for this move
      newDepth = depth - 1;

      Value delta = beta - alpha;

      Depth r = reduction(improving, depth, moveCount, delta, thisThread->rootDelta);

      // Step 14. Pruning at shallow depth (~120 Elo). Depth conditions are important for mate finding.
      if (  !rootNode
          && pos.non_pawn_material(us)
          && bestValue > VALUE_TB_LOSS_IN_MAX_PLY)
      {
          // Skip quiet moves if movecount exceeds our FutilityMoveCount threshold (~8 Elo)
          moveCountPruning = moveCount >= futility_move_count(improving, depth);

          // Reduced depth of the next LMR search
          int lmrDepth = std::max(newDepth - r, 0);

          if (   capture
              || givesCheck)
          {
              // Futility pruning for captures (~2 Elo)
              if (   !givesCheck
                  && lmrDepth < 6
                  && !ss->inCheck
                  && ss->staticEval + 182 + 230 * lmrDepth + PieceValue[EG][pos.piece_on(to_sq(move))]
                   + captureHistory[movedPiece][to_sq(move)][type_of(pos.piece_on(to_sq(move)))] / 7 < alpha)
                  continue;

              Bitboard occupied;
              // SEE based pruning (~11 Elo)
              if (!pos.see_ge(move, occupied, Value(-206) * depth))
              {
                  if (depth < 2 - capture)
                      continue;
                  // Don't prune the move if opp. King/Queen/Rook gets a discovered attack during or after the exchanges
                  Bitboard leftEnemies = pos.pieces(~us, KING, QUEEN, ROOK);
                  Bitboard attacks = 0;
                  occupied |= to_sq(move);
                  while (leftEnemies && !attacks)
                  {
                      Square sq = pop_lsb(leftEnemies);
                      attacks = pos.attackers_to(sq, occupied) & pos.pieces(us) & occupied;
                      // Exclude Queen/Rook(s) which were already threatened before SEE (opp King can't be in check when it's our turn)
                      if (attacks && sq != pos.square<KING>(~us) && (pos.attackers_to(sq, pos.pieces()) & pos.pieces(us)))
                          attacks = 0;
                  }
                  if (!attacks)
                      continue;
              }
          }
          else
          {
              int history =   (*contHist[0])[movedPiece][to_sq(move)]
                            + (*contHist[1])[movedPiece][to_sq(move)]
                            + (*contHist[3])[movedPiece][to_sq(move)];

              // Continuation history based pruning (~2 Elo)
              if (   lmrDepth < 5
                  && history < -4405 * (depth - 1))
                  continue;

              history += 2 * thisThread->mainHistory[us][from_to(move)];

              lmrDepth += history / 7278;
              lmrDepth = std::max(lmrDepth, -2);

              // Futility pruning: parent node (~13 Elo)
              if (   !ss->inCheck
                  && lmrDepth < 13
                  && ss->staticEval + 103 + 138 * lmrDepth <= alpha)
                  continue;

              lmrDepth = std::max(lmrDepth, 0);

              // Prune moves with negative SEE (~4 Elo)
              if (!pos.see_ge(move, Value(-24 * lmrDepth * lmrDepth - 16 * lmrDepth)))
                  continue;
          }
      }

      // Step 15. Extensions (~100 Elo)
      // We take care to not overdo to avoid search getting stuck.
      if (ss->ply < thisThread->rootDepth * 2)
      {
          // Singular extension search (~94 Elo). If all moves but one fail low on a
          // search of (alpha-s, beta-s), and just one fails high on (alpha, beta),
          // then that move is singular and should be extended. To verify this we do
          // a reduced search on all the other moves but the ttMove and if the
          // result is lower than ttValue minus a margin, then we will extend the ttMove.
          if (   !rootNode
              &&  depth >= 4 - (thisThread->completedDepth > 21) + 2 * (PvNode && tte->is_pv())
              &&  move == ttMove
              && !excludedMove // Avoid recursive singular search
           /* &&  ttValue != VALUE_NONE Already implicit in the next condition */
              &&  abs(ttValue) < VALUE_KNOWN_WIN
              && (tte->bound() & BOUND_LOWER)
              &&  tte->depth() >= depth - 3)
          {
              Value singularBeta = ttValue - (3 + 2 * (ss->ttPv && !PvNode)) * depth / 2;
              Depth singularDepth = (depth - 1) / 2;

              ss->excludedMove = move;
              value = search<NonPV>(pos, ss, singularBeta - 1, singularBeta, singularDepth, cutNode);
              ss->excludedMove = MOVE_NONE;

              if (value < singularBeta)
              {
                  extension = 1;
                  singularQuietLMR = !ttCapture;

                  // Avoid search explosion by limiting the number of double extensions
                  if (  !PvNode
                      && value < singularBeta - 25
                      && ss->doubleExtensions <= 10)
                  {
                      extension = 2;
                      depth += depth < 13;
                  }
              }

              // Multi-cut pruning
              // Our ttMove is assumed to fail high, and now we failed high also on a reduced
              // search without the ttMove. So we assume this expected Cut-node is not singular,
              // that multiple moves fail high, and we can prune the whole subtree by returning
              // a soft bound.
              else if (singularBeta >= beta)
                  return singularBeta;

              // If the eval of ttMove is greater than beta, we reduce it (negative extension) (~7 Elo)
              else if (ttValue >= beta)
                  extension = -2 - !PvNode;

              // If the eval of ttMove is less than value, we reduce it (negative extension) (~1 Elo)
              else if (ttValue <= value)
                  extension = -1;

              // If the eval of ttMove is less than alpha, we reduce it (negative extension) (~1 Elo)
              else if (ttValue <= alpha)
                  extension = -1;
          }

          // Check extensions (~1 Elo)
          else if (   givesCheck
                   && depth > 10
                   && abs(ss->staticEval) > 88)
              extension = 1;

          // Quiet ttMove extensions (~1 Elo)
          else if (   PvNode
                   && move == ttMove
                   && move == ss->killers[0]
                   && (*contHist[0])[movedPiece][to_sq(move)] >= 5705)
              extension = 1;
      }

      // Add extension to new depth
      newDepth += extension;
      ss->doubleExtensions = (ss-1)->doubleExtensions + (extension == 2);

      // Speculative prefetch as early as possible
      prefetch(TT.first_entry(pos.key_after(move)));

      // Update the current move (this must be done after singular extension search)
      ss->currentMove = move;
      ss->continuationHistory = &thisThread->continuationHistory[ss->inCheck]
                                                                [capture]
                                                                [movedPiece]
                                                                [to_sq(move)];

      // Step 16. Make the move
      pos.do_move(move, st, givesCheck);

      // Decrease reduction if position is or has been on the PV
      // and node is not likely to fail low. (~3 Elo)
      if (   ss->ttPv
          && !likelyFailLow)
          r -= 2;

      // Decrease reduction if opponent's move count is high (~1 Elo)
      if ((ss-1)->moveCount > 7)
          r--;

      // Increase reduction for cut nodes (~3 Elo)
      if (cutNode)
          r += 2;

      // Increase reduction if ttMove is a capture (~3 Elo)
      if (ttCapture)
          r++;

      // Decrease reduction for PvNodes based on depth (~2 Elo)
      if (PvNode)
          r -= 1 + 12 / (3 + depth);

      // Decrease reduction if ttMove has been singularly extended (~1 Elo)
      if (singularQuietLMR)
          r--;

      // Increase reduction if next ply has a lot of fail high (~5 Elo)
      if ((ss+1)->cutoffCnt > 3)
          r++;

      else if (move == ttMove)
          r--;

<<<<<<< HEAD
      // Decrease reduction if pawn push which was unblocked by previous own move
      if (   type_of(movedPiece) == PAWN
          && !capture
          && is_ok((ss-2)->currentMove)
          && to_sq(move) == from_sq((ss-2)->currentMove))
          r--;

=======
>>>>>>> ba06c480
      ss->statScore =  2 * thisThread->mainHistory[us][from_to(move)]
                     + (*contHist[0])[movedPiece][to_sq(move)]
                     + (*contHist[1])[movedPiece][to_sq(move)]
                     + (*contHist[3])[movedPiece][to_sq(move)]
                     - 4082;

      // Decrease/increase reduction for moves with a good/bad history (~25 Elo)
      r -= ss->statScore / (11079 + 4626 * (depth > 6 && depth < 19));

      // Step 17. Late moves reduction / extension (LMR, ~117 Elo)
      // We use various heuristics for the sons of a node after the first son has
      // been searched. In general we would like to reduce them, but there are many
      // cases where we extend a son if it has good chances to be "interesting".
      if (    depth >= 2
          &&  moveCount > 1 + (PvNode && ss->ply <= 1)
          && (   !ss->ttPv
              || !capture
              || (cutNode && (ss-1)->moveCount > 1)))
      {
          // In general we want to cap the LMR depth search at newDepth, but when
          // reduction is negative, we allow this move a limited search extension
          // beyond the first move depth. This may lead to hidden double extensions.
          Depth d = std::clamp(newDepth - r, 1, newDepth + 1);

          value = -search<NonPV>(pos, ss+1, -(alpha+1), -alpha, d, true);

          // Do full depth search when reduced LMR search fails high
          if (value > alpha && d < newDepth)
          {
              // Adjust full depth search based on LMR results - if result
              // was good enough search deeper, if it was bad enough search shallower
              const bool doDeeperSearch = value > (alpha + 58 + 12 * (newDepth - d));
              const bool doEvenDeeperSearch = value > alpha + 588 && ss->doubleExtensions <= 5;
              const bool doShallowerSearch = value < bestValue + newDepth;

              ss->doubleExtensions = ss->doubleExtensions + doEvenDeeperSearch;

              newDepth += doDeeperSearch - doShallowerSearch + doEvenDeeperSearch;

              if (newDepth > d)
                  value = -search<NonPV>(pos, ss+1, -(alpha+1), -alpha, newDepth, !cutNode);

              int bonus = value <= alpha ? -stat_bonus(newDepth)
                        : value >= beta  ?  stat_bonus(newDepth)
                                         :  0;

              update_continuation_histories(ss, movedPiece, to_sq(move), bonus);
          }
      }

      // Step 18. Full depth search when LMR is skipped. If expected reduction is high, reduce its depth by 1.
      else if (!PvNode || moveCount > 1)
      {
          // Increase reduction for cut nodes and not ttMove (~1 Elo)
          if (!ttMove && cutNode)
              r += 2;

          value = -search<NonPV>(pos, ss+1, -(alpha+1), -alpha, newDepth - (r > 4), !cutNode);
      }

      // For PV nodes only, do a full PV search on the first move or after a fail
      // high (in the latter case search only if value < beta), otherwise let the
      // parent node fail low with value <= alpha and try another move.
      if (PvNode && (moveCount == 1 || (value > alpha && (rootNode || value < beta))))
      {
          (ss+1)->pv = pv;
          (ss+1)->pv[0] = MOVE_NONE;

          value = -search<PV>(pos, ss+1, -beta, -alpha, newDepth, false);
      }

      // Step 19. Undo move
      pos.undo_move(move);

      assert(value > -VALUE_INFINITE && value < VALUE_INFINITE);

      // Step 20. Check for a new best move
      // Finished searching the move. If a stop occurred, the return value of
      // the search cannot be trusted, and we return immediately without
      // updating best move, PV and TT.
      if (Threads.stop.load(std::memory_order_relaxed))
          return VALUE_ZERO;

      if (rootNode)
      {
          RootMove& rm = *std::find(thisThread->rootMoves.begin(),
                                    thisThread->rootMoves.end(), move);

          rm.averageScore = rm.averageScore != -VALUE_INFINITE ? (2 * value + rm.averageScore) / 3 : value;

          // PV move or new best move?
          if (moveCount == 1 || value > alpha)
          {
              rm.score =  rm.uciScore = value;
              rm.selDepth = thisThread->selDepth;
              rm.scoreLowerbound = rm.scoreUpperbound = false;

              if (value >= beta)
              {
                  rm.scoreLowerbound = true;
                  rm.uciScore = beta;
              }
              else if (value <= alpha)
              {
                  rm.scoreUpperbound = true;
                  rm.uciScore = alpha;
              }

              rm.pv.resize(1);

              assert((ss+1)->pv);

              for (Move* m = (ss+1)->pv; *m != MOVE_NONE; ++m)
                  rm.pv.push_back(*m);

              // We record how often the best move has been changed in each iteration.
              // This information is used for time management. In MultiPV mode,
              // we must take care to only do this for the first PV line.
              if (   moveCount > 1
                  && !thisThread->pvIdx)
                  ++thisThread->bestMoveChanges;
          }
          else
              // All other moves but the PV are set to the lowest value: this
              // is not a problem when sorting because the sort is stable and the
              // move position in the list is preserved - just the PV is pushed up.
              rm.score = -VALUE_INFINITE;
      }

      if (value > bestValue)
      {
          bestValue = value;

          if (value > alpha)
          {
              bestMove = move;

              if (PvNode && !rootNode) // Update pv even in fail-high case
                  update_pv(ss->pv, move, (ss+1)->pv);

              if (PvNode && value < beta) // Update alpha! Always alpha < beta
              {
                  // Reduce other moves if we have found at least one score improvement (~1 Elo)
                  if (   depth > 1
                      && beta  <  12535
                      && value > -12535)
                      depth -= 1;

                  assert(depth > 0);
                  alpha = value;
              }
              else
              {
                  ss->cutoffCnt++;
                  assert(value >= beta); // Fail high
                  break;
              }
          }
      }


      // If the move is worse than some previously searched move, remember it to update its stats later
      if (move != bestMove)
      {
          if (capture && captureCount < 32)
              capturesSearched[captureCount++] = move;

          else if (!capture && quietCount < 64)
              quietsSearched[quietCount++] = move;
      }
    }

    // The following condition would detect a stop only after move loop has been
    // completed. But in this case bestValue is valid because we have fully
    // searched our subtree, and we can anyhow save the result in TT.
    /*
       if (Threads.stop)
        return VALUE_DRAW;
    */

    // Step 21. Check for mate and stalemate
    // All legal moves have been searched and if there are no legal moves, it
    // must be a mate or a stalemate. If we are in a singular extension search then
    // return a fail low score.

    assert(moveCount || !ss->inCheck || excludedMove || !MoveList<LEGAL>(pos).size());

    if (!moveCount)
        bestValue = excludedMove ? alpha :
                    ss->inCheck  ? mated_in(ss->ply)
                                 : VALUE_DRAW;

    // If there is a move which produces search value greater than alpha we update stats of searched moves
    else if (bestMove)
        update_all_stats(pos, ss, bestMove, bestValue, beta, prevSq,
                         quietsSearched, quietCount, capturesSearched, captureCount, depth);

    // Bonus for prior countermove that caused the fail low
    else if (!priorCapture && prevSq != SQ_NONE)
    {
        int bonus = (depth > 5) + (PvNode || cutNode) + (bestValue < alpha - 97 * depth) + ((ss-1)->moveCount > 10);
        update_continuation_histories(ss-1, pos.piece_on(prevSq), prevSq, stat_bonus(depth) * bonus);
    }

    if (PvNode)
        bestValue = std::min(bestValue, maxValue);

    // If no good move is found and the previous position was ttPv, then the previous
    // opponent move is probably good and the new position is added to the search tree. (~7 Elo)
    if (bestValue <= alpha)
        ss->ttPv = ss->ttPv || ((ss-1)->ttPv && depth > 3);

    // Write gathered information in transposition table
    if (!excludedMove && !(rootNode && thisThread->pvIdx))
        tte->save(posKey, value_to_tt(bestValue, ss->ply), ss->ttPv,
                  bestValue >= beta ? BOUND_LOWER :
                  PvNode && bestMove ? BOUND_EXACT : BOUND_UPPER,
                  depth, bestMove, ss->staticEval);

    assert(bestValue > -VALUE_INFINITE && bestValue < VALUE_INFINITE);

    return bestValue;
  }


  // qsearch() is the quiescence search function, which is called by the main search
  // function with zero depth, or recursively with further decreasing depth per call.
  // (~155 Elo)
  template <NodeType nodeType>
  Value qsearch(Position& pos, Stack* ss, Value alpha, Value beta, Depth depth) {

    static_assert(nodeType != Root);
    constexpr bool PvNode = nodeType == PV;

    assert(alpha >= -VALUE_INFINITE && alpha < beta && beta <= VALUE_INFINITE);
    assert(PvNode || (alpha == beta - 1));
    assert(depth <= 0);

    Move pv[MAX_PLY+1];
    StateInfo st;
    ASSERT_ALIGNED(&st, Eval::NNUE::CacheLineSize);

    TTEntry* tte;
    Key posKey;
    Move ttMove, move, bestMove;
    Depth ttDepth;
    Value bestValue, value, ttValue, futilityValue, futilityBase;
    bool pvHit, givesCheck, capture;
    int moveCount;

    // Step 1. Initialize node
    if (PvNode)
    {
        (ss+1)->pv = pv;
        ss->pv[0] = MOVE_NONE;
    }

    Thread* thisThread = pos.this_thread();
    bestMove = MOVE_NONE;
    ss->inCheck = pos.checkers();
    moveCount = 0;

    // Step 2. Check for an immediate draw or maximum ply reached
    if (   pos.is_draw(ss->ply)
        || ss->ply >= MAX_PLY)
        return (ss->ply >= MAX_PLY && !ss->inCheck) ? evaluate(pos) : VALUE_DRAW;

    assert(0 <= ss->ply && ss->ply < MAX_PLY);

    // Decide whether or not to include checks: this fixes also the type of
    // TT entry depth that we are going to use. Note that in qsearch we use
    // only two types of depth in TT: DEPTH_QS_CHECKS or DEPTH_QS_NO_CHECKS.
    ttDepth = ss->inCheck || depth >= DEPTH_QS_CHECKS ? DEPTH_QS_CHECKS
                                                      : DEPTH_QS_NO_CHECKS;

    // Step 3. Transposition table lookup
    posKey = pos.key();
    tte = TT.probe(posKey, ss->ttHit);
    ttValue = ss->ttHit ? value_from_tt(tte->value(), ss->ply, pos.rule50_count()) : VALUE_NONE;
    ttMove = ss->ttHit ? tte->move() : MOVE_NONE;
    pvHit = ss->ttHit && tte->is_pv();

    // At non-PV nodes we check for an early TT cutoff
    if (  !PvNode
        && ss->ttHit
        && tte->depth() >= ttDepth
        && ttValue != VALUE_NONE // Only in case of TT access race
        && (tte->bound() & (ttValue >= beta ? BOUND_LOWER : BOUND_UPPER)))
        return ttValue;

    // Step 4. Static evaluation of the position
    if (ss->inCheck)
    {
        ss->staticEval = VALUE_NONE;
        bestValue = futilityBase = -VALUE_INFINITE;
    }
    else
    {
        if (ss->ttHit)
        {
            // Never assume anything about values stored in TT
            if ((ss->staticEval = bestValue = tte->eval()) == VALUE_NONE)
                ss->staticEval = bestValue = evaluate(pos);

            // ttValue can be used as a better position evaluation (~13 Elo)
            if (    ttValue != VALUE_NONE
                && (tte->bound() & (ttValue > bestValue ? BOUND_LOWER : BOUND_UPPER)))
                bestValue = ttValue;
        }
        else
            // In case of null move search use previous static eval with a different sign
            ss->staticEval = bestValue =
            (ss-1)->currentMove != MOVE_NULL ? evaluate(pos)
                                             : -(ss-1)->staticEval;

        // Stand pat. Return immediately if static value is at least beta
        if (bestValue >= beta)
        {
            // Save gathered info in transposition table
            if (!ss->ttHit)
                tte->save(posKey, value_to_tt(bestValue, ss->ply), false, BOUND_LOWER,
                          DEPTH_NONE, MOVE_NONE, ss->staticEval);

            return bestValue;
        }

        if (PvNode && bestValue > alpha)
            alpha = bestValue;

        futilityBase = bestValue + 168;
    }

    const PieceToHistory* contHist[] = { (ss-1)->continuationHistory, (ss-2)->continuationHistory,
                                          nullptr                   , (ss-4)->continuationHistory,
                                          nullptr                   , (ss-6)->continuationHistory };

    // Initialize a MovePicker object for the current position, and prepare
    // to search the moves. Because the depth is <= 0 here, only captures,
    // queen promotions, and other checks (only if depth >= DEPTH_QS_CHECKS)
    // will be generated.
    Square prevSq = (ss-1)->currentMove != MOVE_NULL ? to_sq((ss-1)->currentMove) : SQ_NONE;
    MovePicker mp(pos, ttMove, depth, &thisThread->mainHistory,
                                      &thisThread->captureHistory,
                                      contHist,
                                      prevSq);

    int quietCheckEvasions = 0;

    // Step 5. Loop through all pseudo-legal moves until no moves remain
    // or a beta cutoff occurs.
    while ((move = mp.next_move()) != MOVE_NONE)
    {
      assert(is_ok(move));

      // Check for legality
      if (!pos.legal(move))
          continue;

      givesCheck = pos.gives_check(move);
      capture = pos.capture_stage(move);

      moveCount++;

    // Step 6. Pruning.
    if (bestValue > VALUE_TB_LOSS_IN_MAX_PLY)
    {
      // Futility pruning and moveCount pruning (~10 Elo)
      if (   !givesCheck
          &&  to_sq(move) != prevSq
          &&  futilityBase > -VALUE_KNOWN_WIN
          &&  type_of(move) != PROMOTION)
      {
          if (moveCount > 2)
              continue;

          futilityValue = futilityBase + PieceValue[EG][pos.piece_on(to_sq(move))];

          if (futilityValue <= alpha)
          {
              bestValue = std::max(bestValue, futilityValue);
              continue;
          }

          if (futilityBase <= alpha && !pos.see_ge(move, VALUE_ZERO + 1))
          {
              bestValue = std::max(bestValue, futilityBase);
              continue;
          }
      }

      // We prune after 2nd quiet check evasion where being 'in check' is implicitly checked through the counter
      // and being a 'quiet' apart from being a tt move is assumed after an increment because captures are pushed ahead.
      if (quietCheckEvasions > 1)
          break;

      // Continuation history based pruning (~3 Elo)
      if (   !capture
          && (*contHist[0])[pos.moved_piece(move)][to_sq(move)] < 0
          && (*contHist[1])[pos.moved_piece(move)][to_sq(move)] < 0)
          continue;

      // Do not search moves with bad enough SEE values (~5 Elo)
      if (!pos.see_ge(move, Value(-110)))
          continue;
    }

      // Speculative prefetch as early as possible
      prefetch(TT.first_entry(pos.key_after(move)));

      // Update the current move
      ss->currentMove = move;
      ss->continuationHistory = &thisThread->continuationHistory[ss->inCheck]
                                                                [capture]
                                                                [pos.moved_piece(move)]
                                                                [to_sq(move)];

      quietCheckEvasions += !capture && ss->inCheck;

      // Step 7. Make and search the move
      pos.do_move(move, st, givesCheck);
      value = -qsearch<nodeType>(pos, ss+1, -beta, -alpha, depth - 1);
      pos.undo_move(move);

      assert(value > -VALUE_INFINITE && value < VALUE_INFINITE);

      // Step 8. Check for a new best move
      if (value > bestValue)
      {
          bestValue = value;

          if (value > alpha)
          {
              bestMove = move;

              if (PvNode) // Update pv even in fail-high case
                  update_pv(ss->pv, move, (ss+1)->pv);

              if (PvNode && value < beta) // Update alpha here!
                  alpha = value;
              else
                  break; // Fail high
          }
       }
    }

    // Step 9. Check for mate
    // All legal moves have been searched. A special case: if we're in check
    // and no legal moves were found, it is checkmate.
    if (ss->inCheck && bestValue == -VALUE_INFINITE)
    {
        assert(!MoveList<LEGAL>(pos).size());

        return mated_in(ss->ply); // Plies to mate from the root
    }

    // Save gathered info in transposition table
    tte->save(posKey, value_to_tt(bestValue, ss->ply), pvHit,
              bestValue >= beta ? BOUND_LOWER : BOUND_UPPER,
              ttDepth, bestMove, ss->staticEval);

    assert(bestValue > -VALUE_INFINITE && bestValue < VALUE_INFINITE);

    return bestValue;
  }


  // value_to_tt() adjusts a mate or TB score from "plies to mate from the root" to
  // "plies to mate from the current position". Standard scores are unchanged.
  // The function is called before storing a value in the transposition table.

  Value value_to_tt(Value v, int ply) {

    assert(v != VALUE_NONE);

    return  v >= VALUE_TB_WIN_IN_MAX_PLY  ? v + ply
          : v <= VALUE_TB_LOSS_IN_MAX_PLY ? v - ply : v;
  }


  // value_from_tt() is the inverse of value_to_tt(): it adjusts a mate or TB score
  // from the transposition table (which refers to the plies to mate/be mated from
  // current position) to "plies to mate/be mated (TB win/loss) from the root". However,
  // for mate scores, to avoid potentially false mate scores related to the 50 moves rule
  // and the graph history interaction, we return an optimal TB score instead.

  Value value_from_tt(Value v, int ply, int r50c) {

    if (v == VALUE_NONE)
        return VALUE_NONE;

    if (v >= VALUE_TB_WIN_IN_MAX_PLY)  // TB win or better
    {
        if (v >= VALUE_MATE_IN_MAX_PLY && VALUE_MATE - v > 99 - r50c)
            return VALUE_MATE_IN_MAX_PLY - 1; // do not return a potentially false mate score

        return v - ply;
    }

    if (v <= VALUE_TB_LOSS_IN_MAX_PLY) // TB loss or worse
    {
        if (v <= VALUE_MATED_IN_MAX_PLY && VALUE_MATE + v > 99 - r50c)
            return VALUE_MATED_IN_MAX_PLY + 1; // do not return a potentially false mate score

        return v + ply;
    }

    return v;
  }


  // update_pv() adds current move and appends child pv[]

  void update_pv(Move* pv, Move move, const Move* childPv) {

    for (*pv++ = move; childPv && *childPv != MOVE_NONE; )
        *pv++ = *childPv++;
    *pv = MOVE_NONE;
  }


  // update_all_stats() updates stats at the end of search() when a bestMove is found

  void update_all_stats(const Position& pos, Stack* ss, Move bestMove, Value bestValue, Value beta, Square prevSq,
                        Move* quietsSearched, int quietCount, Move* capturesSearched, int captureCount, Depth depth) {

    Color us = pos.side_to_move();
    Thread* thisThread = pos.this_thread();
    CapturePieceToHistory& captureHistory = thisThread->captureHistory;
    Piece moved_piece = pos.moved_piece(bestMove);
    PieceType captured;

    int bonus1 = stat_bonus(depth + 1);

    if (!pos.capture_stage(bestMove))
    {
        int bonus2 = bestValue > beta + 153 ? bonus1               // larger bonus
                                            : stat_bonus(depth);   // smaller bonus

        // Increase stats for the best move in case it was a quiet move
        update_quiet_stats(pos, ss, bestMove, bonus2);

        // Decrease stats for all non-best quiet moves
        for (int i = 0; i < quietCount; ++i)
        {
            thisThread->mainHistory[us][from_to(quietsSearched[i])] << -bonus2;
            update_continuation_histories(ss, pos.moved_piece(quietsSearched[i]), to_sq(quietsSearched[i]), -bonus2);
        }
    }
    else
    {
        // Increase stats for the best move in case it was a capture move
        captured = type_of(pos.piece_on(to_sq(bestMove)));
        captureHistory[moved_piece][to_sq(bestMove)][captured] << bonus1;
    }

    // Extra penalty for a quiet early move that was not a TT move or
    // main killer move in previous ply when it gets refuted.
    if (   prevSq != SQ_NONE
        && ((ss-1)->moveCount == 1 + (ss-1)->ttHit || ((ss-1)->currentMove == (ss-1)->killers[0]))
        && !pos.captured_piece())
            update_continuation_histories(ss-1, pos.piece_on(prevSq), prevSq, -bonus1);

    // Decrease stats for all non-best capture moves
    for (int i = 0; i < captureCount; ++i)
    {
        moved_piece = pos.moved_piece(capturesSearched[i]);
        captured = type_of(pos.piece_on(to_sq(capturesSearched[i])));
        captureHistory[moved_piece][to_sq(capturesSearched[i])][captured] << -bonus1;
    }
  }


  // update_continuation_histories() updates histories of the move pairs formed
  // by moves at ply -1, -2, -4, and -6 with current move.

  void update_continuation_histories(Stack* ss, Piece pc, Square to, int bonus) {

    for (int i : {1, 2, 4, 6})
    {
        // Only update first 2 continuation histories if we are in check
        if (ss->inCheck && i > 2)
            break;
        if (is_ok((ss-i)->currentMove))
            (*(ss-i)->continuationHistory)[pc][to] << bonus;
    }
  }


  // update_quiet_stats() updates move sorting heuristics

  void update_quiet_stats(const Position& pos, Stack* ss, Move move, int bonus) {

    // Update killers
    if (ss->killers[0] != move)
    {
        ss->killers[1] = ss->killers[0];
        ss->killers[0] = move;
    }

    Color us = pos.side_to_move();
    Thread* thisThread = pos.this_thread();
    thisThread->mainHistory[us][from_to(move)] << bonus;
    update_continuation_histories(ss, pos.moved_piece(move), to_sq(move), bonus);

    // Update countermove history
    if (is_ok((ss-1)->currentMove))
    {
        Square prevSq = to_sq((ss-1)->currentMove);
        thisThread->counterMoves[pos.piece_on(prevSq)][prevSq] = move;
    }
  }

  // When playing with strength handicap, choose best move among a set of RootMoves
  // using a statistical rule dependent on 'level'. Idea by Heinz van Saanen.

  Move Skill::pick_best(size_t multiPV) {

    const RootMoves& rootMoves = Threads.main()->rootMoves;
    static PRNG rng(now()); // PRNG sequence should be non-deterministic

    // RootMoves are already sorted by score in descending order
    Value topScore = rootMoves[0].score;
    int delta = std::min(topScore - rootMoves[multiPV - 1].score, PawnValueMg);
    int maxScore = -VALUE_INFINITE;
    double weakness = 120 - 2 * level;

    // Choose best move. For each move score we add two terms, both dependent on
    // weakness. One is deterministic and bigger for weaker levels, and one is
    // random. Then we choose the move with the resulting highest score.
    for (size_t i = 0; i < multiPV; ++i)
    {
        // This is our magic formula
        int push = int((  weakness * int(topScore - rootMoves[i].score)
                        + delta * (rng.rand<unsigned>() % int(weakness))) / 128);

        if (rootMoves[i].score + push >= maxScore)
        {
            maxScore = rootMoves[i].score + push;
            best = rootMoves[i].pv[0];
        }
    }

    return best;
  }

} // namespace


/// MainThread::check_time() is used to print debug info and, more importantly,
/// to detect when we are out of available time and thus stop the search.

void MainThread::check_time() {

  if (--callsCnt > 0)
      return;

  // When using nodes, ensure checking rate is not lower than 0.1% of nodes
  callsCnt = Limits.nodes ? std::min(1024, int(Limits.nodes / 1024)) : 1024;

  static TimePoint lastInfoTime = now();

  TimePoint elapsed = Time.elapsed();
  TimePoint tick = Limits.startTime + elapsed;

  if (tick - lastInfoTime >= 1000)
  {
      lastInfoTime = tick;
      dbg_print();
  }

  // We should not stop pondering until told so by the GUI
  if (ponder)
      return;

  if (   (Limits.use_time_management() && (elapsed > Time.maximum() - 10 || stopOnPonderhit))
      || (Limits.movetime && elapsed >= Limits.movetime)
      || (Limits.nodes && Threads.nodes_searched() >= (uint64_t)Limits.nodes))
      Threads.stop = true;
}


/// UCI::pv() formats PV information according to the UCI protocol. UCI requires
/// that all (if any) unsearched PV lines are sent using a previous search score.

string UCI::pv(const Position& pos, Depth depth) {

  std::stringstream ss;
  TimePoint elapsed = Time.elapsed() + 1;
  const RootMoves& rootMoves = pos.this_thread()->rootMoves;
  size_t pvIdx = pos.this_thread()->pvIdx;
  size_t multiPV = std::min((size_t)Options["MultiPV"], rootMoves.size());
  uint64_t nodesSearched = Threads.nodes_searched();
  uint64_t tbHits = Threads.tb_hits() + (TB::RootInTB ? rootMoves.size() : 0);

  for (size_t i = 0; i < multiPV; ++i)
  {
      bool updated = rootMoves[i].score != -VALUE_INFINITE;

      if (depth == 1 && !updated && i > 0)
          continue;

      Depth d = updated ? depth : std::max(1, depth - 1);
      Value v = updated ? rootMoves[i].uciScore : rootMoves[i].previousScore;

      if (v == -VALUE_INFINITE)
          v = VALUE_ZERO;

      bool tb = TB::RootInTB && abs(v) < VALUE_MATE_IN_MAX_PLY;
      v = tb ? rootMoves[i].tbScore : v;

      if (ss.rdbuf()->in_avail()) // Not at first line
          ss << "\n";

      ss << "info"
         << " depth "    << d
         << " seldepth " << rootMoves[i].selDepth
         << " multipv "  << i + 1
         << " score "    << UCI::value(v);

      if (Options["UCI_ShowWDL"])
          ss << UCI::wdl(v, pos.game_ply());

      if (i == pvIdx && !tb && updated) // tablebase- and previous-scores are exact
         ss << (rootMoves[i].scoreLowerbound ? " lowerbound" : (rootMoves[i].scoreUpperbound ? " upperbound" : ""));

      ss << " nodes "    << nodesSearched
         << " nps "      << nodesSearched * 1000 / elapsed
         << " hashfull " << TT.hashfull()
         << " tbhits "   << tbHits
         << " time "     << elapsed
         << " pv";

      for (Move m : rootMoves[i].pv)
          ss << " " << UCI::move(m, pos.is_chess960());
  }

  return ss.str();
}


/// RootMove::extract_ponder_from_tt() is called in case we have no ponder move
/// before exiting the search, for instance, in case we stop the search during a
/// fail high at root. We try hard to have a ponder move to return to the GUI,
/// otherwise in case of 'ponder on' we have nothing to think on.

bool RootMove::extract_ponder_from_tt(Position& pos) {

    StateInfo st;
    ASSERT_ALIGNED(&st, Eval::NNUE::CacheLineSize);

    bool ttHit;

    assert(pv.size() == 1);

    if (pv[0] == MOVE_NONE)
        return false;

    pos.do_move(pv[0], st);
    TTEntry* tte = TT.probe(pos.key(), ttHit);

    if (ttHit)
    {
        Move m = tte->move(); // Local copy to be SMP safe
        if (MoveList<LEGAL>(pos).contains(m))
            pv.push_back(m);
    }

    pos.undo_move(pv[0]);
    return pv.size() > 1;
}

void Tablebases::rank_root_moves(Position& pos, Search::RootMoves& rootMoves) {

    RootInTB = false;
    UseRule50 = bool(Options["Syzygy50MoveRule"]);
    ProbeDepth = int(Options["SyzygyProbeDepth"]);
    Cardinality = int(Options["SyzygyProbeLimit"]);
    bool dtz_available = true;

    // Tables with fewer pieces than SyzygyProbeLimit are searched with
    // ProbeDepth == DEPTH_ZERO
    if (Cardinality > MaxCardinality)
    {
        Cardinality = MaxCardinality;
        ProbeDepth = 0;
    }

    if (Cardinality >= popcount(pos.pieces()) && !pos.can_castle(ANY_CASTLING))
    {
        // Rank moves using DTZ tables
        RootInTB = root_probe(pos, rootMoves);

        if (!RootInTB)
        {
            // DTZ tables are missing; try to rank moves using WDL tables
            dtz_available = false;
            RootInTB = root_probe_wdl(pos, rootMoves);
        }
    }

    if (RootInTB)
    {
        // Sort moves according to TB rank
        std::stable_sort(rootMoves.begin(), rootMoves.end(),
                  [](const RootMove &a, const RootMove &b) { return a.tbRank > b.tbRank; } );

        // Probe during search only if DTZ is not available and we are winning
        if (dtz_available || rootMoves[0].tbScore <= VALUE_DRAW)
            Cardinality = 0;
    }
    else
    {
        // Clean up if root_probe() and root_probe_wdl() have failed
        for (auto& m : rootMoves)
            m.tbRank = 0;
    }
}

} // namespace Stockfish<|MERGE_RESOLUTION|>--- conflicted
+++ resolved
@@ -1172,16 +1172,13 @@
       else if (move == ttMove)
           r--;
 
-<<<<<<< HEAD
-      // Decrease reduction if pawn push which was unblocked by previous own move
+      // Decrease reduction if pawn push which was unblocked by own previous move
       if (   type_of(movedPiece) == PAWN
           && !capture
           && is_ok((ss-2)->currentMove)
           && to_sq(move) == from_sq((ss-2)->currentMove))
           r--;
 
-=======
->>>>>>> ba06c480
       ss->statScore =  2 * thisThread->mainHistory[us][from_to(move)]
                      + (*contHist[0])[movedPiece][to_sq(move)]
                      + (*contHist[1])[movedPiece][to_sq(move)]
