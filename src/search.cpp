/*
  Stockfish, a UCI chess playing engine derived from Glaurung 2.1
  Copyright (C) 2004-2025 The Stockfish developers (see AUTHORS file)

  Stockfish is free software: you can redistribute it and/or modify
  it under the terms of the GNU General Public License as published by
  the Free Software Foundation, either version 3 of the License, or
  (at your option) any later version.

  Stockfish is distributed in the hope that it will be useful,
  but WITHOUT ANY WARRANTY; without even the implied warranty of
  MERCHANTABILITY or FITNESS FOR A PARTICULAR PURPOSE.  See the
  GNU General Public License for more details.

  You should have received a copy of the GNU General Public License
  along with this program.  If not, see <http://www.gnu.org/licenses/>.
*/

#include "search.h"

#include <algorithm>
#include <array>
#include <atomic>
#include <cassert>
#include <chrono>
#include <cmath>
#include <cstdint>
#include <cstdlib>
#include <initializer_list>
#include <iostream>
#include <list>
#include <ratio>
#include <string>
#include <utility>

#include "bitboard.h"
#include "evaluate.h"
#include "history.h"
#include "misc.h"
#include "movegen.h"
#include "movepick.h"
#include "nnue/network.h"
#include "nnue/nnue_accumulator.h"
#include "position.h"
#include "syzygy/tbprobe.h"
#include "thread.h"
#include "timeman.h"
#include "tt.h"
#include "types.h"
#include "uci.h"
#include "ucioption.h"

namespace Stockfish {

namespace TB = Tablebases;

void syzygy_extend_pv(const OptionsMap&            options,
                      const Search::LimitsType&    limits,
                      Stockfish::Position&         pos,
                      Stockfish::Search::RootMove& rootMove,
                      Value&                       v);

using namespace Search;

namespace {

constexpr int SEARCHEDLIST_CAPACITY = 32;
using SearchedList                  = ValueList<Move, SEARCHEDLIST_CAPACITY>;

// (*Scalers):
// The values with Scaler asterisks have proven non-linear scaling.
// They are optimized to time controls of 180 + 1.8 and longer,
// so changing them or adding conditions that are similar requires
// tests at these types of time controls.

// (*Scaler) All tuned parameters at time controls shorter than
// optimized for require verifications at longer time controls

int correction_value(const Worker& w, const Position& pos, const Stack* const ss) {
    const Color us    = pos.side_to_move();
    const auto  m     = (ss - 1)->currentMove;
    const auto  pcv   = w.pawnCorrectionHistory[pawn_correction_history_index(pos)][us];
    const auto  micv  = w.minorPieceCorrectionHistory[minor_piece_index(pos)][us];
    const auto  wnpcv = w.nonPawnCorrectionHistory[non_pawn_index<WHITE>(pos)][WHITE][us];
    const auto  bnpcv = w.nonPawnCorrectionHistory[non_pawn_index<BLACK>(pos)][BLACK][us];
    const auto  cntcv =
      m.is_ok() ? (*(ss - 2)->continuationCorrectionHistory)[pos.piece_on(m.to_sq())][m.to_sq()]
                    + (*(ss - 4)->continuationCorrectionHistory)[pos.piece_on(m.to_sq())][m.to_sq()]
                 : 8;

    return 10347 * pcv + 8821 * micv + 11168 * (wnpcv + bnpcv) + 7841 * cntcv;
}

// Add correctionHistory value to raw staticEval and guarantee evaluation
// does not hit the tablebase range.
Value to_corrected_static_eval(const Value v, const int cv) {
    return std::clamp(v + cv / 131072, VALUE_TB_LOSS_IN_MAX_PLY + 1, VALUE_TB_WIN_IN_MAX_PLY - 1);
}

void update_correction_history(const Position& pos,
                               Stack* const    ss,
                               Search::Worker& workerThread,
                               const int       bonus) {
    const Move  m  = (ss - 1)->currentMove;
    const Color us = pos.side_to_move();

    constexpr int nonPawnWeight = 178;

    workerThread.pawnCorrectionHistory[pawn_correction_history_index(pos)][us] << bonus;
    workerThread.minorPieceCorrectionHistory[minor_piece_index(pos)][us] << bonus * 156 / 128;
    workerThread.nonPawnCorrectionHistory[non_pawn_index<WHITE>(pos)][WHITE][us]
      << bonus * nonPawnWeight / 128;
    workerThread.nonPawnCorrectionHistory[non_pawn_index<BLACK>(pos)][BLACK][us]
      << bonus * nonPawnWeight / 128;

    if (m.is_ok())
    {
        const Square to = m.to_sq();
        const Piece  pc = pos.piece_on(m.to_sq());
        (*(ss - 2)->continuationCorrectionHistory)[pc][to] << bonus * 127 / 128;
        (*(ss - 4)->continuationCorrectionHistory)[pc][to] << bonus * 59 / 128;
    }
}

// Add a small random component to draw evaluations to avoid 3-fold blindness
Value value_draw(size_t nodes) { return VALUE_DRAW - 1 + Value(nodes & 0x2); }
Value value_to_tt(Value v, int ply);
Value value_from_tt(Value v, int ply, int r50c);
void  update_pv(Move* pv, Move move, const Move* childPv);
void  update_continuation_histories(Stack* ss, Piece pc, Square to, int bonus);
void  update_quiet_histories(
   const Position& pos, Stack* ss, Search::Worker& workerThread, Move move, int bonus, bool bestIsBadQuiet);
void update_all_stats(const Position& pos,
                      Stack*          ss,
                      Search::Worker& workerThread,
                      Move            bestMove,
                      Square          prevSq,
                      SearchedList&   quietsSearched,
                      SearchedList&   capturesSearched,
                      Depth           depth,
                      Move            TTMove,
                      int             moveCount,
                      bool            bestIsBadQuiet);

}  // namespace

Search::Worker::Worker(SharedState&                    sharedState,
                       std::unique_ptr<ISearchManager> sm,
                       size_t                          threadId,
                       NumaReplicatedAccessToken       token) :
    // Unpack the SharedState struct into member variables
    threadIdx(threadId),
    numaAccessToken(token),
    manager(std::move(sm)),
    options(sharedState.options),
    threads(sharedState.threads),
    tt(sharedState.tt),
    networks(sharedState.networks),
    refreshTable(networks[token]) {
    clear();
}

void Search::Worker::ensure_network_replicated() {
    // Access once to force lazy initialization.
    // We do this because we want to avoid initialization during search.
    (void) (networks[numaAccessToken]);
}

void Search::Worker::start_searching() {

    accumulatorStack.reset();

    // Non-main threads go directly to iterative_deepening()
    if (!is_mainthread())
    {
        iterative_deepening();
        return;
    }

    main_manager()->tm.init(limits, rootPos.side_to_move(), rootPos.game_ply(), options,
                            main_manager()->originalTimeAdjust);
    tt.new_search();

    if (rootMoves.empty())
    {
        rootMoves.emplace_back(Move::none());
        main_manager()->updates.onUpdateNoMoves(
          {0, {rootPos.checkers() ? -VALUE_MATE : VALUE_DRAW, rootPos}});
    }
    else
    {
        threads.start_searching();  // start non-main threads
        iterative_deepening();      // main thread start searching
    }

    // When we reach the maximum depth, we can arrive here without a raise of
    // threads.stop. However, if we are pondering or in an infinite search,
    // the UCI protocol states that we shouldn't print the best move before the
    // GUI sends a "stop" or "ponderhit" command. We therefore simply wait here
    // until the GUI sends one of those commands.
    while (!threads.stop && (main_manager()->ponder || limits.infinite))
    {}  // Busy wait for a stop or a ponder reset

    // Stop the threads if not already stopped (also raise the stop if
    // "ponderhit" just reset threads.ponder)
    threads.stop = true;

    // Wait until all threads have finished
    threads.wait_for_search_finished();

    // When playing in 'nodes as time' mode, subtract the searched nodes from
    // the available ones before exiting.
    if (limits.npmsec)
        main_manager()->tm.advance_nodes_time(threads.nodes_searched()
                                              - limits.inc[rootPos.side_to_move()]);

    Worker* bestThread = this;
    Skill   skill =
      Skill(options["Skill Level"], options["UCI_LimitStrength"] ? int(options["UCI_Elo"]) : 0);

    if (int(options["MultiPV"]) == 1 && !limits.depth && !limits.mate && !skill.enabled()
        && rootMoves[0].pv[0] != Move::none())
        bestThread = threads.get_best_thread()->worker.get();

    main_manager()->bestPreviousScore        = bestThread->rootMoves[0].score;
    main_manager()->bestPreviousAverageScore = bestThread->rootMoves[0].averageScore;

    // Send again PV info if we have a new best thread
    if (bestThread != this)
        main_manager()->pv(*bestThread, threads, tt, bestThread->completedDepth);

    std::string ponder;

    if (bestThread->rootMoves[0].pv.size() > 1
        || bestThread->rootMoves[0].extract_ponder_from_tt(tt, rootPos))
        ponder = UCIEngine::move(bestThread->rootMoves[0].pv[1], rootPos.is_chess960());

    auto bestmove = UCIEngine::move(bestThread->rootMoves[0].pv[0], rootPos.is_chess960());
    main_manager()->updates.onBestmove(bestmove, ponder);
}

// Main iterative deepening loop. It calls search()
// repeatedly with increasing depth until the allocated thinking time has been
// consumed, the user stops the search, or the maximum search depth is reached.
void Search::Worker::iterative_deepening() {

    SearchManager* mainThread = (is_mainthread() ? main_manager() : nullptr);

    Move pv[MAX_PLY + 1];

    Depth lastBestMoveDepth = 0;
    Value lastBestScore     = -VALUE_INFINITE;
    auto  lastBestPV        = std::vector{Move::none()};

    Value  alpha, beta;
    Value  bestValue     = -VALUE_INFINITE;
    Color  us            = rootPos.side_to_move();
    double timeReduction = 1, totBestMoveChanges = 0;
    int    delta, iterIdx                        = 0;

    // Allocate stack with extra size to allow access from (ss - 7) to (ss + 2):
    // (ss - 7) is needed for update_continuation_histories(ss - 1) which accesses (ss - 6),
    // (ss + 2) is needed for initialization of cutOffCnt.
    Stack  stack[MAX_PLY + 10] = {};
    Stack* ss                  = stack + 7;

    for (int i = 7; i > 0; --i)
    {
        (ss - i)->continuationHistory =
          &continuationHistory[0][0][NO_PIECE][0];  // Use as a sentinel
        (ss - i)->continuationCorrectionHistory = &continuationCorrectionHistory[NO_PIECE][0];
        (ss - i)->staticEval                    = VALUE_NONE;
    }

    for (int i = 0; i <= MAX_PLY + 2; ++i)
        (ss + i)->ply = i;

    ss->pv = pv;

    if (mainThread)
    {
        if (mainThread->bestPreviousScore == VALUE_INFINITE)
            mainThread->iterValue.fill(VALUE_ZERO);
        else
            mainThread->iterValue.fill(mainThread->bestPreviousScore);
    }

    size_t multiPV = size_t(options["MultiPV"]);
    Skill skill(options["Skill Level"], options["UCI_LimitStrength"] ? int(options["UCI_Elo"]) : 0);

    // When playing with strength handicap enable MultiPV search that we will
    // use behind-the-scenes to retrieve a set of possible moves.
    if (skill.enabled())
        multiPV = std::max(multiPV, size_t(4));

    multiPV = std::min(multiPV, rootMoves.size());

    int searchAgainCounter = 0;

    lowPlyHistory.fill(97);

    // Iterative deepening loop until requested to stop or the target depth is reached
    while (++rootDepth < MAX_PLY && !threads.stop
           && !(limits.depth && mainThread && rootDepth > limits.depth))
    {
        // Age out PV variability metric
        if (mainThread)
            totBestMoveChanges /= 2;

        // Save the last iteration's scores before the first PV line is searched and
        // all the move scores except the (new) PV are set to -VALUE_INFINITE.
        for (RootMove& rm : rootMoves)
            rm.previousScore = rm.score;

        size_t pvFirst = 0;
        pvLast         = 0;

        if (!threads.increaseDepth)
            searchAgainCounter++;

        // MultiPV loop. We perform a full root search for each PV line
        for (pvIdx = 0; pvIdx < multiPV; ++pvIdx)
        {
            if (pvIdx == pvLast)
            {
                pvFirst = pvLast;
                for (pvLast++; pvLast < rootMoves.size(); pvLast++)
                    if (rootMoves[pvLast].tbRank != rootMoves[pvFirst].tbRank)
                        break;
            }

            // Reset UCI info selDepth for each depth and each PV line
            selDepth = 0;

            // Reset aspiration window starting size
            delta     = 5 + threadIdx % 8 + std::abs(rootMoves[pvIdx].meanSquaredScore) / 9000;
            Value avg = rootMoves[pvIdx].averageScore;
            alpha     = std::max(avg - delta, -VALUE_INFINITE);
            beta      = std::min(avg + delta, VALUE_INFINITE);

            // Adjust optimism based on root move's averageScore
            optimism[us]  = 142 * avg / (std::abs(avg) + 91);
            optimism[~us] = -optimism[us];

            // Start with a small aspiration window and, in the case of a fail
            // high/low, re-search with a bigger window until we don't fail
            // high/low anymore.
            int failedHighCnt = 0;
            while (true)
            {
                // Adjust the effective depth searched, but ensure at least one
                // effective increment for every four searchAgain steps (see issue #2717).
                Depth adjustedDepth =
                  std::max(1, rootDepth - failedHighCnt - 3 * (searchAgainCounter + 1) / 4);
                rootDelta = beta - alpha;
                bestValue = search<Root>(rootPos, ss, alpha, beta, adjustedDepth, false);

                // Bring the best move to the front. It is critical that sorting
                // is done with a stable algorithm because all the values but the
                // first and eventually the new best one is set to -VALUE_INFINITE
                // and we want to keep the same order for all the moves except the
                // new PV that goes to the front. Note that in the case of MultiPV
                // search the already searched PV lines are preserved.
                std::stable_sort(rootMoves.begin() + pvIdx, rootMoves.begin() + pvLast);

                // If search has been stopped, we break immediately. Sorting is
                // safe because RootMoves is still valid, although it refers to
                // the previous iteration.
                if (threads.stop)
                    break;

                // When failing high/low give some update before a re-search. To avoid
                // excessive output that could hang GUIs like Fritz 19, only start
                // at nodes > 10M (rather than depth N, which can be reached quickly)
                if (mainThread && multiPV == 1 && (bestValue <= alpha || bestValue >= beta)
                    && nodes > 10000000)
                    main_manager()->pv(*this, threads, tt, rootDepth);

                // In case of failing low/high increase aspiration window and re-search,
                // otherwise exit the loop.
                if (bestValue <= alpha)
                {
                    beta  = alpha;
                    alpha = std::max(bestValue - delta, -VALUE_INFINITE);

                    failedHighCnt = 0;
                    if (mainThread)
                        mainThread->stopOnPonderhit = false;
                }
                else if (bestValue >= beta)
                {
                    alpha = std::max(beta - delta, alpha);
                    beta  = std::min(bestValue + delta, VALUE_INFINITE);
                    ++failedHighCnt;
                }
                else
                    break;

                delta += delta / 3;

                assert(alpha >= -VALUE_INFINITE && beta <= VALUE_INFINITE);
            }

            // Sort the PV lines searched so far and update the GUI
            std::stable_sort(rootMoves.begin() + pvFirst, rootMoves.begin() + pvIdx + 1);

            if (mainThread
                && (threads.stop || pvIdx + 1 == multiPV || nodes > 10000000)
                // A thread that aborted search can have mated-in/TB-loss PV and
                // score that cannot be trusted, i.e. it can be delayed or refuted
                // if we would have had time to fully search other root-moves. Thus
                // we suppress this output and below pick a proven score/PV for this
                // thread (from the previous iteration).
                && !(threads.abortedSearch && is_loss(rootMoves[0].uciScore)))
                main_manager()->pv(*this, threads, tt, rootDepth);

            if (threads.stop)
                break;
        }

        if (!threads.stop)
            completedDepth = rootDepth;

        // We make sure not to pick an unproven mated-in score,
        // in case this thread prematurely stopped search (aborted-search).
        if (threads.abortedSearch && rootMoves[0].score != -VALUE_INFINITE
            && is_loss(rootMoves[0].score))
        {
            // Bring the last best move to the front for best thread selection.
            Utility::move_to_front(rootMoves, [&lastBestPV = std::as_const(lastBestPV)](
                                                const auto& rm) { return rm == lastBestPV[0]; });
            rootMoves[0].pv    = lastBestPV;
            rootMoves[0].score = rootMoves[0].uciScore = lastBestScore;
        }
        else if (rootMoves[0].pv[0] != lastBestPV[0])
        {
            lastBestPV        = rootMoves[0].pv;
            lastBestScore     = rootMoves[0].score;
            lastBestMoveDepth = rootDepth;
        }

        if (!mainThread)
            continue;

        // Have we found a "mate in x"?
        if (limits.mate && rootMoves[0].score == rootMoves[0].uciScore
            && ((rootMoves[0].score >= VALUE_MATE_IN_MAX_PLY
                 && VALUE_MATE - rootMoves[0].score <= 2 * limits.mate)
                || (rootMoves[0].score != -VALUE_INFINITE
                    && rootMoves[0].score <= VALUE_MATED_IN_MAX_PLY
                    && VALUE_MATE + rootMoves[0].score <= 2 * limits.mate)))
            threads.stop = true;

        // If the skill level is enabled and time is up, pick a sub-optimal best move
        if (skill.enabled() && skill.time_to_pick(rootDepth))
            skill.pick_best(rootMoves, multiPV);

        // Use part of the gained time from a previous stable move for the current move
        for (auto&& th : threads)
        {
            totBestMoveChanges += th->worker->bestMoveChanges;
            th->worker->bestMoveChanges = 0;
        }

        // Do we have time for the next iteration? Can we stop searching now?
        if (limits.use_time_management() && !threads.stop && !mainThread->stopOnPonderhit)
        {
            uint64_t nodesEffort =
              rootMoves[0].effort * 100000 / std::max(size_t(1), size_t(nodes));

            double fallingEval = (11.85 + 2.24 * (mainThread->bestPreviousAverageScore - bestValue)
                                  + 0.93 * (mainThread->iterValue[iterIdx] - bestValue))
                               / 100.0;

            fallingEval = std::clamp(fallingEval, 0.57, 1.70);

            // If the bestMove is stable over several iterations, reduce time accordingly
            double k      = 0.51;
            double center = lastBestMoveDepth + 12.15;

            timeReduction = 0.66 + 0.85 / (0.98 + std::exp(-k * (completedDepth - center)));

            double reduction = (1.43 + mainThread->previousTimeReduction) / (2.28 * timeReduction);

            double bestMoveInstability = 1.02 + 2.14 * totBestMoveChanges / threads.size();

            double highBestMoveEffort = completedDepth >= 10 && nodesEffort >= 93337 ? 0.75 : 1.0;

            double totalTime = mainThread->tm.optimum() * fallingEval * reduction
                             * bestMoveInstability * highBestMoveEffort;

            // Cap used time in case of a single legal move for a better viewer experience
            if (rootMoves.size() == 1)
                totalTime = std::min(502.0, totalTime);

            auto elapsedTime = elapsed();

            // Stop the search if we have exceeded the totalTime or maximum
            if (elapsedTime > std::min(totalTime, double(mainThread->tm.maximum())))
            {
                // If we are allowed to ponder do not stop the search now but
                // keep pondering until the GUI sends "ponderhit" or "stop".
                if (mainThread->ponder)
                    mainThread->stopOnPonderhit = true;
                else
                    threads.stop = true;
            }
            else
                threads.increaseDepth = mainThread->ponder || elapsedTime <= totalTime * 0.50;
        }

        mainThread->iterValue[iterIdx] = bestValue;
        iterIdx                        = (iterIdx + 1) & 3;
    }

    if (!mainThread)
        return;

    mainThread->previousTimeReduction = timeReduction;

    // If the skill level is enabled, swap the best PV line with the sub-optimal one
    if (skill.enabled())
        std::swap(rootMoves[0],
                  *std::find(rootMoves.begin(), rootMoves.end(),
                             skill.best ? skill.best : skill.pick_best(rootMoves, multiPV)));
}


void Search::Worker::do_move(Position& pos, const Move move, StateInfo& st, Stack* const ss) {
    do_move(pos, move, st, pos.gives_check(move), ss);
}

void Search::Worker::do_move(
  Position& pos, const Move move, StateInfo& st, const bool givesCheck, Stack* const ss) {
    bool capture = pos.capture_stage(move);
    // Preferable over fetch_add to avoid locking instructions
    nodes.store(nodes.load(std::memory_order_relaxed) + 1, std::memory_order_relaxed);

    auto [dirtyPiece, dirtyThreats] = accumulatorStack.push();
    pos.do_move(move, st, givesCheck, dirtyPiece, dirtyThreats, &tt);

    if (ss != nullptr)
    {
        ss->currentMove = move;
        ss->continuationHistory =
          &continuationHistory[ss->inCheck][capture][dirtyPiece.pc][move.to_sq()];
        ss->continuationCorrectionHistory =
          &continuationCorrectionHistory[dirtyPiece.pc][move.to_sq()];
    }
}

void Search::Worker::do_null_move(Position& pos, StateInfo& st, Stack* const ss) {
    pos.do_null_move(st, tt);
    ss->currentMove                   = Move::null();
    ss->continuationHistory           = &continuationHistory[0][0][NO_PIECE][0];
    ss->continuationCorrectionHistory = &continuationCorrectionHistory[NO_PIECE][0];
}

void Search::Worker::undo_move(Position& pos, const Move move) {
    pos.undo_move(move);
    accumulatorStack.pop();
}

void Search::Worker::undo_null_move(Position& pos) { pos.undo_null_move(); }


// Reset histories, usually before a new game
void Search::Worker::clear() {
    mainHistory.fill(68);
    captureHistory.fill(-689);
    pawnHistory.fill(-1238);
    pawnCorrectionHistory.fill(5);
    minorPieceCorrectionHistory.fill(0);
    nonPawnCorrectionHistory.fill(0);

    ttMoveHistory = 0;

    for (auto& to : continuationCorrectionHistory)
        for (auto& h : to)
            h.fill(8);

    for (bool inCheck : {false, true})
        for (StatsType c : {NoCaptures, Captures})
            for (auto& to : continuationHistory[inCheck][c])
                for (auto& h : to)
                    h.fill(-529);

    for (size_t i = 1; i < reductions.size(); ++i)
        reductions[i] = int(2747 / 128.0 * std::log(i));

    refreshTable.clear(networks[numaAccessToken]);
}


// Main search function for both PV and non-PV nodes
template<NodeType nodeType>
Value Search::Worker::search(
  Position& pos, Stack* ss, Value alpha, Value beta, Depth depth, bool cutNode) {

    constexpr bool PvNode   = nodeType != NonPV;
    constexpr bool rootNode = nodeType == Root;
    const bool     allNode  = !(PvNode || cutNode);

    // Dive into quiescence search when the depth reaches zero
    if (depth <= 0)
        return qsearch<PvNode ? PV : NonPV>(pos, ss, alpha, beta);

    // Limit the depth if extensions made it too large
    depth = std::min(depth, MAX_PLY - 1);

    // Check if we have an upcoming move that draws by repetition
    if (!rootNode && alpha < VALUE_DRAW && pos.upcoming_repetition(ss->ply))
    {
        alpha = value_draw(nodes);
        if (alpha >= beta)
            return alpha;
    }

    assert(-VALUE_INFINITE <= alpha && alpha < beta && beta <= VALUE_INFINITE);
    assert(PvNode || (alpha == beta - 1));
    assert(0 < depth && depth < MAX_PLY);
    assert(!(PvNode && cutNode));

    Move      pv[MAX_PLY + 1];
    StateInfo st;

    Key   posKey;
    Move  move, excludedMove, bestMove;
    Depth extension, newDepth;
    Value bestValue, value, eval, maxValue, probCutBeta;
    bool  givesCheck, improving, priorCapture, opponentWorsening;
    bool  capture, ttCapture;
    int   priorReduction;
    Piece movedPiece;

    SearchedList capturesSearched;
    SearchedList quietsSearched;

    // Step 1. Initialize node
    ss->inCheck   = pos.checkers();
    priorCapture  = pos.captured_piece();
    Color us      = pos.side_to_move();
    ss->moveCount = 0;
    bestValue     = -VALUE_INFINITE;
    maxValue      = VALUE_INFINITE;

    // Check for the available remaining time
    if (is_mainthread())
        main_manager()->check_time(*this);

    // Used to send selDepth info to GUI (selDepth counts from 1, ply from 0)
    if (PvNode && selDepth < ss->ply + 1)
        selDepth = ss->ply + 1;

    if (!rootNode)
    {
        // Step 2. Check for aborted search and immediate draw
        if (threads.stop.load(std::memory_order_relaxed) || pos.is_draw(ss->ply)
            || ss->ply >= MAX_PLY)
            return (ss->ply >= MAX_PLY && !ss->inCheck) ? evaluate(pos) : value_draw(nodes);

        // Step 3. Mate distance pruning. Even if we mate at the next move our score
        // would be at best mate_in(ss->ply + 1), but if alpha is already bigger because
        // a shorter mate was found upward in the tree then there is no need to search
        // because we will never beat the current alpha. Same logic but with reversed
        // signs apply also in the opposite condition of being mated instead of giving
        // mate. In this case, return a fail-high score.
        alpha = std::max(mated_in(ss->ply), alpha);
        beta  = std::min(mate_in(ss->ply + 1), beta);
        if (alpha >= beta)
            return alpha;
    }

    assert(0 <= ss->ply && ss->ply < MAX_PLY);

    Square prevSq  = ((ss - 1)->currentMove).is_ok() ? ((ss - 1)->currentMove).to_sq() : SQ_NONE;
    bestMove       = Move::none();
    priorReduction = (ss - 1)->reduction;
    (ss - 1)->reduction = 0;
    ss->statScore       = 0;
    (ss + 2)->cutoffCnt = 0;

    // Step 4. Transposition table lookup
    excludedMove                   = ss->excludedMove;
    posKey                         = pos.key();
    auto [ttHit, ttData, ttWriter] = tt.probe(posKey);
    // Need further processing of the saved data
    ss->ttHit    = ttHit;
    ttData.move  = rootNode ? rootMoves[pvIdx].pv[0] : ttHit ? ttData.move : Move::none();
    ttData.value = ttHit ? value_from_tt(ttData.value, ss->ply, pos.rule50_count()) : VALUE_NONE;
    ss->ttPv     = excludedMove ? ss->ttPv : PvNode || (ttHit && ttData.is_pv);
    ttCapture    = ttData.move && pos.capture_stage(ttData.move);

    // At this point, if excluded, skip straight to step 6, static eval. However,
    // to save indentation, we list the condition in all code between here and there.

    // At non-PV nodes we check for an early TT cutoff
    if (!PvNode && !excludedMove && ttData.depth > depth - (ttData.value <= beta)
        && is_valid(ttData.value)  // Can happen when !ttHit or when access race in probe()
        && (ttData.bound & (ttData.value >= beta ? BOUND_LOWER : BOUND_UPPER))
        && (cutNode == (ttData.value >= beta) || depth > 5))
    {
        // If ttMove is quiet, update move sorting heuristics on TT hit
        if (ttData.move && ttData.value >= beta)
        {
            // Bonus for a quiet ttMove that fails high
            if (!ttCapture)
                update_quiet_histories(pos, ss, *this, ttData.move,
<<<<<<< HEAD
                                       std::min(130 * depth - 71, 1043), false);
=======
                                       std::min(132 * depth - 72, 985));

>>>>>>> d9fd5165

            // Extra penalty for early quiet moves of the previous ply
            if (prevSq != SQ_NONE && (ss - 1)->moveCount < 4 && !priorCapture)
                update_continuation_histories(ss - 1, pos.piece_on(prevSq), prevSq, -2060);
        }

        // Partial workaround for the graph history interaction problem
        // For high rule50 counts don't produce transposition table cutoffs.
        if (pos.rule50_count() < 96)
        {
            if (depth >= 8 && ttData.move && pos.pseudo_legal(ttData.move) && pos.legal(ttData.move)
                && !is_decisive(ttData.value))
            {
                pos.do_move(ttData.move, st);
                Key nextPosKey                             = pos.key();
                auto [ttHitNext, ttDataNext, ttWriterNext] = tt.probe(nextPosKey);
                pos.undo_move(ttData.move);

                // Check that the ttValue after the tt move would also trigger a cutoff
                if (!is_valid(ttDataNext.value))
                    return ttData.value;
                if ((ttData.value >= beta) == (-ttDataNext.value >= beta))
                    return ttData.value;
            }
            else
                return ttData.value;
        }
    }

    // Step 5. Tablebases probe
    if (!rootNode && !excludedMove && tbConfig.cardinality)
    {
        int piecesCount = pos.count<ALL_PIECES>();

        if (piecesCount <= tbConfig.cardinality
            && (piecesCount < tbConfig.cardinality || depth >= tbConfig.probeDepth)
            && pos.rule50_count() == 0 && !pos.can_castle(ANY_CASTLING))
        {
            TB::ProbeState err;
            TB::WDLScore   wdl = Tablebases::probe_wdl(pos, &err);

            // Force check of time on the next occasion
            if (is_mainthread())
                main_manager()->callsCnt = 0;

            if (err != TB::ProbeState::FAIL)
            {
                // Preferable over fetch_add to avoid locking instructions
                tbHits.store(tbHits.load(std::memory_order_relaxed) + 1, std::memory_order_relaxed);

                int drawScore = tbConfig.useRule50 ? 1 : 0;

                Value tbValue = VALUE_TB - ss->ply;

                // Use the range VALUE_TB to VALUE_TB_WIN_IN_MAX_PLY to score
                value = wdl < -drawScore ? -tbValue
                      : wdl > drawScore  ? tbValue
                                         : VALUE_DRAW + 2 * wdl * drawScore;

                Bound b = wdl < -drawScore ? BOUND_UPPER
                        : wdl > drawScore  ? BOUND_LOWER
                                           : BOUND_EXACT;

                if (b == BOUND_EXACT || (b == BOUND_LOWER ? value >= beta : value <= alpha))
                {
                    ttWriter.write(posKey, value_to_tt(value, ss->ply), ss->ttPv, b,
                                   std::min(MAX_PLY - 1, depth + 6), Move::none(), VALUE_NONE,
                                   tt.generation());

                    return value;
                }

                if (PvNode)
                {
                    if (b == BOUND_LOWER)
                        bestValue = value, alpha = std::max(alpha, bestValue);
                    else
                        maxValue = value;
                }
            }
        }
    }

    // Step 6. Static evaluation of the position
    Value      unadjustedStaticEval = VALUE_NONE;
    const auto correctionValue      = correction_value(*this, pos, ss);
    if (ss->inCheck)
    {
        // Skip early pruning when in check
        ss->staticEval = eval = (ss - 2)->staticEval;
        improving             = false;
        goto moves_loop;
    }
    else if (excludedMove)
        unadjustedStaticEval = eval = ss->staticEval;
    else if (ss->ttHit)
    {
        // Never assume anything about values stored in TT
        unadjustedStaticEval = ttData.eval;
        if (!is_valid(unadjustedStaticEval))
            unadjustedStaticEval = evaluate(pos);

        ss->staticEval = eval = to_corrected_static_eval(unadjustedStaticEval, correctionValue);

        // ttValue can be used as a better position evaluation
        if (is_valid(ttData.value)
            && (ttData.bound & (ttData.value > eval ? BOUND_LOWER : BOUND_UPPER)))
            eval = ttData.value;
    }
    else
    {
        unadjustedStaticEval = evaluate(pos);
        ss->staticEval = eval = to_corrected_static_eval(unadjustedStaticEval, correctionValue);

        // Static evaluation is saved as it was before adjustment by correction history
        ttWriter.write(posKey, VALUE_NONE, ss->ttPv, BOUND_NONE, DEPTH_UNSEARCHED, Move::none(),
                       unadjustedStaticEval, tt.generation());
    }

    // Use static evaluation difference to improve quiet move ordering
    if (((ss - 1)->currentMove).is_ok() && !(ss - 1)->inCheck && !priorCapture)
    {
        int evalDiff = std::clamp(-int((ss - 1)->staticEval + ss->staticEval), -209, 167) + 59;
        mainHistory[~us][((ss - 1)->currentMove).raw()] << evalDiff * 9;
        if (!ttHit && type_of(pos.piece_on(prevSq)) != PAWN
            && ((ss - 1)->currentMove).type_of() != PROMOTION)
            pawnHistory[pawn_history_index(pos)][pos.piece_on(prevSq)][prevSq] << evalDiff * 13;
    }

    // Set up the improving flag, which is true if current static evaluation is
    // bigger than the previous static evaluation at our turn (if we were in
    // check at our previous move we go back until we weren't in check) and is
    // false otherwise. The improving flag is used in various pruning heuristics.
    // Similarly, opponentWorsening is true if our static evaluation is better
    // for us than at the last ply.
    improving         = ss->staticEval > (ss - 2)->staticEval;
    opponentWorsening = ss->staticEval > -(ss - 1)->staticEval;

    // Hindsight adjustment of reductions based on static evaluation difference.
    if (priorReduction >= 3 && !opponentWorsening)
        depth++;
    if (priorReduction >= 2 && depth >= 2 && ss->staticEval + (ss - 1)->staticEval > 169)
        depth--;

    // Step 7. Razoring
    // If eval is really low, skip search entirely and return the qsearch value.
    // For PvNodes, we must have a guard against mates being returned.
    if (!PvNode && eval < alpha - 485 - 281 * depth * depth)
        return qsearch<NonPV>(pos, ss, alpha, beta);

    // Step 8. Futility pruning: child node
    // The depth condition is important for mate finding.
    {
        auto futility_margin = [&](Depth d) {
            Value futilityMult = 76 - 23 * !ss->ttHit;

            return futilityMult * d                               //
                 - 2474 * improving * futilityMult / 1024         //
                 - 331 * opponentWorsening * futilityMult / 1024  //
                 + std::abs(correctionValue) / 174665;
        };

        if (!ss->ttPv && depth < 14 && eval - futility_margin(depth) >= beta && eval >= beta
            && (!ttData.move || ttCapture) && !is_loss(beta) && !is_win(eval))
            return (2 * beta + eval) / 3;
    }

    // Step 9. Null move search with verification search
    if (cutNode && ss->staticEval >= beta - 18 * depth + 350 && !excludedMove
        && pos.non_pawn_material(us) && ss->ply >= nmpMinPly && !is_loss(beta))
    {
        assert((ss - 1)->currentMove != Move::null());

        // Null move dynamic reduction based on depth
        Depth R = 7 + depth / 3;
        do_null_move(pos, st, ss);

        Value nullValue = -search<NonPV>(pos, ss + 1, -beta, -beta + 1, depth - R, false);

        undo_null_move(pos);

        // Do not return unproven mate or TB scores
        if (nullValue >= beta && !is_win(nullValue))
        {
            if (nmpMinPly || depth < 16)
                return nullValue;

            assert(!nmpMinPly);  // Recursive verification is not allowed

            // Do verification search at high depths, with null move pruning disabled
            // until ply exceeds nmpMinPly.
            nmpMinPly = ss->ply + 3 * (depth - R) / 4;

            Value v = search<NonPV>(pos, ss, beta - 1, beta, depth - R, false);

            nmpMinPly = 0;

            if (v >= beta)
                return nullValue;
        }
    }


    improving |= ss->staticEval >= beta;

    // Step 10. Internal iterative reductions
    // At sufficient depth, reduce depth for PV/Cut nodes without a TTMove.
    // (*Scaler) Making IIR more aggressive scales poorly.
    if (!allNode && depth >= 6 && !ttData.move && priorReduction <= 3)
        depth--;

    // Step 11. ProbCut
    // If we have a good enough capture (or queen promotion) and a reduced search
    // returns a value much above beta, we can (almost) safely prune the previous move.
    probCutBeta = beta + 235 - 63 * improving;
    if (depth >= 3
        && !is_decisive(beta)
        // If value from transposition table is lower than probCutBeta, don't attempt
        // probCut there
        && !(is_valid(ttData.value) && ttData.value < probCutBeta))
    {
        assert(probCutBeta < VALUE_INFINITE && probCutBeta > beta);

        MovePicker mp(pos, ttData.move, probCutBeta - ss->staticEval, &captureHistory);
        Depth      probCutDepth = std::clamp(depth - 5 - (ss->staticEval - beta) / 315, 0, depth);

        while ((move = mp.next_move()) != Move::none())
        {
            assert(move.is_ok());

            if (move == excludedMove || !pos.legal(move))
                continue;

            assert(pos.capture_stage(move));

            do_move(pos, move, st, ss);

            // Perform a preliminary qsearch to verify that the move holds
            value = -qsearch<NonPV>(pos, ss + 1, -probCutBeta, -probCutBeta + 1);

            // If the qsearch held, perform the regular search
            if (value >= probCutBeta && probCutDepth > 0)
                value = -search<NonPV>(pos, ss + 1, -probCutBeta, -probCutBeta + 1, probCutDepth,
                                       !cutNode);

            undo_move(pos, move);

            if (value >= probCutBeta)
            {
                // Save ProbCut data into transposition table
                ttWriter.write(posKey, value_to_tt(value, ss->ply), ss->ttPv, BOUND_LOWER,
                               probCutDepth + 1, move, unadjustedStaticEval, tt.generation());

                if (!is_decisive(value))
                    return value - (probCutBeta - beta);
            }
        }
    }

moves_loop:  // When in check, search starts here

    // Step 12. A small Probcut idea
    probCutBeta = beta + 418;
    if ((ttData.bound & BOUND_LOWER) && ttData.depth >= depth - 4 && ttData.value >= probCutBeta
        && !is_decisive(beta) && is_valid(ttData.value) && !is_decisive(ttData.value))
        return probCutBeta;

    const PieceToHistory* contHist[] = {
      (ss - 1)->continuationHistory, (ss - 2)->continuationHistory, (ss - 3)->continuationHistory,
      (ss - 4)->continuationHistory, (ss - 5)->continuationHistory, (ss - 6)->continuationHistory};


    MovePicker mp(pos, ttData.move, depth, &mainHistory, &lowPlyHistory, &captureHistory, contHist,
                  &pawnHistory, ss->ply, allNode);

    value = bestValue;

    int moveCount = 0;
    bool bestIsBadQuiet = false;

    // Step 13. Loop through all pseudo-legal moves until no moves remain
    // or a beta cutoff occurs.
    ExtMove extmove;
    std::vector<ExtMove> extmoves[2];
    while ((extmove = mp.next_move()) != Move::none())
    {
        move = extmove;

        assert(move.is_ok());

        if (move == excludedMove)
            continue;

        // Check for legality
        if (!pos.legal(move))
            continue;

        // At root obey the "searchmoves" option and skip moves not listed in Root
        // Move List. In MultiPV mode we also skip PV moves that have been already
        // searched and those of lower "TB rank" if we are in a TB root position.
        if (rootNode && !std::count(rootMoves.begin() + pvIdx, rootMoves.begin() + pvLast, move))
            continue;

        ss->moveCount = ++moveCount;

        if (rootNode && is_mainthread() && nodes > 10000000)
        {
            main_manager()->updates.onIter(
              {depth, UCIEngine::move(move, pos.is_chess960()), moveCount + pvIdx});
        }
        if (PvNode)
            (ss + 1)->pv = nullptr;

        extension  = 0;
        capture    = pos.capture_stage(move);
        movedPiece = pos.moved_piece(move);
        givesCheck = pos.gives_check(move);

        // Calculate new depth for this move
        newDepth = depth - 1;

        int delta = beta - alpha;

        Depth r = reduction(improving, depth, moveCount, delta);

        // Increase reduction for ttPv nodes (*Scaler)
        // Larger values scale well
        if (ss->ttPv)
            r += 946;

        // Step 14. Pruning at shallow depths.
        // Depth conditions are important for mate finding.
        if (!rootNode && pos.non_pawn_material(us) && !is_loss(bestValue))
        {
            // Skip quiet moves if movecount exceeds our FutilityMoveCount threshold
            if (moveCount >= (3 + depth * depth) / (2 - improving))
                mp.skip_quiet_moves();

            // Reduced depth of the next LMR search
            int lmrDepth = newDepth - r / 1024;

            if (capture || givesCheck)
            {
                Piece capturedPiece = pos.piece_on(move.to_sq());
                int   captHist = captureHistory[movedPiece][move.to_sq()][type_of(capturedPiece)];

                // Futility pruning for captures
                if (!givesCheck && lmrDepth < 7)
                {
                    Value futilityValue = ss->staticEval + 232 + 217 * lmrDepth
                                        + PieceValue[capturedPiece] + 131 * captHist / 1024;

                    if (futilityValue <= alpha)
                        continue;
                }

                // SEE based pruning for captures and checks
                // Avoid pruning sacrifices of our last piece for stalemate
                int margin = std::max(166 * depth + captHist / 29, 0);
                if ((alpha >= VALUE_DRAW || pos.non_pawn_material(us) != PieceValue[movedPiece])
                    && !pos.see_ge(move, -margin))
                    continue;
            }
            else
            {
                int history = (*contHist[0])[movedPiece][move.to_sq()]
                            + (*contHist[1])[movedPiece][move.to_sq()]
                            + pawnHistory[pawn_history_index(pos)][movedPiece][move.to_sq()];

                // Continuation history based pruning
                if (history < -4083 * depth)
                    continue;

                history += 69 * mainHistory[us][move.raw()] / 32;

                // (*Scaler): Generally, lower divisors scales well
                lmrDepth += history / 3208;

                Value futilityValue = ss->staticEval + 42 + 161 * !bestMove + 127 * lmrDepth
                                    + 85 * (ss->staticEval > alpha);

                // Futility pruning: parent node
                // (*Scaler): Generally, more frequent futility pruning
                // scales well
                if (!ss->inCheck && lmrDepth < 13 && futilityValue <= alpha)
                {
                    if (bestValue <= futilityValue && !is_decisive(bestValue)
                        && !is_win(futilityValue))
                        bestValue = futilityValue;
                    continue;
                }

                lmrDepth = std::max(lmrDepth, 0);

                // Prune moves with negative SEE
                if (!pos.see_ge(move, -25 * lmrDepth * lmrDepth))
                    continue;
            }
        }

        // Step 15. Extensions
        // Singular extension search. If all moves but one
        // fail low on a search of (alpha-s, beta-s), and just one fails high on
        // (alpha, beta), then that move is singular and should be extended. To
        // verify this we do a reduced search on the position excluding the ttMove
        // and if the result is lower than ttValue minus a margin, then we will
        // extend the ttMove. Recursive singular search is avoided.

        // (*Scaler) Generally, higher singularBeta (i.e closer to ttValue)
        // and lower extension margins scale well.
        if (!rootNode && move == ttData.move && !excludedMove && depth >= 6 + ss->ttPv
            && is_valid(ttData.value) && !is_decisive(ttData.value) && (ttData.bound & BOUND_LOWER)
            && ttData.depth >= depth - 3)
        {
            Value singularBeta  = ttData.value - (53 + 75 * (ss->ttPv && !PvNode)) * depth / 60;
            Depth singularDepth = newDepth / 2;

            ss->excludedMove = move;
            value = search<NonPV>(pos, ss, singularBeta - 1, singularBeta, singularDepth, cutNode);
            ss->excludedMove = Move::none();

            if (value < singularBeta)
            {
                int corrValAdj   = std::abs(correctionValue) / 230673;
                int doubleMargin = -4 + 199 * PvNode - 201 * !ttCapture - corrValAdj
                                 - 897 * ttMoveHistory / 127649 - (ss->ply > rootDepth) * 42;
                int tripleMargin = 73 + 302 * PvNode - 248 * !ttCapture + 90 * ss->ttPv - corrValAdj
                                 - (ss->ply * 2 > rootDepth * 3) * 50;

                extension =
                  1 + (value < singularBeta - doubleMargin) + (value < singularBeta - tripleMargin);

                depth++;
            }

            // Multi-cut pruning
            // Our ttMove is assumed to fail high based on the bound of the TT entry,
            // and if after excluding the ttMove with a reduced search we fail high
            // over the original beta, we assume this expected cut-node is not
            // singular (multiple moves fail high), and we can prune the whole
            // subtree by returning a softbound.
            else if (value >= beta && !is_decisive(value))
            {
                ttMoveHistory << std::max(-400 - 100 * depth, -4000);
                return value;
            }

            // Negative extensions
            // If other moves failed high over (ttValue - margin) without the
            // ttMove on a reduced search, but we cannot do multi-cut because
            // (ttValue - margin) is lower than the original beta, we do not know
            // if the ttMove is singular or can do a multi-cut, so we reduce the
            // ttMove in favor of other moves based on some conditions:

            // If the ttMove is assumed to fail high over current beta
            else if (ttData.value >= beta)
                extension = -3;

            // If we are on a cutNode but the ttMove is not assumed to fail high
            // over current beta
            else if (cutNode)
                extension = -2;
        }

        // Step 16. Make the move
        do_move(pos, move, st, givesCheck, ss);

        // Add extension to new depth
        newDepth += extension;
        uint64_t nodeCount = rootNode ? uint64_t(nodes) : 0;

        // Decrease reduction for PvNodes (*Scaler)
        if (ss->ttPv)
            r -= 2719 + PvNode * 983 + (ttData.value > alpha) * 922
               + (ttData.depth >= depth) * (934 + cutNode * 1011);
        // These reduction adjustments have no proven non-linear scaling

        r += 714;  // Base reduction offset to compensate for other tweaks
        r -= moveCount * 73;
        r -= std::abs(correctionValue) / 30370;

        // Increase reduction for cut nodes
        if (cutNode)
            r += 3372 + 997 * !ttData.move;

        // Increase reduction if ttMove is a capture
        if (ttCapture)
            r += 1119;

        // Increase reduction if next ply has a lot of fail high
        if ((ss + 1)->cutoffCnt > 2)
            r += 991 + allNode * 923;

        // For first picked move (ttMove) reduce reduction
        if (move == ttData.move)
            r -= 2151;

        if (capture)
            ss->statScore = 868 * int(PieceValue[pos.captured_piece()]) / 128
                          + captureHistory[movedPiece][move.to_sq()][type_of(pos.captured_piece())];
        else
            ss->statScore = 2 * mainHistory[us][move.raw()]
                          + (*contHist[0])[movedPiece][move.to_sq()]
                          + (*contHist[1])[movedPiece][move.to_sq()];

        // Decrease/increase reduction for moves with a good/bad history
        r -= ss->statScore * 850 / 8192;


        // Step 17. Late moves reduction / extension (LMR)
        if (depth >= 2 && moveCount > 1)
        {
            // In general we want to cap the LMR depth search at newDepth, but when
            // reduction is negative, we allow this move a limited search extension
            // beyond the first move depth.
            // To prevent problems when the max value is less than the min value,
            // std::clamp has been replaced by a more robust implementation.
            Depth d = std::max(1, std::min(newDepth - r / 1024, newDepth + 2)) + PvNode;

            ss->reduction = newDepth - d;
            value         = -search<NonPV>(pos, ss + 1, -(alpha + 1), -alpha, d, true);
            ss->reduction = 0;

            // Do a full-depth search when reduced LMR search fails high
            // (*Scaler) Shallower searches here don't scale well
            if (value > alpha)
            {
                // Adjust full-depth search based on LMR results - if the result was
                // good enough search deeper, if it was bad enough search shallower.
                const bool doDeeperSearch = d < newDepth && value > (bestValue + 43 + 2 * newDepth);
                const bool doShallowerSearch = value < bestValue + 9;

                newDepth += doDeeperSearch - doShallowerSearch;

                if (newDepth > d)
                    value = -search<NonPV>(pos, ss + 1, -(alpha + 1), -alpha, newDepth, !cutNode);

                // Post LMR continuation history updates
                update_continuation_histories(ss, movedPiece, move.to_sq(), 1365);
            }
        }

        // Step 18. Full-depth search when LMR is skipped
        else if (!PvNode || moveCount > 1)
        {
            // Increase reduction if ttMove is not present
            if (!ttData.move)
                r += 1140;

            // Note that if expected reduction is high, we reduce search depth here
            value = -search<NonPV>(pos, ss + 1, -(alpha + 1), -alpha,
                                   newDepth - (r > 3957) - (r > 5654 && newDepth > 2), !cutNode);
        }
        // For PV nodes only, do a full PV search on the first move or after a fail high,
        // otherwise let the parent node fail low with value <= alpha and try another move.
        if (PvNode && (moveCount == 1 || value > alpha))
        {
            (ss + 1)->pv    = pv;
            (ss + 1)->pv[0] = Move::none();

            // Extend move from transposition table if we are about to dive into qsearch.
            // decisive score handling improves mate finding and retrograde analysis.
            if (move == ttData.move
                && ((is_valid(ttData.value) && is_decisive(ttData.value) && ttData.depth > 0)
                    || (ttData.depth > 1 && rootDepth > 8)))
                newDepth = std::max(newDepth, 1);

            value = -search<PV>(pos, ss + 1, -beta, -alpha, newDepth, false);
        }

        // Step 19. Undo move
        undo_move(pos, move);

        //bool CC = mp.is_good_quiet() || mp.is_bad_quiet();
        //bool CC = mp.is_good_quiet() && ss->ply < LOW_PLY_HISTORY_SIZE;
        //bool CC = mp.is_good_quiet() && bool(priorCapture);
        //bool CC = mp.is_bad_quiet();
        //bool CC = mp.is_good_quiet();
        //bool CC = !ss->inCheck;
        //bool CC = mp.is_good_quiet() || mp.is_bad_quiet();
        bool CC = true;
        if(CC)
        {
            bool T = value > alpha;
            extmoves[T].push_back(extmove);

            /*
            dbg_hit_on(T, 0);
            dbg_auc_of(extmove.value, T, 0);

            for(int i = 0; i < int(extmove.values.size()); i++)
                dbg_auc_of(extmove.value + extmove.values[i], T, 10+i);
                //dbg_auc_of(extmove.values[i], T, 10+i);
                */

            /*
             bool CC = mp.is_good_quiet();
             dbg_auc_of(extmove.values[i], T, 10+i);
             * Auc #0 Auc 0.735594
             * Auc #10 Auc 0.646006
             * Auc #11 Auc 0.617481
             * Auc #12 Auc 0.59796
             * Auc #13 Auc 0.591348
             * Auc #14 Auc 0.564376
             * Auc #15 Auc 0.605629
             * Auc #16 Auc 0.582228
             * Auc #17 Auc 0.537204
             * Auc #18 Auc 0.50993
             * Auc #19 Auc 0.663211
             * Hit #0: Total 72042562 Hits 10195238 Hit Rate (%) 14.1517
             
             bool CC = mp.is_bad_quiet();
             dbg_auc_of(extmove.values[i], T, 10+i);
             Auc #0 Auc 0.612966
             Auc #10 Auc 0.617647
             Auc #11 Auc 0.576535
             Auc #12 Auc 0.524737
             Auc #13 Auc 0.473316
             Auc #14 Auc 0.47299
             Auc #15 Auc 0.4764
             Auc #16 Auc 0.473312
             Auc #17 Auc 0.529166
             Auc #18 Auc 0.51472
             Auc #19 Auc 0.501842
             Hit #0: Total 29217115 Hits 420326 Hit Rate (%) 1.43863

             bool CC = mp.is_good_quiet() || mp.is_bad_quiet();
             dbg_auc_of(extmove.values[i], T, 10+i);
             Auc #0 Auc 0.794852
             Auc #10 Auc 0.700668
             Auc #11 Auc 0.674142
             Auc #12 Auc 0.635487
             Auc #13 Auc 0.627857
             Auc #14 Auc 0.61796
             Auc #15 Auc 0.654863
             Auc #16 Auc 0.631843
             Auc #17 Auc 0.543156
             Auc #18 Auc 0.519743
             Auc #19 Auc 0.719326
             Hit #0: Total 101259677 Hits 10615564 Hit Rate (%) 10.4835

             bool CC = mp.is_good_quiet() && ss->ply < LOW_PLY_HISTORY_SIZE;
             dbg_auc_of(extmove.value + extmove.values[i], T, 10+i);
             Auc #0 Auc 0.774484
             Auc #10 Auc 0.772863
             Auc #11 Auc 0.770252
             Auc #12 Auc 0.775501
             Auc #13 Auc 0.768197
             Auc #14 Auc 0.759842
             Auc #15 Auc 0.768012
             Auc #16 Auc 0.774484
             Auc #17 Auc 0.774664
             Auc #18 Auc 0.766237
             Auc #19 Auc 0.774549
             Hit #0: Total 5260837 Hits 779973 Hit Rate (%) 14.826
             * */
        }

        assert(value > -VALUE_INFINITE && value < VALUE_INFINITE);

        // Step 20. Check for a new best move
        // Finished searching the move. If a stop occurred, the return value of
        // the search cannot be trusted, and we return immediately without updating
        // best move, principal variation nor transposition table.
        if (threads.stop.load(std::memory_order_relaxed))
            return VALUE_ZERO;

        if (rootNode)
        {
            RootMove& rm = *std::find(rootMoves.begin(), rootMoves.end(), move);

            rm.effort += nodes - nodeCount;

            rm.averageScore =
              rm.averageScore != -VALUE_INFINITE ? (value + rm.averageScore) / 2 : value;

            rm.meanSquaredScore = rm.meanSquaredScore != -VALUE_INFINITE * VALUE_INFINITE
                                  ? (value * std::abs(value) + rm.meanSquaredScore) / 2
                                  : value * std::abs(value);

            // PV move or new best move?
            if (moveCount == 1 || value > alpha)
            {
                rm.score = rm.uciScore = value;
                rm.selDepth            = selDepth;
                rm.scoreLowerbound = rm.scoreUpperbound = false;

                if (value >= beta)
                {
                    rm.scoreLowerbound = true;
                    rm.uciScore        = beta;
                }
                else if (value <= alpha)
                {
                    rm.scoreUpperbound = true;
                    rm.uciScore        = alpha;
                }

                rm.pv.resize(1);

                assert((ss + 1)->pv);

                for (Move* m = (ss + 1)->pv; *m != Move::none(); ++m)
                    rm.pv.push_back(*m);

                // We record how often the best move has been changed in each iteration.
                // This information is used for time management. In MultiPV mode,
                // we must take care to only do this for the first PV line.
                if (moveCount > 1 && !pvIdx)
                    ++bestMoveChanges;
            }
            else
                // All other moves but the PV, are set to the lowest value: this
                // is not a problem when sorting because the sort is stable and the
                // move position in the list is preserved - just the PV is pushed up.
                rm.score = -VALUE_INFINITE;
        }

        // In case we have an alternative move equal in eval to the current bestmove,
        // promote it to bestmove by pretending it just exceeds alpha (but not beta).
        int inc = (value == bestValue && ss->ply + 2 >= rootDepth && (int(nodes) & 14) == 0
                   && !is_win(std::abs(value) + 1));

        if (value + inc > bestValue)
        {
            bestValue = value;

            if (value + inc > alpha)
            {
                bestMove = move;
                bestIsBadQuiet = mp.is_bad_quiet();

                if (PvNode && !rootNode)  // Update pv even in fail-high case
                    update_pv(ss->pv, move, (ss + 1)->pv);

                if (value >= beta)
                {
                    // (*Scaler) Infrequent and small updates scale well
                    ss->cutoffCnt += (extension < 2) || PvNode;
                    assert(value >= beta);  // Fail high
                    break;
                }

                // Reduce other moves if we have found at least one score improvement
                if (depth > 2 && depth < 14 && !is_decisive(value))
                    depth -= 2;

                assert(depth > 0);
                alpha = value;  // Update alpha! Always alpha < beta
            }
        }

        // If the move is worse than some previously searched move,
        // remember it, to update its stats later.
        if (move != bestMove && moveCount <= SEARCHEDLIST_CAPACITY)
        {
            if (capture)
                capturesSearched.push_back(move);
            else
                quietsSearched.push_back(move);
        }
    }

    if(!extmoves[0].empty() && !extmoves[1].empty())
    {
        for(int T = 0; T < 2; ++T)
        {
            for(auto x : extmoves[T])
            {
                dbg_hit_on(T, 0);
                dbg_hit_on(T, depth);
                dbg_auc_of(x.value, T, 0);
                dbg_auc_of(x.value, T, depth);

                for(int i = 0; i < int(x.values.size()); i++)
                {
                    dbg_auc_of(x.values[i], T, 100+i);
                    dbg_auc_of(x.value + x.values[i], T, 200+i);
                    dbg_auc_of(x.value - x.values[i], T, 300+i);
                }
                //dbg_auc_of(x.value - x.values[2] + x.values[1], T, 100);
                    //dbg_auc_of(extmove.values[i], T, 10+i);
            }
        }
    }

    // Step 21. Check for mate and stalemate
    // All legal moves have been searched and if there are no legal moves, it
    // must be a mate or a stalemate. If we are in a singular extension search then
    // return a fail low score.

    assert(moveCount || !ss->inCheck || excludedMove || !MoveList<LEGAL>(pos).size());

    // Adjust best value for fail high cases
    if (bestValue >= beta && !is_decisive(bestValue) && !is_decisive(alpha))
        bestValue = (bestValue * depth + beta) / (depth + 1);

    if (!moveCount)
        bestValue = excludedMove ? alpha : ss->inCheck ? mated_in(ss->ply) : VALUE_DRAW;

    // If there is a move that produces search value greater than alpha,
    // we update the stats of searched moves.
    else if (bestMove)
    {
        update_all_stats(pos, ss, *this, bestMove, prevSq, quietsSearched, capturesSearched, depth,
                         ttData.move, moveCount, bestIsBadQuiet);
        if (!PvNode)
            ttMoveHistory << (bestMove == ttData.move ? 809 : -865);
    }

    // Bonus for prior quiet countermove that caused the fail low
    else if (!priorCapture && prevSq != SQ_NONE)
    {
        int bonusScale = -215;
        bonusScale -= (ss - 1)->statScore / 100;
        bonusScale += std::min(56 * depth, 489);
        bonusScale += 184 * ((ss - 1)->moveCount > 8);
        bonusScale += 147 * (!ss->inCheck && bestValue <= ss->staticEval - 107);
        bonusScale += 156 * (!(ss - 1)->inCheck && bestValue <= -(ss - 1)->staticEval - 65);

        bonusScale = std::max(bonusScale, 0);

        const int scaledBonus = std::min(141 * depth - 87, 1351) * bonusScale;

        update_continuation_histories(ss - 1, pos.piece_on(prevSq), prevSq,
                                      scaledBonus * 406 / 32768);

        mainHistory[~us][((ss - 1)->currentMove).raw()] << scaledBonus * 243 / 32768;

        if (type_of(pos.piece_on(prevSq)) != PAWN && ((ss - 1)->currentMove).type_of() != PROMOTION)
            pawnHistory[pawn_history_index(pos)][pos.piece_on(prevSq)][prevSq]
              << scaledBonus * 1160 / 32768;
    }

    // Bonus for prior capture countermove that caused the fail low
    else if (priorCapture && prevSq != SQ_NONE)
    {
        Piece capturedPiece = pos.captured_piece();
        assert(capturedPiece != NO_PIECE);
        captureHistory[pos.piece_on(prevSq)][prevSq][type_of(capturedPiece)] << 1012;
    }


    if (PvNode)
        bestValue = std::min(bestValue, maxValue);

    // If no good move is found and the previous position was ttPv, then the previous
    // opponent move is probably good and the new position is added to the search tree.
    if (bestValue <= alpha)
        ss->ttPv = ss->ttPv || (ss - 1)->ttPv;

    // Write gathered information in transposition table. Note that the
    // static evaluation is saved as it was before correction history.
    if (!excludedMove && !(rootNode && pvIdx))
        ttWriter.write(posKey, value_to_tt(bestValue, ss->ply), ss->ttPv,
                       bestValue >= beta    ? BOUND_LOWER
                       : PvNode && bestMove ? BOUND_EXACT
                                            : BOUND_UPPER,
                       moveCount != 0 ? depth : std::min(MAX_PLY - 1, depth + 6), bestMove,
                       unadjustedStaticEval, tt.generation());

    // Adjust correction history if the best move is not a capture
    // and the error direction matches whether we are above/below bounds.
    if (!ss->inCheck && !(bestMove && pos.capture(bestMove))
        && (bestValue > ss->staticEval) == bool(bestMove))
    {
        auto bonus = std::clamp(int(bestValue - ss->staticEval) * depth / (bestMove ? 10 : 8),
                                -CORRECTION_HISTORY_LIMIT / 4, CORRECTION_HISTORY_LIMIT / 4);
        update_correction_history(pos, ss, *this, bonus);
    }

    assert(bestValue > -VALUE_INFINITE && bestValue < VALUE_INFINITE);

    return bestValue;
}


// Quiescence search function, which is called by the main search function with
// depth zero, or recursively with further decreasing depth. With depth <= 0, we
// "should" be using static eval only, but tactical moves may confuse the static eval.
// To fight this horizon effect, we implement this qsearch of tactical moves.
// See https://www.chessprogramming.org/Horizon_Effect
// and https://www.chessprogramming.org/Quiescence_Search
template<NodeType nodeType>
Value Search::Worker::qsearch(Position& pos, Stack* ss, Value alpha, Value beta) {

    static_assert(nodeType != Root);
    constexpr bool PvNode = nodeType == PV;

    assert(alpha >= -VALUE_INFINITE && alpha < beta && beta <= VALUE_INFINITE);
    assert(PvNode || (alpha == beta - 1));

    // Check if we have an upcoming move that draws by repetition
    if (alpha < VALUE_DRAW && pos.upcoming_repetition(ss->ply))
    {
        alpha = value_draw(nodes);
        if (alpha >= beta)
            return alpha;
    }

    Move      pv[MAX_PLY + 1];
    StateInfo st;

    Key   posKey;
    Move  move, bestMove;
    Value bestValue, value, futilityBase;
    bool  pvHit, givesCheck, capture;
    int   moveCount;

    // Step 1. Initialize node
    if (PvNode)
    {
        (ss + 1)->pv = pv;
        ss->pv[0]    = Move::none();
    }

    bestMove    = Move::none();
    ss->inCheck = pos.checkers();
    moveCount   = 0;

    // Used to send selDepth info to GUI (selDepth counts from 1, ply from 0)
    if (PvNode && selDepth < ss->ply + 1)
        selDepth = ss->ply + 1;

    // Step 2. Check for an immediate draw or maximum ply reached
    if (pos.is_draw(ss->ply) || ss->ply >= MAX_PLY)
        return (ss->ply >= MAX_PLY && !ss->inCheck) ? evaluate(pos) : VALUE_DRAW;

    assert(0 <= ss->ply && ss->ply < MAX_PLY);

    // Step 3. Transposition table lookup
    posKey                         = pos.key();
    auto [ttHit, ttData, ttWriter] = tt.probe(posKey);
    // Need further processing of the saved data
    ss->ttHit    = ttHit;
    ttData.move  = ttHit ? ttData.move : Move::none();
    ttData.value = ttHit ? value_from_tt(ttData.value, ss->ply, pos.rule50_count()) : VALUE_NONE;
    pvHit        = ttHit && ttData.is_pv;

    // At non-PV nodes we check for an early TT cutoff
    if (!PvNode && ttData.depth >= DEPTH_QS
        && is_valid(ttData.value)  // Can happen when !ttHit or when access race in probe()
        && (ttData.bound & (ttData.value >= beta ? BOUND_LOWER : BOUND_UPPER)))
        return ttData.value;

    // Step 4. Static evaluation of the position
    Value unadjustedStaticEval = VALUE_NONE;
    if (ss->inCheck)
        bestValue = futilityBase = -VALUE_INFINITE;
    else
    {
        const auto correctionValue = correction_value(*this, pos, ss);

        if (ss->ttHit)
        {
            // Never assume anything about values stored in TT
            unadjustedStaticEval = ttData.eval;
            if (!is_valid(unadjustedStaticEval))
                unadjustedStaticEval = evaluate(pos);
            ss->staticEval = bestValue =
              to_corrected_static_eval(unadjustedStaticEval, correctionValue);

            // ttValue can be used as a better position evaluation
            if (is_valid(ttData.value) && !is_decisive(ttData.value)
                && (ttData.bound & (ttData.value > bestValue ? BOUND_LOWER : BOUND_UPPER)))
                bestValue = ttData.value;
        }
        else
        {
            unadjustedStaticEval = evaluate(pos);

            ss->staticEval = bestValue =
              to_corrected_static_eval(unadjustedStaticEval, correctionValue);
        }

        // Stand pat. Return immediately if static value is at least beta
        if (bestValue >= beta)
        {
            if (!is_decisive(bestValue))
                bestValue = (bestValue + beta) / 2;
            if (!ss->ttHit)
                ttWriter.write(posKey, value_to_tt(bestValue, ss->ply), false, BOUND_LOWER,
                               DEPTH_UNSEARCHED, Move::none(), unadjustedStaticEval,
                               tt.generation());
            return bestValue;
        }

        if (bestValue > alpha)
            alpha = bestValue;

        futilityBase = ss->staticEval + 351;
    }


    const PieceToHistory* contHist[] = {(ss - 1)->continuationHistory};

    Square prevSq = ((ss - 1)->currentMove).is_ok() ? ((ss - 1)->currentMove).to_sq() : SQ_NONE;

    // Initialize a MovePicker object for the current position, and prepare to search
    // the moves. We presently use two stages of move generator in quiescence search:
    // captures, or evasions only when in check.
    MovePicker mp(pos, ttData.move, DEPTH_QS, &mainHistory, &lowPlyHistory, &captureHistory,
                  contHist, &pawnHistory, ss->ply);

    // Step 5. Loop through all pseudo-legal moves until no moves remain or a beta
    // cutoff occurs.
    while ((move = mp.next_move()) != Move::none())
    {
        assert(move.is_ok());

        if (!pos.legal(move))
            continue;

        givesCheck = pos.gives_check(move);
        capture    = pos.capture_stage(move);

        moveCount++;

        // Step 6. Pruning
        if (!is_loss(bestValue))
        {
            // Futility pruning and moveCount pruning
            if (!givesCheck && move.to_sq() != prevSq && !is_loss(futilityBase)
                && move.type_of() != PROMOTION)
            {
                if (moveCount > 2)
                    continue;

                Value futilityValue = futilityBase + PieceValue[pos.piece_on(move.to_sq())];

                // If static eval + value of piece we are going to capture is
                // much lower than alpha, we can prune this move.
                if (futilityValue <= alpha)
                {
                    bestValue = std::max(bestValue, futilityValue);
                    continue;
                }

                // If static exchange evaluation is low enough
                // we can prune this move.
                if (!pos.see_ge(move, alpha - futilityBase))
                {
                    bestValue = std::min(alpha, futilityBase);
                    continue;
                }
            }

            // Skip non-captures
            if (!capture)
                continue;

            // Do not search moves with bad enough SEE values
            if (!pos.see_ge(move, -80))
                continue;
        }

        // Step 7. Make and search the move
        do_move(pos, move, st, givesCheck, ss);

        value = -qsearch<nodeType>(pos, ss + 1, -beta, -alpha);
        undo_move(pos, move);

        assert(value > -VALUE_INFINITE && value < VALUE_INFINITE);

        // Step 8. Check for a new best move
        if (value > bestValue)
        {
            bestValue = value;

            if (value > alpha)
            {
                bestMove = move;

                if (PvNode)  // Update pv even in fail-high case
                    update_pv(ss->pv, move, (ss + 1)->pv);

                if (value < beta)  // Update alpha here!
                    alpha = value;
                else
                    break;  // Fail high
            }
        }
    }

    // Step 9. Check for mate
    // All legal moves have been searched. A special case: if we are
    // in check and no legal moves were found, it is checkmate.
    if (ss->inCheck && bestValue == -VALUE_INFINITE)
    {
        assert(!MoveList<LEGAL>(pos).size());
        return mated_in(ss->ply);  // Plies to mate from the root
    }

    if (!is_decisive(bestValue) && bestValue > beta)
        bestValue = (bestValue + beta) / 2;


    Color us = pos.side_to_move();
    if (!ss->inCheck && !moveCount && !pos.non_pawn_material(us)
        && type_of(pos.captured_piece()) >= ROOK)
    {
        if (!((us == WHITE ? shift<NORTH>(pos.pieces(us, PAWN))
                           : shift<SOUTH>(pos.pieces(us, PAWN)))
              & ~pos.pieces()))  // no pawn pushes available
        {
            pos.state()->checkersBB = Rank1BB;  // search for legal king-moves only
            if (!MoveList<LEGAL>(pos).size())   // stalemate
                bestValue = VALUE_DRAW;
            pos.state()->checkersBB = 0;
        }
    }

    // Save gathered info in transposition table. The static evaluation
    // is saved as it was before adjustment by correction history.
    ttWriter.write(posKey, value_to_tt(bestValue, ss->ply), pvHit,
                   bestValue >= beta ? BOUND_LOWER : BOUND_UPPER, DEPTH_QS, bestMove,
                   unadjustedStaticEval, tt.generation());

    assert(bestValue > -VALUE_INFINITE && bestValue < VALUE_INFINITE);

    return bestValue;
}

Depth Search::Worker::reduction(bool i, Depth d, int mn, int delta) const {
    int reductionScale = reductions[d] * reductions[mn];
    return reductionScale - delta * 608 / rootDelta + !i * reductionScale * 238 / 512 + 1182;
}


// elapsed() returns the time elapsed since the search started. If the
// 'nodestime' option is enabled, it will return the count of nodes searched
// instead. This function is called to check whether the search should be
// stopped based on predefined thresholds like time limits or nodes searched.
//
// elapsed_time() returns the actual time elapsed since the start of the search.
// This function is intended for use only when printing PV outputs, and not used
// for making decisions within the search algorithm itself.
TimePoint Search::Worker::elapsed() const {
    return main_manager()->tm.elapsed([this]() { return threads.nodes_searched(); });
}

TimePoint Search::Worker::elapsed_time() const { return main_manager()->tm.elapsed_time(); }

Value Search::Worker::evaluate(const Position& pos) {
    return Eval::evaluate(networks[numaAccessToken], pos, accumulatorStack, refreshTable,
                          optimism[pos.side_to_move()]);
}

namespace {
// Adjusts a mate or TB score from "plies to mate from the root" to
// "plies to mate from the current position". Standard scores are unchanged.
// The function is called before storing a value in the transposition table.
Value value_to_tt(Value v, int ply) { return is_win(v) ? v + ply : is_loss(v) ? v - ply : v; }


// Inverse of value_to_tt(): it adjusts a mate or TB score from the transposition
// table (which refers to the plies to mate/be mated from current position) to
// "plies to mate/be mated (TB win/loss) from the root". However, to avoid
// potentially false mate or TB scores related to the 50 moves rule and the
// graph history interaction, we return the highest non-TB score instead.
Value value_from_tt(Value v, int ply, int r50c) {

    if (!is_valid(v))
        return VALUE_NONE;

    // handle TB win or better
    if (is_win(v))
    {
        // Downgrade a potentially false mate score
        if (v >= VALUE_MATE_IN_MAX_PLY && VALUE_MATE - v > 100 - r50c)
            return VALUE_TB_WIN_IN_MAX_PLY - 1;

        // Downgrade a potentially false TB score.
        if (VALUE_TB - v > 100 - r50c)
            return VALUE_TB_WIN_IN_MAX_PLY - 1;

        return v - ply;
    }

    // handle TB loss or worse
    if (is_loss(v))
    {
        // Downgrade a potentially false mate score.
        if (v <= VALUE_MATED_IN_MAX_PLY && VALUE_MATE + v > 100 - r50c)
            return VALUE_TB_LOSS_IN_MAX_PLY + 1;

        // Downgrade a potentially false TB score.
        if (VALUE_TB + v > 100 - r50c)
            return VALUE_TB_LOSS_IN_MAX_PLY + 1;

        return v + ply;
    }

    return v;
}


// Adds current move and appends child pv[]
void update_pv(Move* pv, Move move, const Move* childPv) {

    for (*pv++ = move; childPv && *childPv != Move::none();)
        *pv++ = *childPv++;
    *pv = Move::none();
}


// Updates stats at the end of search() when a bestMove is found
void update_all_stats(const Position& pos,
                      Stack*          ss,
                      Search::Worker& workerThread,
                      Move            bestMove,
                      Square          prevSq,
                      SearchedList&   quietsSearched,
                      SearchedList&   capturesSearched,
                      Depth           depth,
                      Move            ttMove,
                      int             moveCount,
                      bool            bestIsBadQuiet) {

    CapturePieceToHistory& captureHistory = workerThread.captureHistory;
    Piece                  movedPiece     = pos.moved_piece(bestMove);
    PieceType              capturedPiece;

    int bonus = std::min(116 * depth - 81, 1515) + 347 * (bestMove == ttMove);
    int malus = std::min(848 * depth - 207, 2446) - 17 * moveCount;

    if (!pos.capture_stage(bestMove))
    {
<<<<<<< HEAD
        update_quiet_histories(pos, ss, workerThread, bestMove, bonus * 881 / 1024, bestIsBadQuiet);

        // Decrease stats for all non-best quiet moves
        for (Move move : quietsSearched)
            update_quiet_histories(pos, ss, workerThread, move, -malus * 1083 / 1024, false);
=======
        update_quiet_histories(pos, ss, workerThread, bestMove, bonus * 910 / 1024);

        // Decrease stats for all non-best quiet moves
        for (Move move : quietsSearched)
            update_quiet_histories(pos, ss, workerThread, move, -malus * 1085 / 1024);
>>>>>>> d9fd5165
    }
    else
    {
        // Increase stats for the best move in case it was a capture move
        capturedPiece = type_of(pos.piece_on(bestMove.to_sq()));
        captureHistory[movedPiece][bestMove.to_sq()][capturedPiece] << bonus * 1395 / 1024;
    }

    // Extra penalty for a quiet early move that was not a TT move in
    // previous ply when it gets refuted.
    if (prevSq != SQ_NONE && ((ss - 1)->moveCount == 1 + (ss - 1)->ttHit) && !pos.captured_piece())
        update_continuation_histories(ss - 1, pos.piece_on(prevSq), prevSq, -malus * 602 / 1024);

    // Decrease stats for all non-best capture moves
    for (Move move : capturesSearched)
    {
        movedPiece    = pos.moved_piece(move);
        capturedPiece = type_of(pos.piece_on(move.to_sq()));
        captureHistory[movedPiece][move.to_sq()][capturedPiece] << -malus * 1448 / 1024;
    }
}


// Updates histories of the move pairs formed by moves
// at ply -1, -2, -3, -4, and -6 with current move.
void update_continuation_histories(Stack* ss, Piece pc, Square to, int bonus) {
    static std::array<ConthistBonus, 6> conthist_bonuses = {
      {{1, 1133}, {2, 683}, {3, 312}, {4, 582}, {5, 149}, {6, 474}}};

    for (const auto [i, weight] : conthist_bonuses)
    {
        // Only update the first 2 continuation histories if we are in check
        if (ss->inCheck && i > 2)
            break;
        if (((ss - i)->currentMove).is_ok())
            (*(ss - i)->continuationHistory)[pc][to] << (bonus * weight / 1024) + 88 * (i < 2);
    }
}

// Updates move sorting heuristics

void update_quiet_histories(
  const Position& pos, Stack* ss, Search::Worker& workerThread, Move move, int bonus, bool bestIsBadQuiet) {

    Color us = pos.side_to_move();
    workerThread.mainHistory[us][move.raw()] << bonus;  // Untuned to prevent duplicate effort

    if (ss->ply < LOW_PLY_HISTORY_SIZE)
        workerThread.lowPlyHistory[ss->ply][move.raw()] << bonus * 805 / 1024;

    update_continuation_histories(ss, pos.moved_piece(move), move.to_sq(), bonus * 896 / 1024);

    int pIndex = pawn_history_index(pos);
    workerThread.pawnHistory[pIndex][pos.moved_piece(move)][move.to_sq()]
      << bonus * (bonus > 0 ? 905 : 505) / 1024;
}

}

// When playing with strength handicap, choose the best move among a set of
// RootMoves using a statistical rule dependent on 'level'. Idea by Heinz van Saanen.
Move Skill::pick_best(const RootMoves& rootMoves, size_t multiPV) {
    static PRNG rng(now());  // PRNG sequence should be non-deterministic

    // RootMoves are already sorted by score in descending order
    Value  topScore = rootMoves[0].score;
    int    delta    = std::min(topScore - rootMoves[multiPV - 1].score, int(PawnValue));
    int    maxScore = -VALUE_INFINITE;
    double weakness = 120 - 2 * level;

    // Choose best move. For each move score we add two terms, both dependent on
    // weakness. One is deterministic and bigger for weaker levels, and one is
    // random. Then we choose the move with the resulting highest score.
    for (size_t i = 0; i < multiPV; ++i)
    {
        // This is our magic formula
        int push = int(weakness * int(topScore - rootMoves[i].score)
                       + delta * (rng.rand<unsigned>() % int(weakness)))
                 / 128;

        if (rootMoves[i].score + push >= maxScore)
        {
            maxScore = rootMoves[i].score + push;
            best     = rootMoves[i].pv[0];
        }
    }

    return best;
}


// Used to print debug info and, more importantly, to detect
// when we are out of available time and thus stop the search.
void SearchManager::check_time(Search::Worker& worker) {
    if (--callsCnt > 0)
        return;

    // When using nodes, ensure checking rate is not lower than 0.1% of nodes
    callsCnt = worker.limits.nodes ? std::min(512, int(worker.limits.nodes / 1024)) : 512;

    static TimePoint lastInfoTime = now();

    TimePoint elapsed = tm.elapsed([&worker]() { return worker.threads.nodes_searched(); });
    TimePoint tick    = worker.limits.startTime + elapsed;

    if (tick - lastInfoTime >= 10000)
    {
        lastInfoTime = tick;
        dbg_print();
    }

    // We should not stop pondering until told so by the GUI
    if (ponder)
        return;

    if (
      // Later we rely on the fact that we can at least use the mainthread previous
      // root-search score and PV in a multithreaded environment to prove mated-in scores.
      worker.completedDepth >= 1
      && ((worker.limits.use_time_management() && (elapsed > tm.maximum() || stopOnPonderhit))
          || (worker.limits.movetime && elapsed >= worker.limits.movetime)
          || (worker.limits.nodes && worker.threads.nodes_searched() >= worker.limits.nodes)))
        worker.threads.stop = worker.threads.abortedSearch = true;
}

// Used to correct and extend PVs for moves that have a TB (but not a mate) score.
// Keeps the search based PV for as long as it is verified to maintain the game
// outcome, truncates afterwards. Finally, extends to mate the PV, providing a
// possible continuation (but not a proven mating line).
void syzygy_extend_pv(const OptionsMap&         options,
                      const Search::LimitsType& limits,
                      Position&                 pos,
                      RootMove&                 rootMove,
                      Value&                    v) {

    auto t_start      = std::chrono::steady_clock::now();
    int  moveOverhead = int(options["Move Overhead"]);
    bool rule50       = bool(options["Syzygy50MoveRule"]);

    // Do not use more than moveOverhead / 2 time, if time management is active
    auto time_abort = [&t_start, &moveOverhead, &limits]() -> bool {
        auto t_end = std::chrono::steady_clock::now();
        return limits.use_time_management()
            && 2 * std::chrono::duration<double, std::milli>(t_end - t_start).count()
                 > moveOverhead;
    };

    std::list<StateInfo> sts;

    // Step 0, do the rootMove, no correction allowed, as needed for MultiPV in TB.
    auto& stRoot = sts.emplace_back();
    pos.do_move(rootMove.pv[0], stRoot);
    int ply = 1;

    // Step 1, walk the PV to the last position in TB with correct decisive score
    while (size_t(ply) < rootMove.pv.size())
    {
        Move& pvMove = rootMove.pv[ply];

        RootMoves legalMoves;
        for (const auto& m : MoveList<LEGAL>(pos))
            legalMoves.emplace_back(m);

        Tablebases::Config config =
          Tablebases::rank_root_moves(options, pos, legalMoves, false, time_abort);
        RootMove& rm = *std::find(legalMoves.begin(), legalMoves.end(), pvMove);

        if (legalMoves[0].tbRank != rm.tbRank)
            break;

        ply++;

        auto& st = sts.emplace_back();
        pos.do_move(pvMove, st);

        // Do not allow for repetitions or drawing moves along the PV in TB regime
        if (config.rootInTB && ((rule50 && pos.is_draw(ply)) || pos.is_repetition(ply)))
        {
            pos.undo_move(pvMove);
            ply--;
            break;
        }

        // Full PV shown will thus be validated and end in TB.
        // If we cannot validate the full PV in time, we do not show it.
        if (config.rootInTB && time_abort())
            break;
    }

    // Resize the PV to the correct part
    rootMove.pv.resize(ply);

    // Step 2, now extend the PV to mate, as if the user explored syzygy-tables.info
    // using top ranked moves (minimal DTZ), which gives optimal mates only for simple
    // endgames e.g. KRvK.
    while (!(rule50 && pos.is_draw(0)))
    {
        if (time_abort())
            break;

        RootMoves legalMoves;
        for (const auto& m : MoveList<LEGAL>(pos))
        {
            auto&     rm = legalMoves.emplace_back(m);
            StateInfo tmpSI;
            pos.do_move(m, tmpSI);
            // Give a score of each move to break DTZ ties restricting opponent mobility,
            // but not giving the opponent a capture.
            for (const auto& mOpp : MoveList<LEGAL>(pos))
                rm.tbRank -= pos.capture(mOpp) ? 100 : 1;
            pos.undo_move(m);
        }

        // Mate found
        if (legalMoves.size() == 0)
            break;

        // Sort moves according to their above assigned rank.
        // This will break ties for moves with equal DTZ in rank_root_moves.
        std::stable_sort(
          legalMoves.begin(), legalMoves.end(),
          [](const Search::RootMove& a, const Search::RootMove& b) { return a.tbRank > b.tbRank; });

        // The winning side tries to minimize DTZ, the losing side maximizes it
        Tablebases::Config config =
          Tablebases::rank_root_moves(options, pos, legalMoves, true, time_abort);

        // If DTZ is not available we might not find a mate, so we bail out
        if (!config.rootInTB || config.cardinality > 0)
            break;

        ply++;

        Move& pvMove = legalMoves[0].pv[0];
        rootMove.pv.push_back(pvMove);
        auto& st = sts.emplace_back();
        pos.do_move(pvMove, st);
    }

    // Finding a draw in this function is an exceptional case, that cannot happen when rule50 is false or
    // during engine game play, since we have a winning score, and play correctly
    // with TB support. However, it can be that a position is draw due to the 50 move
    // rule if it has been been reached on the board with a non-optimal 50 move counter
    // (e.g. 8/8/6k1/3B4/3K4/4N3/8/8 w - - 54 106 ) which TB with dtz counter rounding
    // cannot always correctly rank. See also
    // https://github.com/official-stockfish/Stockfish/issues/5175#issuecomment-2058893495
    // We adjust the score to match the found PV. Note that a TB loss score can be
    // displayed if the engine did not find a drawing move yet, but eventually search
    // will figure it out (e.g. 1kq5/q2r4/5K2/8/8/8/8/7Q w - - 96 1 )
    if (pos.is_draw(0))
        v = VALUE_DRAW;

    // Undo the PV moves
    for (auto it = rootMove.pv.rbegin(); it != rootMove.pv.rend(); ++it)
        pos.undo_move(*it);

    // Inform if we couldn't get a full extension in time
    if (time_abort())
        sync_cout
          << "info string Syzygy based PV extension requires more time, increase Move Overhead as needed."
          << sync_endl;
}

void SearchManager::pv(Search::Worker&           worker,
                       const ThreadPool&         threads,
                       const TranspositionTable& tt,
                       Depth                     depth) {

    const auto nodes     = threads.nodes_searched();
    auto&      rootMoves = worker.rootMoves;
    auto&      pos       = worker.rootPos;
    size_t     pvIdx     = worker.pvIdx;
    size_t     multiPV   = std::min(size_t(worker.options["MultiPV"]), rootMoves.size());
    uint64_t   tbHits    = threads.tb_hits() + (worker.tbConfig.rootInTB ? rootMoves.size() : 0);

    for (size_t i = 0; i < multiPV; ++i)
    {
        bool updated = rootMoves[i].score != -VALUE_INFINITE;

        if (depth == 1 && !updated && i > 0)
            continue;

        Depth d = updated ? depth : std::max(1, depth - 1);
        Value v = updated ? rootMoves[i].uciScore : rootMoves[i].previousScore;

        if (v == -VALUE_INFINITE)
            v = VALUE_ZERO;

        bool tb = worker.tbConfig.rootInTB && std::abs(v) <= VALUE_TB;
        v       = tb ? rootMoves[i].tbScore : v;

        bool isExact = i != pvIdx || tb || !updated;  // tablebase- and previous-scores are exact

        // Potentially correct and extend the PV, and in exceptional cases v
        if (is_decisive(v) && std::abs(v) < VALUE_MATE_IN_MAX_PLY
            && ((!rootMoves[i].scoreLowerbound && !rootMoves[i].scoreUpperbound) || isExact))
            syzygy_extend_pv(worker.options, worker.limits, pos, rootMoves[i], v);

        std::string pv;
        for (Move m : rootMoves[i].pv)
            pv += UCIEngine::move(m, pos.is_chess960()) + " ";

        // Remove last whitespace
        if (!pv.empty())
            pv.pop_back();

        auto wdl   = worker.options["UCI_ShowWDL"] ? UCIEngine::wdl(v, pos) : "";
        auto bound = rootMoves[i].scoreLowerbound
                     ? "lowerbound"
                     : (rootMoves[i].scoreUpperbound ? "upperbound" : "");

        InfoFull info;

        info.depth    = d;
        info.selDepth = rootMoves[i].selDepth;
        info.multiPV  = i + 1;
        info.score    = {v, pos};
        info.wdl      = wdl;

        if (!isExact)
            info.bound = bound;

        TimePoint time = std::max(TimePoint(1), tm.elapsed_time());
        info.timeMs    = time;
        info.nodes     = nodes;
        info.nps       = nodes * 1000 / time;
        info.tbHits    = tbHits;
        info.pv        = pv;
        info.hashfull  = tt.hashfull();

        updates.onUpdateFull(info);
    }
}

// Called in case we have no ponder move before exiting the search,
// for instance, in case we stop the search during a fail high at root.
// We try hard to have a ponder move to return to the GUI,
// otherwise in case of 'ponder on' we have nothing to think about.
bool RootMove::extract_ponder_from_tt(const TranspositionTable& tt, Position& pos) {

    StateInfo st;

    assert(pv.size() == 1);
    if (pv[0] == Move::none())
        return false;

    pos.do_move(pv[0], st, &tt);

    auto [ttHit, ttData, ttWriter] = tt.probe(pos.key());
    if (ttHit)
    {
        if (MoveList<LEGAL>(pos).contains(ttData.move))
            pv.push_back(ttData.move);
    }

    pos.undo_move(pv[0]);
    return pv.size() > 1;
}


}  // namespace Stockfish<|MERGE_RESOLUTION|>--- conflicted
+++ resolved
@@ -706,12 +706,8 @@
             // Bonus for a quiet ttMove that fails high
             if (!ttCapture)
                 update_quiet_histories(pos, ss, *this, ttData.move,
-<<<<<<< HEAD
-                                       std::min(130 * depth - 71, 1043), false);
-=======
-                                       std::min(132 * depth - 72, 985));
-
->>>>>>> d9fd5165
+                                       std::min(132 * depth - 72, 985), false);
+
 
             // Extra penalty for early quiet moves of the previous ply
             if (prevSq != SQ_NONE && (ss - 1)->moveCount < 4 && !priorCapture)
@@ -1940,19 +1936,11 @@
 
     if (!pos.capture_stage(bestMove))
     {
-<<<<<<< HEAD
-        update_quiet_histories(pos, ss, workerThread, bestMove, bonus * 881 / 1024, bestIsBadQuiet);
+        update_quiet_histories(pos, ss, workerThread, bestMove, bonus * 910 / 1024, bestIsBadQuiet);
 
         // Decrease stats for all non-best quiet moves
         for (Move move : quietsSearched)
-            update_quiet_histories(pos, ss, workerThread, move, -malus * 1083 / 1024, false);
-=======
-        update_quiet_histories(pos, ss, workerThread, bestMove, bonus * 910 / 1024);
-
-        // Decrease stats for all non-best quiet moves
-        for (Move move : quietsSearched)
-            update_quiet_histories(pos, ss, workerThread, move, -malus * 1085 / 1024);
->>>>>>> d9fd5165
+            update_quiet_histories(pos, ss, workerThread, move, -malus * 1085 / 1024, false);
     }
     else
     {
