--- conflicted
+++ resolved
@@ -1168,7 +1168,9 @@
         if (PvNode)
             r--;
 
-<<<<<<< HEAD
+        if (improving && ttValue <= alpha && move != ttMove)
+            r++;
+
         bool CC = true;
         if (CC)
         {
@@ -1212,10 +1214,6 @@
             if (CC)
                 r++;
         }
-=======
-        if (improving && ttValue <= alpha && move != ttMove)
-            r++;
->>>>>>> 88f2107d
 
         // Increase reduction if next ply has a lot of fail high (~5 Elo)
         if ((ss + 1)->cutoffCnt > 3)
