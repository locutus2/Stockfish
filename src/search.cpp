/*
  Stockfish, a UCI chess playing engine derived from Glaurung 2.1
  Copyright (C) 2004-2024 The Stockfish developers (see AUTHORS file)

  Stockfish is free software: you can redistribute it and/or modify
  it under the terms of the GNU General Public License as published by
  the Free Software Foundation, either version 3 of the License, or
  (at your option) any later version.

  Stockfish is distributed in the hope that it will be useful,
  but WITHOUT ANY WARRANTY; without even the implied warranty of
  MERCHANTABILITY or FITNESS FOR A PARTICULAR PURPOSE.  See the
  GNU General Public License for more details.

  You should have received a copy of the GNU General Public License
  along with this program.  If not, see <http://www.gnu.org/licenses/>.
*/

#include "search.h"

#include <algorithm>
#include <array>
#include <atomic>
#include <cassert>
#include <cmath>
#include <cstdlib>
#include <cstring>
#include <initializer_list>
#include <iostream>
#include <utility>

#include "evaluate.h"
#include "misc.h"
#include "movegen.h"
#include "movepick.h"
#include "nnue/evaluate_nnue.h"
#include "nnue/nnue_common.h"
#include "position.h"
#include "syzygy/tbprobe.h"
#include "thread.h"
#include "timeman.h"
#include "tt.h"
#include "uci.h"
#include "ucioption.h"

namespace Stockfish {

namespace TB = Tablebases;

using Eval::evaluate;
using namespace Search;

namespace {


// Futility margin
Value futility_margin(Depth d, bool noTtCutNode, bool improving) {
    Value futilityMult = 114 - 47 * noTtCutNode;
    return (futilityMult * d - 3 * futilityMult / 2 * improving);
}

constexpr int futility_move_count(bool improving, Depth depth, Depth rootDepth) {
    return improving ? (3 + depth * depth) : (3 + depth * depth) / 2;
}

// Add correctionHistory value to raw staticEval and guarantee evaluation does not hit the tablebase range
Value to_corrected_static_eval(Value v, const Worker& w, const Position& pos) {
    auto cv = w.correctionHistory[pos.side_to_move()][pawn_structure_index<Correction>(pos)];
    v += cv * std::abs(cv) / 14095;
    return std::clamp(int(v), VALUE_TB_LOSS_IN_MAX_PLY + 1, VALUE_TB_WIN_IN_MAX_PLY - 1);
}

// History and stats update bonus, based on depth
int stat_bonus(Depth d) { return std::min(265 * d - 349, 1112); }

// History and stats update malus, based on depth
int stat_malus(Depth d) { return std::min(482 * d - 326, 1172); }

// Add a small random component to draw evaluations to avoid 3-fold blindness
Value value_draw(size_t nodes) { return VALUE_DRAW - 1 + Value(nodes & 0x2); }

// Skill structure is used to implement strength limit. If we have a UCI_Elo,
// we convert it to an appropriate skill level, anchored to the Stash engine.
// This method is based on a fit of the Elo results for games played between
// Stockfish at various skill levels and various versions of the Stash engine.
// Skill 0 .. 19 now covers CCRL Blitz Elo from 1320 to 3190, approximately
// Reference: https://github.com/vondele/Stockfish/commit/a08b8d4e9711c2
struct Skill {
    Skill(int skill_level, int uci_elo) {
        if (uci_elo)
        {
            double e = double(uci_elo - 1320) / (3190 - 1320);
            level = std::clamp((((37.2473 * e - 40.8525) * e + 22.2943) * e - 0.311438), 0.0, 19.0);
        }
        else
            level = double(skill_level);
    }
    bool enabled() const { return level < 20.0; }
    bool time_to_pick(Depth depth) const { return depth == 1 + int(level); }
    Move pick_best(const RootMoves&, size_t multiPV);

    double level;
    Move   best = Move::none();
};

Value value_to_tt(Value v, int ply);
Value value_from_tt(Value v, int ply, int r50c);
void  update_pv(Move* pv, Move move, const Move* childPv);
void  update_continuation_histories(Stack* ss, Piece pc, Square to, int bonus);
void  update_quiet_stats(
   const Position& pos, Stack* ss, Search::Worker& workerThread, Move move, int bonus);
void update_all_stats(const Position& pos,
                      Stack*          ss,
                      Search::Worker& workerThread,
                      Move            bestMove,
                      Value           bestValue,
                      Value           beta,
                      Square          prevSq,
                      Move*           quietsSearched,
                      int             quietCount,
                      Move*           capturesSearched,
                      int             captureCount,
                      Depth           depth);

}  // namespace

Search::Worker::Worker(SharedState&                    sharedState,
                       std::unique_ptr<ISearchManager> sm,
                       size_t                          thread_id) :
    // Unpack the SharedState struct into member variables
    thread_idx(thread_id),
    manager(std::move(sm)),
    options(sharedState.options),
    threads(sharedState.threads),
    tt(sharedState.tt) {
    clear();
}

void Search::Worker::start_searching() {
    // Non-main threads go directly to iterative_deepening()
    if (!is_mainthread())
    {
        iterative_deepening();
        return;
    }

    main_manager()->tm.init(limits, rootPos.side_to_move(), rootPos.game_ply(), options);
    tt.new_search();

    if (rootMoves.empty())
    {
        rootMoves.emplace_back(Move::none());
        sync_cout << "info depth 0 score "
                  << UCI::value(rootPos.checkers() ? -VALUE_MATE : VALUE_DRAW) << sync_endl;
    }
    else
    {
        threads.start_searching();  // start non-main threads
        iterative_deepening();      // main thread start searching
    }

    // When we reach the maximum depth, we can arrive here without a raise of
    // threads.stop. However, if we are pondering or in an infinite search,
    // the UCI protocol states that we shouldn't print the best move before the
    // GUI sends a "stop" or "ponderhit" command. We therefore simply wait here
    // until the GUI sends one of those commands.
    while (!threads.stop && (main_manager()->ponder || limits.infinite))
    {}  // Busy wait for a stop or a ponder reset

    // Stop the threads if not already stopped (also raise the stop if
    // "ponderhit" just reset threads.ponder).
    threads.stop = true;

    // Wait until all threads have finished
    threads.wait_for_search_finished();

    // When playing in 'nodes as time' mode, subtract the searched nodes from
    // the available ones before exiting.
    if (limits.npmsec)
        main_manager()->tm.advance_nodes_time(limits.inc[rootPos.side_to_move()]
                                              - threads.nodes_searched());

    Worker* bestThread = this;
    Skill   skill =
      Skill(options["Skill Level"], options["UCI_LimitStrength"] ? int(options["UCI_Elo"]) : 0);

    if (int(options["MultiPV"]) == 1 && !limits.depth && !skill.enabled()
        && rootMoves[0].pv[0] != Move::none())
        bestThread = threads.get_best_thread()->worker.get();

    main_manager()->bestPreviousScore        = bestThread->rootMoves[0].score;
    main_manager()->bestPreviousAverageScore = bestThread->rootMoves[0].averageScore;

    // Send again PV info if we have a new best thread
    if (bestThread != this)
        sync_cout << UCI::pv(*bestThread, main_manager()->tm.elapsed(threads.nodes_searched()),
                             threads.nodes_searched(), threads.tb_hits(), tt.hashfull(),
                             tbConfig.rootInTB)
                  << sync_endl;

    sync_cout << "bestmove " << UCI::move(bestThread->rootMoves[0].pv[0], rootPos.is_chess960());

    if (bestThread->rootMoves[0].pv.size() > 1
        || bestThread->rootMoves[0].extract_ponder_from_tt(tt, rootPos))
        std::cout << " ponder " << UCI::move(bestThread->rootMoves[0].pv[1], rootPos.is_chess960());

    std::cout << sync_endl;
}

// Main iterative deepening loop. It calls search()
// repeatedly with increasing depth until the allocated thinking time has been
// consumed, the user stops the search, or the maximum search depth is reached.
void Search::Worker::iterative_deepening() {

    // Allocate stack with extra size to allow access from (ss - 7) to (ss + 2):
    // (ss - 7) is needed for update_continuation_histories(ss - 1) which accesses (ss - 6),
    // (ss + 2) is needed for initialization of cutOffCnt and killers.
    Stack             stack[MAX_PLY + 10], *ss = stack + 7;
    Move              pv[MAX_PLY + 1];
    Value             alpha, beta;
    Value             lastBestScore     = -VALUE_INFINITE;
    std::vector<Move> lastBestPV        = {Move::none()};
    Depth             lastBestMoveDepth = 0;
    SearchManager*    mainThread        = (thread_idx == 0 ? main_manager() : nullptr);
    double            timeReduction = 1, totBestMoveChanges = 0;
    Color             us = rootPos.side_to_move();
    int               delta, iterIdx = 0;

    std::memset(ss - 7, 0, 10 * sizeof(Stack));
    for (int i = 7; i > 0; --i)
    {
        (ss - i)->continuationHistory =
          &this->continuationHistory[0][0][NO_PIECE][0];  // Use as a sentinel
        (ss - i)->staticEval = VALUE_NONE;
    }

    for (int i = 0; i <= MAX_PLY + 2; ++i)
        (ss + i)->ply = i;

    ss->pv = pv;

    Value bestValue = -VALUE_INFINITE;

    if (mainThread)
    {
        if (mainThread->bestPreviousScore == VALUE_INFINITE)
            for (int i = 0; i < 4; ++i)
                mainThread->iterValue[i] = VALUE_ZERO;
        else
            for (int i = 0; i < 4; ++i)
                mainThread->iterValue[i] = mainThread->bestPreviousScore;
    }

    size_t multiPV = size_t(options["MultiPV"]);
    Skill skill(options["Skill Level"], options["UCI_LimitStrength"] ? int(options["UCI_Elo"]) : 0);

    // When playing with strength handicap enable MultiPV search that we will
    // use behind-the-scenes to retrieve a set of possible moves.
    if (skill.enabled())
        multiPV = std::max(multiPV, size_t(4));

    multiPV = std::min(multiPV, rootMoves.size());

    int searchAgainCounter = 0;

    // Iterative deepening loop until requested to stop or the target depth is reached
    while (++rootDepth < MAX_PLY && !threads.stop
           && !(limits.depth && mainThread && rootDepth > limits.depth))
    {
        // Age out PV variability metric
        if (mainThread)
            totBestMoveChanges /= 2;

        // Save the last iteration's scores before the first PV line is searched and
        // all the move scores except the (new) PV are set to -VALUE_INFINITE.
        for (RootMove& rm : rootMoves)
            rm.previousScore = rm.score;

        size_t pvFirst = 0;
        pvLast         = 0;

        if (!threads.increaseDepth)
            searchAgainCounter++;

        // MultiPV loop. We perform a full root search for each PV line
        for (pvIdx = 0; pvIdx < multiPV && !threads.stop; ++pvIdx)
        {
            if (pvIdx == pvLast)
            {
                pvFirst = pvLast;
                for (pvLast++; pvLast < rootMoves.size(); pvLast++)
                    if (rootMoves[pvLast].tbRank != rootMoves[pvFirst].tbRank)
                        break;
            }

            // Reset UCI info selDepth for each depth and each PV line
            selDepth = 0;

            // Reset aspiration window starting size
            Value avg = rootMoves[pvIdx].averageScore;
            delta     = Value(9) + int(avg) * avg / 13181;
            alpha     = std::max(avg - delta, -VALUE_INFINITE);
            beta      = std::min(avg + delta, int(VALUE_INFINITE));

            // Adjust optimism based on root move's averageScore (~4 Elo)
            optimism[us]  = 132 * avg / (std::abs(avg) + 98);
            optimism[~us] = -optimism[us];

            // Start with a small aspiration window and, in the case of a fail
            // high/low, re-search with a bigger window until we don't fail
            // high/low anymore.
            int failedHighCnt = 0;
            while (true)
            {
                // Adjust the effective depth searched, but ensure at least one effective increment
                // for every four searchAgain steps (see issue #2717).
                Depth adjustedDepth =
                  std::max(1, rootDepth - failedHighCnt - 3 * (searchAgainCounter + 1) / 4);
                bestValue = search<Root>(rootPos, ss, alpha, beta, adjustedDepth, false);

                // Bring the best move to the front. It is critical that sorting
                // is done with a stable algorithm because all the values but the
                // first and eventually the new best one is set to -VALUE_INFINITE
                // and we want to keep the same order for all the moves except the
                // new PV that goes to the front. Note that in the case of MultiPV
                // search the already searched PV lines are preserved.
                std::stable_sort(rootMoves.begin() + pvIdx, rootMoves.begin() + pvLast);

                // If search has been stopped, we break immediately. Sorting is
                // safe because RootMoves is still valid, although it refers to
                // the previous iteration.
                if (threads.stop)
                    break;

                // When failing high/low give some update (without cluttering
                // the UI) before a re-search.
                if (mainThread && multiPV == 1 && (bestValue <= alpha || bestValue >= beta)
                    && mainThread->tm.elapsed(threads.nodes_searched()) > 3000)
                    sync_cout << UCI::pv(*this, mainThread->tm.elapsed(threads.nodes_searched()),
                                         threads.nodes_searched(), threads.tb_hits(), tt.hashfull(),
                                         tbConfig.rootInTB)
                              << sync_endl;

                // In case of failing low/high increase aspiration window and
                // re-search, otherwise exit the loop.
                if (bestValue <= alpha)
                {
                    beta  = (alpha + beta) / 2;
                    alpha = std::max(bestValue - delta, -VALUE_INFINITE);

                    failedHighCnt = 0;
                    if (mainThread)
                        mainThread->stopOnPonderhit = false;
                }
                else if (bestValue >= beta)
                {
                    beta = std::min(bestValue + delta, int(VALUE_INFINITE));
                    ++failedHighCnt;
                }
                else
                    break;

                delta += delta / 3;

                assert(alpha >= -VALUE_INFINITE && beta <= VALUE_INFINITE);
            }

            // Sort the PV lines searched so far and update the GUI
            std::stable_sort(rootMoves.begin() + pvFirst, rootMoves.begin() + pvIdx + 1);

            if (mainThread
                && (threads.stop || pvIdx + 1 == multiPV
                    || mainThread->tm.elapsed(threads.nodes_searched()) > 3000)
                // A thread that aborted search can have mated-in/TB-loss PV and score
                // that cannot be trusted, i.e. it can be delayed or refuted if we would have
                // had time to fully search other root-moves. Thus we suppress this output and
                // below pick a proven score/PV for this thread (from the previous iteration).
                && !(threads.abortedSearch && rootMoves[0].uciScore <= VALUE_TB_LOSS_IN_MAX_PLY))
                sync_cout << UCI::pv(*this, mainThread->tm.elapsed(threads.nodes_searched()),
                                     threads.nodes_searched(), threads.tb_hits(), tt.hashfull(),
                                     tbConfig.rootInTB)
                          << sync_endl;
        }

        if (!threads.stop)
            completedDepth = rootDepth;

        // We make sure not to pick an unproven mated-in score,
        // in case this thread prematurely stopped search (aborted-search).
        if (threads.abortedSearch && rootMoves[0].score != -VALUE_INFINITE
            && rootMoves[0].score <= VALUE_TB_LOSS_IN_MAX_PLY)
        {
            // Bring the last best move to the front for best thread selection.
            Utility::move_to_front(rootMoves, [&lastBestPV = std::as_const(lastBestPV)](
                                                const auto& rm) { return rm == lastBestPV[0]; });
            rootMoves[0].pv    = lastBestPV;
            rootMoves[0].score = rootMoves[0].uciScore = lastBestScore;
        }
        else if (rootMoves[0].pv[0] != lastBestPV[0])
        {
            lastBestPV        = rootMoves[0].pv;
            lastBestScore     = rootMoves[0].score;
            lastBestMoveDepth = rootDepth;
        }

        // Have we found a "mate in x"?
        if (limits.mate && bestValue >= VALUE_MATE_IN_MAX_PLY
            && VALUE_MATE - bestValue <= 2 * limits.mate)
            threads.stop = true;

        if (!mainThread)
            continue;

        // If the skill level is enabled and time is up, pick a sub-optimal best move
        if (skill.enabled() && skill.time_to_pick(rootDepth))
            skill.pick_best(rootMoves, multiPV);

        // Use part of the gained time from a previous stable move for the current move
        for (Thread* th : threads)
        {
            totBestMoveChanges += th->worker->bestMoveChanges;
            th->worker->bestMoveChanges = 0;
        }

        // Do we have time for the next iteration? Can we stop searching now?
        if (limits.use_time_management() && !threads.stop && !mainThread->stopOnPonderhit)
        {
            double fallingEval = (66 + 14 * (mainThread->bestPreviousAverageScore - bestValue)
                                  + 6 * (mainThread->iterValue[iterIdx] - bestValue))
                               / 616.6;
            fallingEval = std::clamp(fallingEval, 0.51, 1.51);

            // If the bestMove is stable over several iterations, reduce time accordingly
            timeReduction    = lastBestMoveDepth + 8 < completedDepth ? 1.56 : 0.69;
            double reduction = (1.4 + mainThread->previousTimeReduction) / (2.17 * timeReduction);
            double bestMoveInstability = 1 + 1.79 * totBestMoveChanges / threads.size();

            double totalTime =
              mainThread->tm.optimum() * fallingEval * reduction * bestMoveInstability;

            // Cap used time in case of a single legal move for a better viewer experience
            if (rootMoves.size() == 1)
                totalTime = std::min(500.0, totalTime);

            // Stop the search if we have exceeded the totalTime
            if (mainThread->tm.elapsed(threads.nodes_searched()) > totalTime)
            {
                // If we are allowed to ponder do not stop the search now but
                // keep pondering until the GUI sends "ponderhit" or "stop".
                if (mainThread->ponder)
                    mainThread->stopOnPonderhit = true;
                else
                    threads.stop = true;
            }
            else if (!mainThread->ponder
                     && mainThread->tm.elapsed(threads.nodes_searched()) > totalTime * 0.50)
                threads.increaseDepth = false;
            else
                threads.increaseDepth = true;
        }

        mainThread->iterValue[iterIdx] = bestValue;
        iterIdx                        = (iterIdx + 1) & 3;
    }

    if (!mainThread)
        return;

    mainThread->previousTimeReduction = timeReduction;

    // If the skill level is enabled, swap the best PV line with the sub-optimal one
    if (skill.enabled())
        std::swap(rootMoves[0],
                  *std::find(rootMoves.begin(), rootMoves.end(),
                             skill.best ? skill.best : skill.pick_best(rootMoves, multiPV)));
}

void Search::Worker::clear() {
    counterMoves.fill(Move::none());
    mainHistory.fill(0);
    captureHistory.fill(0);
    pawnHistory.fill(0);
    correctionHistory.fill(0);

    for (bool inCheck : {false, true})
        for (StatsType c : {NoCaptures, Captures})
            for (auto& to : continuationHistory[inCheck][c])
                for (auto& h : to)
                    h->fill(-71);


    for (int i = 1; i < MAX_MOVES; ++i)
        reductions[i] = int((20.37 + std::log(size_t(options["Threads"])) / 2) * std::log(i));
}


// Main search function for both PV and non-PV nodes.
template<NodeType nodeType>
Value Search::Worker::search(
  Position& pos, Stack* ss, Value alpha, Value beta, Depth depth, bool cutNode) {

    constexpr bool PvNode   = nodeType != NonPV;
    constexpr bool rootNode = nodeType == Root;

    // Dive into quiescence search when the depth reaches zero
    if (depth <= 0)
        return qsearch < PvNode ? PV : NonPV > (pos, ss, alpha, beta);

    // Check if we have an upcoming move that draws by repetition, or
    // if the opponent had an alternative move earlier to this position.
    if (!rootNode && alpha < VALUE_DRAW && pos.has_game_cycle(ss->ply))
    {
        alpha = value_draw(this->nodes);
        if (alpha >= beta)
            return alpha;
    }

    assert(-VALUE_INFINITE <= alpha && alpha < beta && beta <= VALUE_INFINITE);
    assert(PvNode || (alpha == beta - 1));
    assert(0 < depth && depth < MAX_PLY);
    assert(!(PvNode && cutNode));

    Move      pv[MAX_PLY + 1], capturesSearched[32], quietsSearched[32];
    StateInfo st;
    ASSERT_ALIGNED(&st, Eval::NNUE::CacheLineSize);

    TTEntry* tte;
    Key      posKey;
    Move     ttMove, move, excludedMove, bestMove;
    Depth    extension, newDepth;
    Value    bestValue, value, ttValue, eval, maxValue, probCutBeta;
    bool     givesCheck, improving, priorCapture, singularQuietLMR;
    bool     capture, moveCountPruning, ttCapture;
    Piece    movedPiece;
    int      moveCount, captureCount, quietCount;

    // Step 1. Initialize node
    Worker* thisThread = this;
    ss->inCheck        = pos.checkers();
    priorCapture       = pos.captured_piece();
    Color us           = pos.side_to_move();
    moveCount = captureCount = quietCount = ss->moveCount = 0;
    bestValue                                             = -VALUE_INFINITE;
    maxValue                                              = VALUE_INFINITE;

    // Check for the available remaining time
    if (is_mainthread())
        main_manager()->check_time(*this);

    // Used to send selDepth info to GUI (selDepth counts from 1, ply from 0)
    if (PvNode && thisThread->selDepth < ss->ply + 1)
        thisThread->selDepth = ss->ply + 1;

    if (!rootNode)
    {
        // Step 2. Check for aborted search and immediate draw
        if (threads.stop.load(std::memory_order_relaxed) || pos.is_draw(ss->ply)
            || ss->ply >= MAX_PLY)
            return (ss->ply >= MAX_PLY && !ss->inCheck) ? evaluate(pos, thisThread->optimism[us])
                                                        : value_draw(thisThread->nodes);

        // Step 3. Mate distance pruning. Even if we mate at the next move our score
        // would be at best mate_in(ss->ply + 1), but if alpha is already bigger because
        // a shorter mate was found upward in the tree then there is no need to search
        // because we will never beat the current alpha. Same logic but with reversed
        // signs apply also in the opposite condition of being mated instead of giving
        // mate. In this case, return a fail-high score.
        alpha = std::max(mated_in(ss->ply), alpha);
        beta  = std::min(mate_in(ss->ply + 1), beta);
        if (alpha >= beta)
            return alpha;
    }
    else
        thisThread->rootDelta = beta - alpha;

    assert(0 <= ss->ply && ss->ply < MAX_PLY);

    (ss + 1)->excludedMove = bestMove = Move::none();
    (ss + 2)->killers[0] = (ss + 2)->killers[1] = Move::none();
    (ss + 2)->cutoffCnt                         = 0;
    ss->doubleExtensions                        = (ss - 1)->doubleExtensions;
    Square prevSq = ((ss - 1)->currentMove).is_ok() ? ((ss - 1)->currentMove).to_sq() : SQ_NONE;
    ss->statScore = 0;

    // Step 4. Transposition table lookup.
    excludedMove = ss->excludedMove;
    posKey       = pos.key();
    tte          = tt.probe(posKey, ss->ttHit);
    ttValue   = ss->ttHit ? value_from_tt(tte->value(), ss->ply, pos.rule50_count()) : VALUE_NONE;
    ttMove    = rootNode  ? thisThread->rootMoves[thisThread->pvIdx].pv[0]
              : ss->ttHit ? tte->move()
                          : Move::none();
    ttCapture = ttMove && pos.capture_stage(ttMove);

    // At this point, if excluded, skip straight to step 6, static eval. However,
    // to save indentation, we list the condition in all code between here and there.
    if (!excludedMove)
        ss->ttPv = PvNode || (ss->ttHit && tte->is_pv());

    // At non-PV nodes we check for an early TT cutoff
    if (!PvNode && !excludedMove && tte->depth() > depth
        && ttValue != VALUE_NONE  // Possible in case of TT access race or if !ttHit
        && (tte->bound() & (ttValue >= beta ? BOUND_LOWER : BOUND_UPPER)))
    {
        // If ttMove is quiet, update move sorting heuristics on TT hit (~2 Elo)
        if (ttMove)
        {
            if (ttValue >= beta)
            {
                // Bonus for a quiet ttMove that fails high (~2 Elo)
                if (!ttCapture)
                    update_quiet_stats(pos, ss, *this, ttMove, stat_bonus(depth));

                // Extra penalty for early quiet moves of
                // the previous ply (~0 Elo on STC, ~2 Elo on LTC).
                if (prevSq != SQ_NONE && (ss - 1)->moveCount <= 2 && !priorCapture)
                    update_continuation_histories(ss - 1, pos.piece_on(prevSq), prevSq,
                                                  -stat_malus(depth + 1));
            }
            // Penalty for a quiet ttMove that fails low (~1 Elo)
            else if (!ttCapture)
            {
                int penalty = -stat_malus(depth);
                thisThread->mainHistory[us][ttMove.from_to()] << penalty;
                update_continuation_histories(ss, pos.moved_piece(ttMove), ttMove.to_sq(), penalty);
            }
        }

        // Partial workaround for the graph history interaction problem
        // For high rule50 counts don't produce transposition table cutoffs.
        if (pos.rule50_count() < 90)
            return ttValue >= beta && std::abs(ttValue) < VALUE_TB_WIN_IN_MAX_PLY
                   ? (ttValue * 3 + beta) / 4
                   : ttValue;
    }

    // Step 5. Tablebases probe
    if (!rootNode && !excludedMove && tbConfig.cardinality)
    {
        int piecesCount = pos.count<ALL_PIECES>();

        if (piecesCount <= tbConfig.cardinality
            && (piecesCount < tbConfig.cardinality || depth >= tbConfig.probeDepth)
            && pos.rule50_count() == 0 && !pos.can_castle(ANY_CASTLING))
        {
            TB::ProbeState err;
            TB::WDLScore   wdl = Tablebases::probe_wdl(pos, &err);

            // Force check of time on the next occasion
            if (is_mainthread())
                main_manager()->callsCnt = 0;

            if (err != TB::ProbeState::FAIL)
            {
                thisThread->tbHits.fetch_add(1, std::memory_order_relaxed);

                int drawScore = tbConfig.useRule50 ? 1 : 0;

                Value tbValue = VALUE_TB - ss->ply;

                // use the range VALUE_TB to VALUE_TB_WIN_IN_MAX_PLY to score
                value = wdl < -drawScore ? -tbValue
                      : wdl > drawScore  ? tbValue
                                         : VALUE_DRAW + 2 * wdl * drawScore;

                Bound b = wdl < -drawScore ? BOUND_UPPER
                        : wdl > drawScore  ? BOUND_LOWER
                                           : BOUND_EXACT;

                if (b == BOUND_EXACT || (b == BOUND_LOWER ? value >= beta : value <= alpha))
                {
                    tte->save(posKey, value_to_tt(value, ss->ply), ss->ttPv, b,
                              std::min(MAX_PLY - 1, depth + 6), Move::none(), VALUE_NONE,
                              tt.generation());

                    return value;
                }

                if (PvNode)
                {
                    if (b == BOUND_LOWER)
                        bestValue = value, alpha = std::max(alpha, bestValue);
                    else
                        maxValue = value;
                }
            }
        }
    }


    Value unadjustedStaticEval = VALUE_NONE;

    // Step 6. Static evaluation of the position
    if (ss->inCheck)
    {
        // Skip early pruning when in check
        ss->staticEval = eval = VALUE_NONE;
        improving             = false;
        goto moves_loop;
    }
    else if (excludedMove)
    {
        // Providing the hint that this node's accumulator will be used often
        // brings significant Elo gain (~13 Elo).
        Eval::NNUE::hint_common_parent_position(pos);
        unadjustedStaticEval = eval = ss->staticEval;
    }
    else if (ss->ttHit)
    {
        // Never assume anything about values stored in TT
        unadjustedStaticEval = ss->staticEval = eval = tte->eval();
        if (eval == VALUE_NONE)
            unadjustedStaticEval = ss->staticEval = eval = evaluate(pos, thisThread->optimism[us]);
        else if (PvNode)
            Eval::NNUE::hint_common_parent_position(pos);

        ss->staticEval = eval = to_corrected_static_eval(unadjustedStaticEval, *thisThread, pos);

        // ttValue can be used as a better position evaluation (~7 Elo)
        if (ttValue != VALUE_NONE && (tte->bound() & (ttValue > eval ? BOUND_LOWER : BOUND_UPPER)))
            eval = ttValue;
    }
    else
    {
        unadjustedStaticEval = ss->staticEval = eval = evaluate(pos, thisThread->optimism[us]);
        ss->staticEval = eval = to_corrected_static_eval(unadjustedStaticEval, *thisThread, pos);

        // Static evaluation is saved as it was before adjustment by correction history
        tte->save(posKey, VALUE_NONE, ss->ttPv, BOUND_NONE, DEPTH_NONE, Move::none(),
                  unadjustedStaticEval, tt.generation());
    }

    // Use static evaluation difference to improve quiet move ordering (~9 Elo)
    if (((ss - 1)->currentMove).is_ok() && !(ss - 1)->inCheck && !priorCapture)
    {
<<<<<<< HEAD
        int bonus = std::clamp(-13 * int((ss - 1)->staticEval + ss->staticEval), -1652, 1546);
        //dbg_mean_of(bonus > 0, 10+PvNode);
        //dbg_mean_of(bonus > 0, 0);
        //bonus     = bonus * (bonus > 0 ? 19 : 5) / 8;
=======
        int bonus = std::clamp(-13 * int((ss - 1)->staticEval + ss->staticEval), -1680, 1406);
>>>>>>> fcbb02ff
        bonus     = bonus > 0 ? 2 * bonus : bonus / 2;
        thisThread->mainHistory[~us][((ss - 1)->currentMove).from_to()] << bonus;
        if (type_of(pos.piece_on(prevSq)) != PAWN && ((ss - 1)->currentMove).type_of() != PROMOTION)
            thisThread->pawnHistory[pawn_structure_index(pos)][pos.piece_on(prevSq)][prevSq]
              << bonus / 4;
    }

    // Set up the improving flag, which is true if current static evaluation is
    // bigger than the previous static evaluation at our turn (if we were in
    // check at our previous move we look at static evaluation at move prior to it
    // and if we were in check at move prior to it flag is set to true) and is
    // false otherwise. The improving flag is used in various pruning heuristics.
    improving = (ss - 2)->staticEval != VALUE_NONE
                ? ss->staticEval > (ss - 2)->staticEval
                : (ss - 4)->staticEval != VALUE_NONE && ss->staticEval > (ss - 4)->staticEval;

    // Step 7. Razoring (~1 Elo)
    // If eval is really low check with qsearch if it can exceed alpha, if it can't,
    // return a fail low.
    // Adjust razor margin according to cutoffCnt. (~1 Elo)
    if (eval < alpha - 435 - (327 - 167 * ((ss + 1)->cutoffCnt > 3)) * depth * depth)
    {
        value = qsearch<NonPV>(pos, ss, alpha - 1, alpha);
        if (value < alpha)
            return value;
    }

    // Step 8. Futility pruning: child node (~40 Elo)
    // The depth condition is important for mate finding.
    if (!ss->ttPv && depth < 11
        && eval - futility_margin(depth, cutNode && !ss->ttHit, improving)
               - (ss - 1)->statScore / 327
             >= beta
        && eval >= beta && eval < 27734  // smaller than TB wins
        && (!ttMove || ttCapture))
        return beta > VALUE_TB_LOSS_IN_MAX_PLY ? (eval + beta) / 2 : eval;

    // Step 9. Null move search with verification search (~35 Elo)
    if (!PvNode && (ss - 1)->currentMove != Move::null() && (ss - 1)->statScore < 17787
        && eval >= beta && eval >= ss->staticEval && ss->staticEval >= beta - 22 * depth + 313
        && !excludedMove && pos.non_pawn_material(us) && ss->ply >= thisThread->nmpMinPly
        && beta > VALUE_TB_LOSS_IN_MAX_PLY)
    {
        assert(eval - beta >= 0);

        // Null move dynamic reduction based on depth and eval
        Depth R = std::min(int(eval - beta) / 144, 6) + depth / 3 + 4;

        ss->currentMove         = Move::null();
        ss->continuationHistory = &thisThread->continuationHistory[0][0][NO_PIECE][0];

        pos.do_null_move(st, tt);

        Value nullValue = -search<NonPV>(pos, ss + 1, -beta, -beta + 1, depth - R, !cutNode);

        pos.undo_null_move();

        // Do not return unproven mate or TB scores
        if (nullValue >= beta && nullValue < VALUE_TB_WIN_IN_MAX_PLY)
        {
            if (thisThread->nmpMinPly || depth < 15)
                return nullValue;

            assert(!thisThread->nmpMinPly);  // Recursive verification is not allowed

            // Do verification search at high depths, with null move pruning disabled
            // until ply exceeds nmpMinPly.
            thisThread->nmpMinPly = ss->ply + 3 * (depth - R) / 4;

            Value v = search<NonPV>(pos, ss, beta - 1, beta, depth - R, false);

            thisThread->nmpMinPly = 0;

            if (v >= beta)
                return nullValue;
        }
    }

    // Step 10. Internal iterative reductions (~9 Elo)
    // For PV nodes without a ttMove, we decrease depth by 2,
    // or by 4 if the current position is present in the TT and
    // the stored depth is greater than or equal to the current depth.
    // Use qsearch if depth <= 0.
    if (PvNode && !ttMove)
        depth -= 2 + 2 * (ss->ttHit && tte->depth() >= depth);

    if (depth <= 0)
        return qsearch<PV>(pos, ss, alpha, beta);

    // For cutNodes without a ttMove, we decrease depth by 2 if depth is high enough.
    if (cutNode && depth >= 8 && !ttMove)
        depth -= 2;

    probCutBeta = beta + 173 - 73 * improving;

    // Step 11. ProbCut (~10 Elo)
    // If we have a good enough capture (or queen promotion) and a reduced search returns a value
    // much above beta, we can (almost) safely prune the previous move.
    if (
      !PvNode && depth > 3
      && std::abs(beta) < VALUE_TB_WIN_IN_MAX_PLY
      // If value from transposition table is lower than probCutBeta, don't attempt probCut
      // there and in further interactions with transposition table cutoff depth is set to depth - 3
      // because probCut search has depth set to depth - 4 but we also do a move before it
      // So effective depth is equal to depth - 3
      && !(tte->depth() >= depth - 3 && ttValue != VALUE_NONE && ttValue < probCutBeta))
    {
        assert(probCutBeta < VALUE_INFINITE && probCutBeta > beta);

        MovePicker mp(pos, ttMove, probCutBeta - ss->staticEval, &thisThread->captureHistory);

        while ((move = mp.next_move()) != Move::none())
            if (move != excludedMove && pos.legal(move))
            {
                assert(pos.capture_stage(move));

                // Prefetch the TT entry for the resulting position
                prefetch(tt.first_entry(pos.key_after(move)));

                ss->currentMove = move;
                ss->continuationHistory =
                  &this
                     ->continuationHistory[ss->inCheck][true][pos.moved_piece(move)][move.to_sq()];

                thisThread->nodes.fetch_add(1, std::memory_order_relaxed);
                pos.do_move(move, st);

                // Perform a preliminary qsearch to verify that the move holds
                value = -qsearch<NonPV>(pos, ss + 1, -probCutBeta, -probCutBeta + 1);

                // If the qsearch held, perform the regular search
                if (value >= probCutBeta)
                    value = -search<NonPV>(pos, ss + 1, -probCutBeta, -probCutBeta + 1, depth - 4,
                                           !cutNode);

                pos.undo_move(move);

                if (value >= probCutBeta)
                {
                    // Save ProbCut data into transposition table
                    tte->save(posKey, value_to_tt(value, ss->ply), ss->ttPv, BOUND_LOWER, depth - 3,
                              move, unadjustedStaticEval, tt.generation());
                    return std::abs(value) < VALUE_TB_WIN_IN_MAX_PLY ? value - (probCutBeta - beta)
                                                                     : value;
                }
            }

        Eval::NNUE::hint_common_parent_position(pos);
    }

moves_loop:  // When in check, search starts here

    // Step 12. A small Probcut idea, when we are in check (~4 Elo)
    probCutBeta = beta + 427;
    if (ss->inCheck && !PvNode && ttCapture && (tte->bound() & BOUND_LOWER)
        && tte->depth() >= depth - 4 && ttValue >= probCutBeta
        && std::abs(ttValue) < VALUE_TB_WIN_IN_MAX_PLY && std::abs(beta) < VALUE_TB_WIN_IN_MAX_PLY)
        return probCutBeta;

    const PieceToHistory* contHist[] = {
      (ss - 1)->continuationHistory, (ss - 2)->continuationHistory, (ss - 3)->continuationHistory,
      (ss - 4)->continuationHistory, (ss - 5)->continuationHistory, (ss - 6)->continuationHistory};

    Move countermove =
      prevSq != SQ_NONE ? thisThread->counterMoves[pos.piece_on(prevSq)][prevSq] : Move::none();

    //const bool PC = true;//!PvNode&&!cutNode;
    //const bool PC = !PvNode&&!cutNode;
    //const bool PC = cutNode;
    const bool PC = true;  //STATS_QUIETS || STATS_EVASION_MAIN || STATS_REFUTATION;
    MovePicker mp(pos, ttMove, depth, &thisThread->mainHistory, &thisThread->captureHistory,
                  contHist, &thisThread->pawnHistory, countermove, ss->killers, PC,
                  (ss - 1)->currentMove);

    value            = bestValue;
    moveCountPruning = singularQuietLMR = false;

    // Step 13. Loop through all pseudo-legal moves until no moves remain
    // or a beta cutoff occurs.
    int rank = 0;
    while ((move = mp.next_move(moveCountPruning)) != Move::none())
    {
        assert(move.is_ok());

        if (move == excludedMove)
            continue;

        // Check for legality
        if (!pos.legal(move))
            continue;

        // At root obey the "searchmoves" option and skip moves not listed in Root
        // Move List. In MultiPV mode we also skip PV moves that have been already
        // searched and those of lower "TB rank" if we are in a TB root position.
        if (rootNode
            && !std::count(thisThread->rootMoves.begin() + thisThread->pvIdx,
                           thisThread->rootMoves.begin() + thisThread->pvLast, move))
            continue;

        ss->moveCount = ++moveCount;

        if (rootNode && is_mainthread()
            && main_manager()->tm.elapsed(threads.nodes_searched()) > 3000)
            sync_cout << "info depth " << depth << " currmove "
                      << UCI::move(move, pos.is_chess960()) << " currmovenumber "
                      << moveCount + thisThread->pvIdx << sync_endl;
        if (PvNode)
            (ss + 1)->pv = nullptr;

        extension  = 0;
        capture    = pos.capture_stage(move);
        movedPiece = pos.moved_piece(move);
        givesCheck = pos.gives_check(move);

        // Calculate new depth for this move
        newDepth = depth - 1;

        int delta = beta - alpha;

        Depth r = reduction(improving, depth, moveCount, delta);

        // Step 14. Pruning at shallow depth (~120 Elo).
        // Depth conditions are important for mate finding.
        if (!rootNode && pos.non_pawn_material(us) && bestValue > VALUE_TB_LOSS_IN_MAX_PLY)
        {
            // Skip quiet moves if movecount exceeds our FutilityMoveCount threshold (~8 Elo)
            if (!moveCountPruning)
                moveCountPruning =
                  moveCount >= futility_move_count(improving, depth, thisThread->rootDepth);

            // Reduced depth of the next LMR search
            int lmrDepth = newDepth - r;

            if (capture || givesCheck)
            {
                // Futility pruning for captures (~2 Elo)
                if (!givesCheck && lmrDepth < 7 && !ss->inCheck)
                {
                    Piece capturedPiece = pos.piece_on(move.to_sq());
                    int   futilityEval =
<<<<<<< HEAD
                      ss->staticEval + 238 + 305 * lmrDepth
                      + PieceValue[capturedPiece]
                      //ss->staticEval + 238 + getParam(0)*!cutNode + getParam(1)*cutNode + 305 * lmrDepth + PieceValue[capturedPiece]
                      //ss->staticEval + 238 + getParam(0)*!priorCapture + getParam(1)*priorCapture + 305 * lmrDepth + PieceValue[capturedPiece]
                      //ss->staticEval + 238 + getParam(0)*!improving + getParam(1)*improving + 305 * lmrDepth + PieceValue[capturedPiece]
                      //ss->staticEval + 238 + getParam(0) + (305 + getParam(1)) * lmrDepth + PieceValue[capturedPiece]
=======
                      ss->staticEval + 277 + 298 * lmrDepth + PieceValue[capturedPiece]
>>>>>>> fcbb02ff
                      + thisThread->captureHistory[movedPiece][move.to_sq()][type_of(capturedPiece)]
                          / 7;
                    if (futilityEval < alpha)
                        continue;
                }

                // SEE based pruning for captures and checks (~11 Elo)
                if (!pos.see_ge(move, -203 * depth))
                    continue;
            }
            else
            {
                int history =
                  (*contHist[0])[movedPiece][move.to_sq()]
                  + (*contHist[1])[movedPiece][move.to_sq()]
                  + (*contHist[3])[movedPiece][move.to_sq()]
                  + thisThread->pawnHistory[pawn_structure_index(pos)][movedPiece][move.to_sq()];

                // Continuation history based pruning (~2 Elo)
<<<<<<< HEAD
                //dbg_mean_of(lmrDepth < 6 && history < -3752 * depth + (*contHist[0])[movedPiece][move.to_sq()] * 1 - (*contHist[1])[movedPiece][move.to_sq()] * -1, 0);
                //if (lmrDepth < 6 && history < -3752 * depth + (*contHist[0])[movedPiece][move.to_sq()] * 1 - (*contHist[1])[movedPiece][move.to_sq()] * -1)
                if (lmrDepth < 6 && history < -3752 * depth)
=======
                if (lmrDepth < 6 && history < -4195 * depth)
>>>>>>> fcbb02ff
                    continue;

                history += 2 * thisThread->mainHistory[us][move.from_to()];

                lmrDepth += history / 6992;

                // old stuff
                //bool C = cutNode;
                //bool C = improving;
                //bool C = priorCapture;
                //bool C = PvNode;
                //bool C = singularQuietLMR;
                // Futility pruning: parent node (~13 Elo)
<<<<<<< HEAD
                /*
                bool C0 = cutNode;
                bool C1 = improving;
                //Mean #0: Total 24482496 Mean 0.321481
                //Mean #1: Total 24482496 Mean 0.378073
                constexpr double P0 = 0.321481;
                constexpr double P1 = 0.378073;
                */
                /*
                bool C0 = priorCapture;
                bool C1 = PvNode;
                //Mean #0: Total 24482496 Mean 0.28863
                //Mean #1: Total 24482496 Mean 0.0781727
                constexpr double P0 = 0.28863;
                constexpr double P1 = 0.0781727;
                */
                /*
                bool C0 = singularQuietLMR;
                bool C1 = moveCountPruning;
                //Mean #0: Total 24482496 Mean 0.0476765
                //Mean #1: Total 24482496 Mean 0.0927054
                constexpr double P0 = 0.0476765;
                constexpr double P1 = 0.0927054;
                */
                /*
                int C0 = !PvNode&&!cutNode;
                int C1 = moveCount;
                //Mean #0: Total 24482496 Mean 0.600346
                //Mean #1: Total 24482496 Mean 10.2757
                constexpr double P0 = 0.600346;
                constexpr double P1 = 10.2757;
                */
                /*
                if (!ss->inCheck && lmrDepth < 14)
                {
                    dbg_mean_of(C0, 0);
                    dbg_mean_of(C1, 1);
                }
                */

                //new stuff
                // P(V <= 0) = P(V <= -x1) * (1-P0) + P(V <= -x2) * P0
                // P(V <= -x1) = (P(V>=0) - P(V <= -x2) * P0) / (1-P0)
                // determine x1 = f(x2)
                constexpr int K  = 4;
                constexpr int D0 = 64;
                constexpr int D1 = 64;
                const int     I0 = K + getParam(0) / D0;
                const int     I1 = K + getParam(1) / D1;
                /*
                bool C0 = priorCapture;
                constexpr double P0 = 0.28863;
                constexpr int V0[9] = {48,   40,  30,  16,  0,   -23, -43, -57, -66, };
                bool C1 = PvNode;
                constexpr double P1 = 0.0781727;
                constexpr int V1[9] = {18,   12,  8,   3,   0,   -5,  -7,  -9,  -9, };

                bool C0 = cutNode;
                constexpr double P0 = 0.321481;
                constexpr int V0[9] = { 127, 94, 65, 30, 0, -47, -68, -79, -86 };
                bool C1 = priorCapture;
                constexpr double P1 = 0.28863;
                constexpr int V1[9] = { 48,   40,  30,  16,  0,   -23, -43, -57, -66, };

                bool C0 = cutNode;
                constexpr double P0 = 0.321481;
                constexpr int V0[9] = { 127, 94, 65, 30, 0, -47, -68, -79, -86 };
                bool C1 = PvNode;
                constexpr double P1 = 0.0781727;
                constexpr int V1[9] = { 18,   12,  8,   3,   0,   -5,  -7,  -9,  -9, };

                bool C0 = improving;
                constexpr double P0 = 0.378073;
                constexpr int V0[9] = { 179, 126, 82, 38, 0, -56, -84, -99, -107};
                bool C1 = priorCapture;
                constexpr double P1 = 0.28863;
                constexpr int V1[9] = { 48,   40,  30,  16,  0,   -23, -43, -57, -66, };

                bool C0 = improving;
                constexpr double P0 = 0.378073;
                constexpr int V0[9] = { 179, 126, 82, 38, 0, -56, -84, -99, -107};
                bool C1 = PvNode;
                constexpr double P1 = 0.0781727;
                constexpr int V1[9] = { 18,   12,  8,   3,   0,   -5,  -7,  -9,  -9, };

                bool C0 = cutNode;
                constexpr double P0 = 0.321481;
                constexpr int V0[9] = { 127, 94, 65, 30, 0, -47, -68, -79, -86 };
                bool C1 = moveCountPruning;
                constexpr double P1 = 0.0927054;
                constexpr int V1[9] = { 22,  19,  15,  8,   0,   -16, -30, -37, -41 };

                bool C0 = improving;
                constexpr double P0 = 0.378073;
                constexpr int V0[9] = { 179, 126, 82, 38, 0, -56, -84, -99, -107};
                bool C1 = singularQuietLMR;
                constexpr double P1 = 0.0476765;
                constexpr int V1[9] = { 12,   9,   6,   2,   0,   -5,  -7,  -8,  -9 };

                bool C0 = ttCapture;
                constexpr double P0 = 0.091047;
                constexpr int V0[9] = { 18,  14,  10,  5,   0,   -7,  -13, -19, -23 };
                bool C1 = !PvNode && !cutNode;
                constexpr double P1 = 0.600346;
                constexpr int V1[9] = { 320, 320, 320, 80,  0,   -98, -196,    -271,    -320 };

                bool C0 = singularQuietLMR;
                constexpr double P0 = 0.0476765;
                constexpr int V0[9] = { 12,   9,   6,   2,   0,   -5,  -7,  -8,  -9 };
                bool C1 = moveCountPruning;
                constexpr double P1 = 0.0927054;
                constexpr int V1[9] = { 22,  19,  15,  8,   0,   -16, -30, -37, -41 };
                constexpr double P01 = 0.00100067;

                bool C0 = cutNode;
                constexpr double P0 = 0.321481;
                constexpr int V0[9] = { 127, 94, 65, 30, 0, -47, -68, -79, -86 };
                bool C1 = improving;
                constexpr double P1 = 0.378073;
                constexpr int V1[9] = { 179, 126, 82, 38, 0, -56, -84, -99, -107};
                constexpr double P01 = 0.167329;

                bool C0 = improving;
                constexpr double P0 = 0.378073;
                constexpr int V0[9] = { 179, 126, 82, 38, 0, -56, -84, -99, -107};
                bool C1 = moveCountPruning;
                constexpr double P1 = 0.0927054;
                constexpr int V1[9] = { 22,  19,  15,  8,   0,   -16, -30, -37, -41 };
                constexpr double P01 = 0.0158756;

                bool C0 = cutNode;
                constexpr double P0 = 0.321481;
                constexpr int V0[9] = { 127, 94, 65, 30, 0, -47, -68, -79, -86 };
                bool C1 = moveCountPruning;
                constexpr double P1 = 0.0927054;
                constexpr int V1[9] = { 22,  19,  15,  8,   0,   -16, -30, -37, -41 };
                constexpr double P01 = 0.0398305;

                bool C0 = cutNode;
                constexpr double P0 = 0.321481;
                constexpr int V0[9] = { 127, 94, 65, 30, 0, -47, -68, -79, -86 };
                bool C1 = singularQuietLMR;
                constexpr double P1 = 0.0476765;
                constexpr int V1[9] = { 12,   9,   6,   2,   0,   -5,  -7,  -8,  -9 };
                constexpr double P01 = 0.0366509;

                bool C0 = PvNode;
                constexpr double P0 = 0.0781727;
                constexpr int V0[9] = { 18,   12,  8,   3,   0,   -5,  -7,  -9,  -9, };
                bool C1 = singularQuietLMR;
                constexpr double P1 = 0.0476765;
                constexpr int V1[9] = { 12,   9,   6,   2,   0,   -5,  -7,  -8,  -9 };
                constexpr double P01 = 0.0105854;

                bool C0 = PvNode;
                constexpr double P0 = 0.0781727;
                constexpr int V0[9] = { 18,   12,  8,   3,   0,   -5,  -7,  -9,  -9, };
                bool C1 = ttCapture;
                constexpr double P1 = 0.091047;
                constexpr int V1[9] = { 18,  14,  10,  5,   0,   -7,  -13, -19, -23 };
                constexpr double P01 = 0.0231626;

                bool C0 = PvNode;
                constexpr double P0 = 0.0781727;
                constexpr int V0[9] = { 18,   12,  8,   3,   0,   -5,  -7,  -9,  -9, };
                bool C1 = moveCountPruning;
                constexpr double P1 = 0.0927054;
                constexpr int V1[9] = { 22,  19,  15,  8,   0,   -16, -30, -37, -41 };
                constexpr double P01 = 0.00337457;
                */

                // based on master + PR4967 + new net + bad quiets
                /*
                bool C0 = cutNode;
                constexpr double P0 = 0.32076;
                constexpr double M0 = -0.4503;
                constexpr int V0[9] = { 132, 96, 65, 30, 0, -47, -68, -78, -84 };
                bool C1 = improving;
                constexpr double P1 = 0.384446;
                constexpr double M1 = -0.6185;
                constexpr int V1[9] = { 200, 135, 86, 38, 0, -58, -85, -100, -108};
                constexpr double P01 = 0.167629;

                bool C0 = priorCapture;
                constexpr double P0 = 0.293493;
                constexpr double M0 = -0.2477;
                constexpr int V0[9] = {50,   42,  31,  16,  0,   -24, -44, -57, -66, };
                bool C1 = PvNode;
                constexpr double P1 = 0.0874722;
                constexpr double M1 = -0.0602;
                constexpr int V1[9] = {20,   14,  9,   3,   0,   -5,  -8,  -9,  -10, };
                constexpr double P01 = 0.0209741;
                */

                //int MARGIN = 35 - 104 * cutNode;
                int              MARGIN = 0;
                bool             C0     = cutNode;
                constexpr double P0     = 0.32076;
                constexpr double M0     = -0.4503;
                constexpr int    V0[9]  = {132, 96, 65, 30, 0, -47, -68, -78, -84};
                bool             C1     = improving;
                constexpr double P1     = 0.384446;
                constexpr double M1     = -0.6185;
                constexpr int    V1[9]  = {200, 135, 86, 38, 0, -58, -85, -100, -108};
                constexpr double P01    = 0.167629;

                if (MEASURE && !ss->inCheck && lmrDepth < 14)
                {
                    dbg_mean_of(C0, 0);
                    dbg_mean_of(C1, 1);
                    dbg_mean_of(C0 * C1, 2);

                    std::vector<bool> C = {cutNode,   improving,          priorCapture,
                                           PvNode,    singularQuietLMR,   moveCountPruning,
                                           ttCapture, !PvNode && !cutNode};
                    for (int i = 0; i < int(C.size()); ++i)
                        for (int j = 0; j < int(C.size()); ++j)
                            dbg_correl_of(C[i], C[j], 10 * i + j);

                    int V = ss->staticEval + (bestValue < ss->staticEval - 57 ? 124 : 71)
                          + 118 * lmrDepth - alpha + MARGIN;
                    bool PR = (V <= 0);
                    dbg_mean_of(PR, 10);

                    if (MODE == ADVANCED_COMP)
                    {
                        for (int v0 = -(K + 1) * D0; v0 <= (K + 1) * D0; ++v0)
                        {
                            int  i   = v0 + (K + 1) * D0;
                            bool PR0 = (V + v0 <= 0);
                            dbg_mean_of(PR0, 1000 * (1 + C0) + i);
                        }

                        for (int v1 = -(K + 1) * D1; v1 <= (K + 1) * D1; ++v1)
                        {
                            int  i   = v1 + (K + 1) * D1;
                            bool PR1 = (V + v1 <= 0);
                            dbg_mean_of(PR1, 1000 * (5 + C1) + i);
                        }
                    }
                }

                /*
                if (!ss->inCheck && lmrDepth < 14)
                {
                    dbg_mean_of(ss->staticEval + (bestValue < ss->staticEval - 57 ? 124 : 71) + 118 * lmrDepth <= alpha, 0);
                    dbg_mean_of(ss->staticEval + (bestValue < ss->staticEval - 57 ? 124 : 71) + 118 * lmrDepth + 256 * (cutNode - improving) + 14 <= alpha, 1);
                    dbg_mean_of(ss->staticEval + (bestValue < ss->staticEval - 57 ? 124 : 71) + 118 * lmrDepth + 342 * cutNode - 383 * improving + 41 <= alpha, 2);
                    dbg_mean_of(ss->staticEval + (bestValue < ss->staticEval - 57 ? 124 : 71) + 118 * lmrDepth + 342 * cutNode - 256 * (PvNode + priorCapture) + 94 <= alpha, 3);
                    dbg_mean_of(ss->staticEval + (bestValue < ss->staticEval - 57 ? 124 : 71) + 118 * lmrDepth - 192 * singularQuietLMR + 64 * moveCountPruning <= alpha, 4);
                }
                */
                if (!ss->inCheck && lmrDepth < 14
                    && ss->staticEval + (bestValue < ss->staticEval - 57 ? 124 : 71)
                           + 118 * lmrDepth
                           + MARGIN
                           //- 192 * singularQuietLMR + 64 * moveCountPruning
                           //+ 342 * cutNode - 383 * improving + 41
                           + (MODE == ADVANCED_COMP
                                ? +V0[I0] * !C0 + getParam(0) * C0 + V1[I1] * !C1 + getParam(1) * C1
                              : MODE == SIMPLE_COMP ? -int(getParam(0) * P0) + getParam(0) * C0
                                                        - int(getParam(1) * P1) + getParam(1) * C1
                              : MODE == SINGLE ? +getParam(0) * !C0 + getParam(1) * C0
                              : MODE == COMBINE
                                ? +getParam(0) * C0 + getParam(1) * C1
                                    - C0 * C1 * int((getParam(0) * P0 + getParam(1) * P1) / P01)
                                : 0)
=======
                if (!ss->inCheck && lmrDepth < 15
                    && ss->staticEval + (bestValue < ss->staticEval - 63 ? 137 : 64)
                           + 111 * lmrDepth
>>>>>>> fcbb02ff
                         <= alpha)
                    continue;

                lmrDepth = std::max(lmrDepth, 0);

                // Prune moves with negative SEE (~4 Elo)
                if (!pos.see_ge(move, -26 * lmrDepth * lmrDepth))
                    continue;
            }
        }

        // Step 15. Extensions (~100 Elo)
        // We take care to not overdo to avoid search getting stuck.
        if (ss->ply < thisThread->rootDepth * 2)
        {
            // Singular extension search (~94 Elo). If all moves but one fail low on a
            // search of (alpha-s, beta-s), and just one fails high on (alpha, beta),
            // then that move is singular and should be extended. To verify this we do
            // a reduced search on the position excluding the ttMove and if the result
            // is lower than ttValue minus a margin, then we will extend the ttMove.

            // Note: the depth margin and singularBeta margin are known for having non-linear
            // scaling. Their values are optimized to time controls of 180+1.8 and longer
            // so changing them requires tests at these types of time controls.
            // Recursive singular search is avoided.
            if (!rootNode && move == ttMove && !excludedMove
                && depth >= 4 - (thisThread->completedDepth > 31) + ss->ttPv
                && std::abs(ttValue) < VALUE_TB_WIN_IN_MAX_PLY && (tte->bound() & BOUND_LOWER)
                && tte->depth() >= depth - 3)
            {
                Value singularBeta  = ttValue - (58 + 52 * (ss->ttPv && !PvNode)) * depth / 64;
                Depth singularDepth = newDepth / 2;

                ss->excludedMove = move;
                value =
                  search<NonPV>(pos, ss, singularBeta - 1, singularBeta, singularDepth, cutNode);
                ss->excludedMove = Move::none();

                if (value < singularBeta)
                {
                    extension        = 1;
                    singularQuietLMR = !ttCapture;

                    // Avoid search explosion by limiting the number of double extensions
                    if (!PvNode && value < singularBeta - 2 && ss->doubleExtensions <= 12)
                    {
                        extension = 2;
                        depth += depth < 15;
                    }
                }

                // Multi-cut pruning
                // Our ttMove is assumed to fail high based on the bound of the TT entry,
                // and if after excluding the ttMove with a reduced search we fail high over the original beta,
                // we assume this expected cut-node is not singular (multiple moves fail high),
                // and we can prune the whole subtree by returning a softbound.
                else if (singularBeta >= beta)
                    return singularBeta;

                // Negative extensions
                // If other moves failed high over (ttValue - margin) without the ttMove on a reduced search,
                // but we cannot do multi-cut because (ttValue - margin) is lower than the original beta,
                // we do not know if the ttMove is singular or can do a multi-cut,
                // so we reduce the ttMove in favor of other moves based on some conditions:

                // If the ttMove is assumed to fail high over current beta (~7 Elo)
                else if (ttValue >= beta)
                    extension = -2 - !PvNode;

                // If we are on a cutNode but the ttMove is not assumed to fail high over current beta (~1 Elo)
                else if (cutNode)
                    extension = depth < 20 ? -2 : -1;

                // If the ttMove is assumed to fail low over the value of the reduced search (~1 Elo)
                else if (ttValue <= value)
                    extension = -1;
            }

            // Check extensions (~1 Elo)
            else if (givesCheck && depth > 10)
                extension = 1;

            // Quiet ttMove extensions (~1 Elo)
            else if (PvNode && move == ttMove && move == ss->killers[0]
                     && (*contHist[0])[movedPiece][move.to_sq()] >= 4111)
                extension = 1;

            // Recapture extensions (~1 Elo)
            else if (PvNode && move == ttMove && move.to_sq() == prevSq
                     && thisThread->captureHistory[movedPiece][move.to_sq()]
                                                  [type_of(pos.piece_on(move.to_sq()))]
                          > 4484)
                extension = 1;
        }

        // Add extension to new depth
        newDepth += extension;
        ss->doubleExtensions = (ss - 1)->doubleExtensions + (extension == 2);

        // Speculative prefetch as early as possible
        prefetch(tt.first_entry(pos.key_after(move)));

        // Update the current move (this must be done after singular extension search)
        ss->currentMove = move;
        ss->continuationHistory =
          &thisThread->continuationHistory[ss->inCheck][capture][movedPiece][move.to_sq()];

        // Step 16. Make the move
        thisThread->nodes.fetch_add(1, std::memory_order_relaxed);
        pos.do_move(move, st, givesCheck);

<<<<<<< HEAD
        bool CC = PC;

        // Decrease reduction if position is or has been on the PV (~7 Elo)
=======
        // Decrease reduction if position is or has been on the PV (~5 Elo)
>>>>>>> fcbb02ff
        if (ss->ttPv)
            r -= 1 + (ttValue > alpha) + (ttValue > beta && tte->depth() >= depth);

        // Decrease reduction if opponent's move count is high (~1 Elo)
        if ((ss - 1)->moveCount > 7)
            r--;

        // Increase reduction for cut nodes (~4 Elo)
        if (cutNode)
            r += 2 - (tte->depth() >= depth && ss->ttPv);

        // Increase reduction if ttMove is a capture (~3 Elo)
        if (ttCapture)
            r++;

        // Decrease reduction for PvNodes (~3 Elo)
        if (PvNode && tte->bound() != BOUND_UPPER)
            r--;

        // Decrease reduction if a quiet ttMove has been singularly extended (~1 Elo)
        if (singularQuietLMR)
            r--;

        // Increase reduction on repetition (~1 Elo)
        if (move == (ss - 4)->currentMove && pos.has_repeated())
            r += 2;

        // Increase reduction if next ply has a lot of fail high (~5 Elo)
        if ((ss + 1)->cutoffCnt > 3)
            r++;

        // Set reduction to 0 for first picked move (ttMove) (~2 Elo)
        // Nullifies all previous reduction adjustments to ttMove and leaves only history to do them
        else if (move == ttMove)
            r = 0;

        ss->statScore = 2 * thisThread->mainHistory[us][move.from_to()]
                      + (*contHist[0])[movedPiece][move.to_sq()]
                      + (*contHist[1])[movedPiece][move.to_sq()]
                      + (*contHist[3])[movedPiece][move.to_sq()] - 4119;

        // Decrease/increase reduction for moves with a good/bad history (~25 Elo)
        r -= ss->statScore / 15373;

        // Step 17. Late moves reduction / extension (LMR, ~117 Elo)
        // We use various heuristics for the sons of a node after the first son has
        // been searched. In general, we would like to reduce them, but there are many
        // cases where we extend a son if it has good chances to be "interesting".
        if (depth >= 2 && moveCount > 1 + rootNode
            && (!ss->ttPv || !capture || (cutNode && (ss - 1)->moveCount > 1)))
        {
            // In general we want to cap the LMR depth search at newDepth, but when
            // reduction is negative, we allow this move a limited search extension
            // beyond the first move depth. This may lead to hidden double extensions.
            // To prevent problems when the max value is less than the min value,
            // std::clamp has been replaced by a more robust implementation.
            Depth d = std::max(1, std::min(newDepth - r, newDepth + 1));

            value = -search<NonPV>(pos, ss + 1, -(alpha + 1), -alpha, d, true);

            // Do a full-depth search when reduced LMR search fails high
            if (value > alpha && d < newDepth)
            {
                // Adjust full-depth search based on LMR results - if the result
                // was good enough search deeper, if it was bad enough search shallower.
                const bool doDeeperSearch    = value > (bestValue + 51 + 2 * newDepth);  // (~1 Elo)
                const bool doShallowerSearch = value < bestValue + newDepth;             // (~2 Elo)

                newDepth += doDeeperSearch - doShallowerSearch;

                if (newDepth > d)
                    value = -search<NonPV>(pos, ss + 1, -(alpha + 1), -alpha, newDepth, !cutNode);

                // Post LMR continuation history updates (~1 Elo)
                int bonus = value <= alpha ? -stat_malus(newDepth)
                          : value >= beta  ? stat_bonus(newDepth)
                                           : 0;

                //if(!improving||(!PvNode&&!cutNode))
                //{ bonus = bonus * (4 + !improving + (!PvNode && !cutNode)) / 4; }

                update_continuation_histories(ss, movedPiece, move.to_sq(), bonus);
            }
        }

        // Step 18. Full-depth search when LMR is skipped
        else if (!PvNode || moveCount > 1)
        {
            // Increase reduction if ttMove is not present (~1 Elo)
            if (!ttMove)
                r += 2;

            // Note that if expected reduction is high, we reduce search depth by 1 here (~9 Elo)
            value = -search<NonPV>(pos, ss + 1, -(alpha + 1), -alpha, newDepth - (r > 3), !cutNode);
        }

        // For PV nodes only, do a full PV search on the first move or after a fail high,
        // otherwise let the parent node fail low with value <= alpha and try another move.
        if (PvNode && (moveCount == 1 || value > alpha))
        {
            (ss + 1)->pv    = pv;
            (ss + 1)->pv[0] = Move::none();

            value = -search<PV>(pos, ss + 1, -beta, -alpha, newDepth, false);
        }

        // Step 19. Undo move
        pos.undo_move(move);

        assert(value > -VALUE_INFINITE && value < VALUE_INFINITE);

        // Step 20. Check for a new best move
        // Finished searching the move. If a stop occurred, the return value of
        // the search cannot be trusted, and we return immediately without
        // updating best move, PV and TT.
        if (threads.stop.load(std::memory_order_relaxed))
            return VALUE_ZERO;

        if (rootNode)
        {
            RootMove& rm =
              *std::find(thisThread->rootMoves.begin(), thisThread->rootMoves.end(), move);

            rm.averageScore =
              rm.averageScore != -VALUE_INFINITE ? (2 * value + rm.averageScore) / 3 : value;

            // PV move or new best move?
            if (moveCount == 1 || value > alpha)
            {
                rm.score = rm.uciScore = value;
                rm.selDepth            = thisThread->selDepth;
                rm.scoreLowerbound = rm.scoreUpperbound = false;

                if (value >= beta)
                {
                    rm.scoreLowerbound = true;
                    rm.uciScore        = beta;
                }
                else if (value <= alpha)
                {
                    rm.scoreUpperbound = true;
                    rm.uciScore        = alpha;
                }

                rm.pv.resize(1);

                assert((ss + 1)->pv);

                for (Move* m = (ss + 1)->pv; *m != Move::none(); ++m)
                    rm.pv.push_back(*m);

                // We record how often the best move has been changed in each iteration.
                // This information is used for time management. In MultiPV mode,
                // we must take care to only do this for the first PV line.
                if (moveCount > 1 && !thisThread->pvIdx)
                    ++thisThread->bestMoveChanges;
            }
            else
                // All other moves but the PV, are set to the lowest value: this
                // is not a problem when sorting because the sort is stable and the
                // move position in the list is preserved - just the PV is pushed up.
                rm.score = -VALUE_INFINITE;
        }

        if (CC)
        {
            bool T      = value > alpha;
            int  weight = getWeight(depth);
            dbg_hit_on(T, rank, weight);
            ++rank;
        }

        if (value > bestValue)
        {
            bestValue = value;

            if (value > alpha)
            {
                bestMove = move;

                if (PvNode && !rootNode)  // Update pv even in fail-high case
                    update_pv(ss->pv, move, (ss + 1)->pv);

                if (value >= beta)
                {
                    ss->cutoffCnt += 1 + !ttMove;
                    assert(value >= beta);  // Fail high
                    break;
                }
                else
                {
                    // Reduce other moves if we have found at least one score improvement (~2 Elo)
                    if (depth > 2 && depth < 12 && beta < 13195 && value > -12346)
                        depth -= 2;

                    assert(depth > 0);
                    alpha = value;  // Update alpha! Always alpha < beta
                }
            }
        }

        // If the move is worse than some previously searched move,
        // remember it, to update its stats later.
        if (move != bestMove && moveCount <= 32)
        {
            if (capture)
                capturesSearched[captureCount++] = move;

            else
                quietsSearched[quietCount++] = move;
        }
    }

    // Step 21. Check for mate and stalemate
    // All legal moves have been searched and if there are no legal moves, it
    // must be a mate or a stalemate. If we are in a singular extension search then
    // return a fail low score.

    assert(moveCount || !ss->inCheck || excludedMove || !MoveList<LEGAL>(pos).size());

    if (!moveCount)
        bestValue = excludedMove ? alpha : ss->inCheck ? mated_in(ss->ply) : VALUE_DRAW;

    // If there is a move that produces search value greater than alpha we update the stats of searched moves
    else if (bestMove)
        update_all_stats(pos, ss, *this, bestMove, bestValue, beta, prevSq, quietsSearched,
                         quietCount, capturesSearched, captureCount, depth);

    // Bonus for prior countermove that caused the fail low
    else if (!priorCapture && prevSq != SQ_NONE)
    {
        int bonus = (depth > 5) + (PvNode || cutNode) + ((ss - 1)->statScore < -16797)
                  + ((ss - 1)->moveCount > 10);
        update_continuation_histories(ss - 1, pos.piece_on(prevSq), prevSq,
                                      stat_bonus(depth) * bonus);
        thisThread->mainHistory[~us][((ss - 1)->currentMove).from_to()]
          << stat_bonus(depth) * bonus / 2;
    }

    if (PvNode)
        bestValue = std::min(bestValue, maxValue);

    // If no good move is found and the previous position was ttPv, then the previous
    // opponent move is probably good and the new position is added to the search tree. (~7 Elo)
    if (bestValue <= alpha)
        ss->ttPv = ss->ttPv || ((ss - 1)->ttPv && depth > 3);

    // Write gathered information in transposition table
    // Static evaluation is saved as it was before correction history
    if (!excludedMove && !(rootNode && thisThread->pvIdx))
        tte->save(posKey, value_to_tt(bestValue, ss->ply), ss->ttPv,
                  bestValue >= beta    ? BOUND_LOWER
                  : PvNode && bestMove ? BOUND_EXACT
                                       : BOUND_UPPER,
                  depth, bestMove, unadjustedStaticEval, tt.generation());

    // Adjust correction history
    if (!ss->inCheck && (!bestMove || !pos.capture(bestMove))
        && !(bestValue >= beta && bestValue <= ss->staticEval)
        && !(!bestMove && bestValue >= ss->staticEval))
    {
        auto bonus = std::clamp(int(bestValue - ss->staticEval) * depth / 8,
                                -CORRECTION_HISTORY_LIMIT / 4, CORRECTION_HISTORY_LIMIT / 4);
        thisThread->correctionHistory[us][pawn_structure_index<Correction>(pos)] << bonus;
        //thisThread->correctionHistory[us][pawn_structure_index<Correction>(pos)] << bonus * (16 + (bonus > 0 ? 0 : 0)) / 16;
    }

    assert(bestValue > -VALUE_INFINITE && bestValue < VALUE_INFINITE);

    return bestValue;
}


// Quiescence search function, which is called by the main search
// function with zero depth, or recursively with further decreasing depth per call.
// (~155 Elo)
template<NodeType nodeType>
Value Search::Worker::qsearch(Position& pos, Stack* ss, Value alpha, Value beta, Depth depth) {

    static_assert(nodeType != Root);
    constexpr bool PvNode = nodeType == PV;

    assert(alpha >= -VALUE_INFINITE && alpha < beta && beta <= VALUE_INFINITE);
    assert(PvNode || (alpha == beta - 1));
    assert(depth <= 0);

    // Check if we have an upcoming move that draws by repetition, or
    // if the opponent had an alternative move earlier to this position.
    if (alpha < VALUE_DRAW && pos.has_game_cycle(ss->ply))
    {
        alpha = value_draw(this->nodes);
        if (alpha >= beta)
            return alpha;
    }

    Move      pv[MAX_PLY + 1];
    StateInfo st;
    ASSERT_ALIGNED(&st, Eval::NNUE::CacheLineSize);

    TTEntry* tte;
    Key      posKey;
    Move     ttMove, move, bestMove;
    Depth    ttDepth;
    Value    bestValue, value, ttValue, futilityValue, futilityBase;
    bool     pvHit, givesCheck, capture;
    int      moveCount;
    Color    us = pos.side_to_move();

    // Step 1. Initialize node
    if (PvNode)
    {
        (ss + 1)->pv = pv;
        ss->pv[0]    = Move::none();
    }

    Worker* thisThread = this;
    bestMove           = Move::none();
    ss->inCheck        = pos.checkers();
    moveCount          = 0;

    // Used to send selDepth info to GUI (selDepth counts from 1, ply from 0)
    if (PvNode && thisThread->selDepth < ss->ply + 1)
        thisThread->selDepth = ss->ply + 1;

    // Step 2. Check for an immediate draw or maximum ply reached
    if (pos.is_draw(ss->ply) || ss->ply >= MAX_PLY)
        return (ss->ply >= MAX_PLY && !ss->inCheck) ? evaluate(pos, thisThread->optimism[us])
                                                    : VALUE_DRAW;

    assert(0 <= ss->ply && ss->ply < MAX_PLY);

    // Decide the replacement and cutoff priority of the qsearch TT entries
    ttDepth = ss->inCheck || depth >= DEPTH_QS_CHECKS ? DEPTH_QS_CHECKS : DEPTH_QS_NO_CHECKS;

    // Step 3. Transposition table lookup
    posKey  = pos.key();
    tte     = tt.probe(posKey, ss->ttHit);
    ttValue = ss->ttHit ? value_from_tt(tte->value(), ss->ply, pos.rule50_count()) : VALUE_NONE;
    ttMove  = ss->ttHit ? tte->move() : Move::none();
    pvHit   = ss->ttHit && tte->is_pv();

    // At non-PV nodes we check for an early TT cutoff
    if (!PvNode && tte->depth() >= ttDepth
        && ttValue != VALUE_NONE  // Only in case of TT access race or if !ttHit
        && (tte->bound() & (ttValue >= beta ? BOUND_LOWER : BOUND_UPPER)))
        return ttValue;

    Value unadjustedStaticEval = VALUE_NONE;

    // Step 4. Static evaluation of the position
    if (ss->inCheck)
        bestValue = futilityBase = -VALUE_INFINITE;
    else
    {
        if (ss->ttHit)
        {
            // Never assume anything about values stored in TT
            if ((unadjustedStaticEval = ss->staticEval = bestValue = tte->eval()) == VALUE_NONE)
                unadjustedStaticEval = ss->staticEval = bestValue =
                  evaluate(pos, thisThread->optimism[us]);
            ss->staticEval = bestValue =
              to_corrected_static_eval(unadjustedStaticEval, *thisThread, pos);

            // ttValue can be used as a better position evaluation (~13 Elo)
            if (ttValue != VALUE_NONE
                && (tte->bound() & (ttValue > bestValue ? BOUND_LOWER : BOUND_UPPER)))
                bestValue = ttValue;
        }
        else
        {
            // In case of null move search, use previous static eval with a different sign
            unadjustedStaticEval = ss->staticEval = bestValue =
              (ss - 1)->currentMove != Move::null() ? evaluate(pos, thisThread->optimism[us])
                                                    : -(ss - 1)->staticEval;
            ss->staticEval = bestValue =
              to_corrected_static_eval(unadjustedStaticEval, *thisThread, pos);
        }

        // Stand pat. Return immediately if static value is at least beta
        if (bestValue >= beta)
        {
            if (!ss->ttHit)
                tte->save(posKey, value_to_tt(bestValue, ss->ply), false, BOUND_LOWER, DEPTH_NONE,
                          Move::none(), unadjustedStaticEval, tt.generation());

            return bestValue;
        }

        if (bestValue > alpha)
            alpha = bestValue;

        futilityBase = ss->staticEval + 186;
    }

    const PieceToHistory* contHist[] = {
      (ss - 1)->continuationHistory, (ss - 2)->continuationHistory, (ss - 3)->continuationHistory,
      (ss - 4)->continuationHistory, (ss - 5)->continuationHistory, (ss - 6)->continuationHistory};

    // Initialize a MovePicker object for the current position, and prepare
    // to search the moves. Because the depth is <= 0 here, only captures,
    // queen promotions, and other checks (only if depth >= DEPTH_QS_CHECKS)
    // will be generated.
    const bool PC     = false;
    Square     prevSq = ((ss - 1)->currentMove).is_ok() ? ((ss - 1)->currentMove).to_sq() : SQ_NONE;
    MovePicker mp(pos, ttMove, depth, &thisThread->mainHistory, &thisThread->captureHistory,
                  contHist, &thisThread->pawnHistory, PC);

    int quietCheckEvasions = 0;

    // Step 5. Loop through all pseudo-legal moves until no moves remain
    // or a beta cutoff occurs.
    int rank = 0;
    while ((move = mp.next_move()) != Move::none())
    {
        assert(move.is_ok());

        // Check for legality
        if (!pos.legal(move))
            continue;

        givesCheck = pos.gives_check(move);
        capture    = pos.capture_stage(move);

        moveCount++;

        // Step 6. Pruning
        if (bestValue > VALUE_TB_LOSS_IN_MAX_PLY && pos.non_pawn_material(us))
        {
            // Futility pruning and moveCount pruning (~10 Elo)
            if (!givesCheck && move.to_sq() != prevSq && futilityBase > VALUE_TB_LOSS_IN_MAX_PLY
                && move.type_of() != PROMOTION)
            {
                if (moveCount > 2)
                    continue;

                futilityValue = futilityBase + PieceValue[pos.piece_on(move.to_sq())];

                // If static eval + value of piece we are going to capture is much lower
                // than alpha we can prune this move.
                if (futilityValue <= alpha)
                {
                    bestValue = std::max(bestValue, futilityValue);
                    continue;
                }

                // If static eval is much lower than alpha and move is not winning material
                // we can prune this move.
                if (futilityBase <= alpha && !pos.see_ge(move, VALUE_ZERO + 1))
                {
                    bestValue = std::max(bestValue, futilityBase);
                    continue;
                }

                // If static exchange evaluation is much worse than what is needed to not
                // fall below alpha we can prune this move.
                if (futilityBase > alpha && !pos.see_ge(move, (alpha - futilityBase) * 4))
                {
                    bestValue = alpha;
                    continue;
                }
            }

            // We prune after the second quiet check evasion move, where being 'in check' is
            // implicitly checked through the counter, and being a 'quiet move' apart from
            // being a tt move is assumed after an increment because captures are pushed ahead.
            if (quietCheckEvasions > 1)
                break;

            // Continuation history based pruning (~3 Elo)
            if (!capture && (*contHist[0])[pos.moved_piece(move)][move.to_sq()] < 0
                && (*contHist[1])[pos.moved_piece(move)][move.to_sq()] < 0)
                continue;

            // Do not search moves with bad enough SEE values (~5 Elo)
            if (!pos.see_ge(move, -76))
                continue;
        }

        // Speculative prefetch as early as possible
        prefetch(tt.first_entry(pos.key_after(move)));

        // Update the current move
        ss->currentMove = move;
        ss->continuationHistory =
          &thisThread
             ->continuationHistory[ss->inCheck][capture][pos.moved_piece(move)][move.to_sq()];

        quietCheckEvasions += !capture && ss->inCheck;

        // Step 7. Make and search the move
        thisThread->nodes.fetch_add(1, std::memory_order_relaxed);
        pos.do_move(move, st, givesCheck);

        value = -qsearch<nodeType>(pos, ss + 1, -beta, -alpha, depth - 1);
        pos.undo_move(move);

        bool CC = PC;
        if (CC)
        {
            bool T      = value > alpha;
            int  weight = getWeight(depth);
            dbg_hit_on(T, rank, weight);
            ++rank;
        }

        assert(value > -VALUE_INFINITE && value < VALUE_INFINITE);

        // Step 8. Check for a new best move
        if (value > bestValue)
        {
            bestValue = value;

            if (value > alpha)
            {
                bestMove = move;

                if (PvNode)  // Update pv even in fail-high case
                    update_pv(ss->pv, move, (ss + 1)->pv);

                if (value < beta)  // Update alpha here!
                    alpha = value;
                else
                    break;  // Fail high
            }
        }
    }

    // Step 9. Check for mate
    // All legal moves have been searched. A special case: if we're in check
    // and no legal moves were found, it is checkmate.
    if (ss->inCheck && bestValue == -VALUE_INFINITE)
    {
        assert(!MoveList<LEGAL>(pos).size());

        return mated_in(ss->ply);  // Plies to mate from the root
    }

    if (std::abs(bestValue) < VALUE_TB_WIN_IN_MAX_PLY && bestValue >= beta)
        bestValue = (3 * bestValue + beta) / 4;

    // Save gathered info in transposition table
    // Static evaluation is saved as it was before adjustment by correction history
    tte->save(posKey, value_to_tt(bestValue, ss->ply), pvHit,
              bestValue >= beta ? BOUND_LOWER : BOUND_UPPER, ttDepth, bestMove,
              unadjustedStaticEval, tt.generation());

    assert(bestValue > -VALUE_INFINITE && bestValue < VALUE_INFINITE);

    return bestValue;
}


namespace {
// Adjusts a mate or TB score from "plies to mate from the root"
// to "plies to mate from the current position". Standard scores are unchanged.
// The function is called before storing a value in the transposition table.
Value value_to_tt(Value v, int ply) {

    assert(v != VALUE_NONE);

    return v >= VALUE_TB_WIN_IN_MAX_PLY ? v + ply : v <= VALUE_TB_LOSS_IN_MAX_PLY ? v - ply : v;
}


// Inverse of value_to_tt(): it adjusts a mate or TB score
// from the transposition table (which refers to the plies to mate/be mated from
// current position) to "plies to mate/be mated (TB win/loss) from the root".
// However, to avoid potentially false mate or TB scores related to the 50 moves rule
// and the graph history interaction, we return the highest non-TB score instead.
Value value_from_tt(Value v, int ply, int r50c) {

    if (v == VALUE_NONE)
        return VALUE_NONE;

    // handle TB win or better
    if (v >= VALUE_TB_WIN_IN_MAX_PLY)
    {
        // Downgrade a potentially false mate score
        if (v >= VALUE_MATE_IN_MAX_PLY && VALUE_MATE - v > 100 - r50c)
            return VALUE_TB_WIN_IN_MAX_PLY - 1;

        // Downgrade a potentially false TB score.
        if (VALUE_TB - v > 100 - r50c)
            return VALUE_TB_WIN_IN_MAX_PLY - 1;

        return v - ply;
    }

    // handle TB loss or worse
    if (v <= VALUE_TB_LOSS_IN_MAX_PLY)
    {
        // Downgrade a potentially false mate score.
        if (v <= VALUE_MATED_IN_MAX_PLY && VALUE_MATE + v > 100 - r50c)
            return VALUE_TB_LOSS_IN_MAX_PLY + 1;

        // Downgrade a potentially false TB score.
        if (VALUE_TB + v > 100 - r50c)
            return VALUE_TB_LOSS_IN_MAX_PLY + 1;

        return v + ply;
    }

    return v;
}


// Adds current move and appends child pv[]
void update_pv(Move* pv, Move move, const Move* childPv) {

    for (*pv++ = move; childPv && *childPv != Move::none();)
        *pv++ = *childPv++;
    *pv = Move::none();
}


// Updates stats at the end of search() when a bestMove is found
void update_all_stats(const Position& pos,
                      Stack*          ss,
                      Search::Worker& workerThread,
                      Move            bestMove,
                      Value           bestValue,
                      Value           beta,
                      Square          prevSq,
                      Move*           quietsSearched,
                      int             quietCount,
                      Move*           capturesSearched,
                      int             captureCount,
                      Depth           depth) {

    Color                  us             = pos.side_to_move();
    CapturePieceToHistory& captureHistory = workerThread.captureHistory;
    Piece                  moved_piece    = pos.moved_piece(bestMove);
    PieceType              captured;

    int quietMoveBonus = stat_bonus(depth + 1);
    int quietMoveMalus = stat_malus(depth);

    if (!pos.capture_stage(bestMove))
    {
        int bestMoveBonus = bestValue > beta + 177 ? quietMoveBonus      // larger bonus
                                                   : stat_bonus(depth);  // smaller bonus

        // Increase stats for the best move in case it was a quiet move
        update_quiet_stats(pos, ss, workerThread, bestMove, bestMoveBonus);

        int pIndex = pawn_structure_index(pos);
        workerThread.pawnHistory[pIndex][moved_piece][bestMove.to_sq()] << quietMoveBonus;

        // Decrease stats for all non-best quiet moves
        for (int i = 0; i < quietCount; ++i)
        {
            workerThread
                .pawnHistory[pIndex][pos.moved_piece(quietsSearched[i])][quietsSearched[i].to_sq()]
              << -quietMoveMalus;

            workerThread.mainHistory[us][quietsSearched[i].from_to()] << -quietMoveMalus;
            update_continuation_histories(ss, pos.moved_piece(quietsSearched[i]),
                                          quietsSearched[i].to_sq(), -quietMoveMalus);
        }
    }
    else
    {
        // Increase stats for the best move in case it was a capture move
        captured = type_of(pos.piece_on(bestMove.to_sq()));
        captureHistory[moved_piece][bestMove.to_sq()][captured] << quietMoveBonus;
    }

    // Extra penalty for a quiet early move that was not a TT move or
    // main killer move in previous ply when it gets refuted.
    if (prevSq != SQ_NONE
        && ((ss - 1)->moveCount == 1 + (ss - 1)->ttHit
            || ((ss - 1)->currentMove == (ss - 1)->killers[0]))
        && !pos.captured_piece())
        update_continuation_histories(ss - 1, pos.piece_on(prevSq), prevSq, -quietMoveMalus);

    // Decrease stats for all non-best capture moves
    for (int i = 0; i < captureCount; ++i)
    {
        moved_piece = pos.moved_piece(capturesSearched[i]);
        captured    = type_of(pos.piece_on(capturesSearched[i].to_sq()));
        captureHistory[moved_piece][capturesSearched[i].to_sq()][captured] << -quietMoveMalus;
    }
}


// Updates histories of the move pairs formed
// by moves at ply -1, -2, -3, -4, and -6 with current move.
void update_continuation_histories(Stack* ss, Piece pc, Square to, int bonus) {

    //if (bonus > 0)
    //    bonus = bonus * 2;//std::min(1 + moveCount, 4) / 2;
    //dbg_mean_of(bonus, 0);
    //dbg_mean_of(std::max(bonus,0), 1);
    //dbg_mean_of(std::min(bonus,0), 2);

    for (int i : {1, 2, 3, 4, 6})
    {
        // Only update the first 2 continuation histories if we are in check
        if (ss->inCheck && i > 2)
            break;
        if (((ss - i)->currentMove).is_ok())
            (*(ss - i)->continuationHistory)[pc][to] << bonus / (1 + 3 * (i == 3));
    }
}


// Updates move sorting heuristics
void update_quiet_stats(
  const Position& pos, Stack* ss, Search::Worker& workerThread, Move move, int bonus) {

    // Update killers
    if (ss->killers[0] != move)
    {
        ss->killers[1] = ss->killers[0];
        ss->killers[0] = move;
    }

    Color us = pos.side_to_move();
    workerThread.mainHistory[us][move.from_to()] << bonus;
    update_continuation_histories(ss, pos.moved_piece(move), move.to_sq(), bonus);

    // Update countermove history
    if (((ss - 1)->currentMove).is_ok())
    {
        Square prevSq                                           = ((ss - 1)->currentMove).to_sq();
        workerThread.counterMoves[pos.piece_on(prevSq)][prevSq] = move;
    }
}
}

// When playing with strength handicap, choose the best move among a set of RootMoves
// using a statistical rule dependent on 'level'. Idea by Heinz van Saanen.
Move Skill::pick_best(const RootMoves& rootMoves, size_t multiPV) {
    static PRNG rng(now());  // PRNG sequence should be non-deterministic

    // RootMoves are already sorted by score in descending order
    Value  topScore = rootMoves[0].score;
    int    delta    = std::min(topScore - rootMoves[multiPV - 1].score, int(PawnValue));
    int    maxScore = -VALUE_INFINITE;
    double weakness = 120 - 2 * level;

    // Choose best move. For each move score we add two terms, both dependent on
    // weakness. One is deterministic and bigger for weaker levels, and one is
    // random. Then we choose the move with the resulting highest score.
    for (size_t i = 0; i < multiPV; ++i)
    {
        // This is our magic formula
        int push = int((weakness * int(topScore - rootMoves[i].score)
                        + delta * (rng.rand<unsigned>() % int(weakness)))
                       / 128);

        if (rootMoves[i].score + push >= maxScore)
        {
            maxScore = rootMoves[i].score + push;
            best     = rootMoves[i].pv[0];
        }
    }

    return best;
}


// Used to print debug info and, more importantly,
// to detect when we are out of available time and thus stop the search.
void SearchManager::check_time(Search::Worker& worker) {
    if (--callsCnt > 0)
        return;

    // When using nodes, ensure checking rate is not lower than 0.1% of nodes
    callsCnt = worker.limits.nodes ? std::min(512, int(worker.limits.nodes / 1024)) : 512;

    static TimePoint lastInfoTime = now();

    TimePoint elapsed = tm.elapsed(worker.threads.nodes_searched());
    TimePoint tick    = worker.limits.startTime + elapsed;

    if (tick - lastInfoTime >= 1000)
    {
        lastInfoTime = tick;
        //dbg_print();
    }

    // We should not stop pondering until told so by the GUI
    if (ponder)
        return;

    if (
      // Later we rely on the fact that we can at least use the mainthread previous
      // root-search score and PV in a multithreaded environment to prove mated-in scores.
      worker.completedDepth >= 1
      && ((worker.limits.use_time_management() && (elapsed > tm.maximum() || stopOnPonderhit))
          || (worker.limits.movetime && elapsed >= worker.limits.movetime)
          || (worker.limits.nodes && worker.threads.nodes_searched() >= worker.limits.nodes)))
        worker.threads.stop = worker.threads.abortedSearch = true;
}

// Called in case we have no ponder move before exiting the search,
// for instance, in case we stop the search during a fail high at root.
// We try hard to have a ponder move to return to the GUI,
// otherwise in case of 'ponder on' we have nothing to think about.
bool RootMove::extract_ponder_from_tt(const TranspositionTable& tt, Position& pos) {

    StateInfo st;
    ASSERT_ALIGNED(&st, Eval::NNUE::CacheLineSize);

    bool ttHit;

    assert(pv.size() == 1);

    if (pv[0] == Move::none())
        return false;

    pos.do_move(pv[0], st);
    TTEntry* tte = tt.probe(pos.key(), ttHit);

    if (ttHit)
    {
        Move m = tte->move();  // Local copy to be SMP safe
        if (MoveList<LEGAL>(pos).contains(m))
            pv.push_back(m);
    }

    pos.undo_move(pv[0]);
    return pv.size() > 1;
}


}  // namespace Stockfish<|MERGE_RESOLUTION|>--- conflicted
+++ resolved
@@ -733,14 +733,10 @@
     // Use static evaluation difference to improve quiet move ordering (~9 Elo)
     if (((ss - 1)->currentMove).is_ok() && !(ss - 1)->inCheck && !priorCapture)
     {
-<<<<<<< HEAD
-        int bonus = std::clamp(-13 * int((ss - 1)->staticEval + ss->staticEval), -1652, 1546);
+        int bonus = std::clamp(-13 * int((ss - 1)->staticEval + ss->staticEval), -1680, 1406);
         //dbg_mean_of(bonus > 0, 10+PvNode);
         //dbg_mean_of(bonus > 0, 0);
         //bonus     = bonus * (bonus > 0 ? 19 : 5) / 8;
-=======
-        int bonus = std::clamp(-13 * int((ss - 1)->staticEval + ss->staticEval), -1680, 1406);
->>>>>>> fcbb02ff
         bonus     = bonus > 0 ? 2 * bonus : bonus / 2;
         thisThread->mainHistory[~us][((ss - 1)->currentMove).from_to()] << bonus;
         if (type_of(pos.piece_on(prevSq)) != PAWN && ((ss - 1)->currentMove).type_of() != PROMOTION)
@@ -981,16 +977,11 @@
                 {
                     Piece capturedPiece = pos.piece_on(move.to_sq());
                     int   futilityEval =
-<<<<<<< HEAD
-                      ss->staticEval + 238 + 305 * lmrDepth
-                      + PieceValue[capturedPiece]
+                      ss->staticEval + 277 + 298 * lmrDepth + PieceValue[capturedPiece]
                       //ss->staticEval + 238 + getParam(0)*!cutNode + getParam(1)*cutNode + 305 * lmrDepth + PieceValue[capturedPiece]
                       //ss->staticEval + 238 + getParam(0)*!priorCapture + getParam(1)*priorCapture + 305 * lmrDepth + PieceValue[capturedPiece]
                       //ss->staticEval + 238 + getParam(0)*!improving + getParam(1)*improving + 305 * lmrDepth + PieceValue[capturedPiece]
                       //ss->staticEval + 238 + getParam(0) + (305 + getParam(1)) * lmrDepth + PieceValue[capturedPiece]
-=======
-                      ss->staticEval + 277 + 298 * lmrDepth + PieceValue[capturedPiece]
->>>>>>> fcbb02ff
                       + thisThread->captureHistory[movedPiece][move.to_sq()][type_of(capturedPiece)]
                           / 7;
                     if (futilityEval < alpha)
@@ -1010,13 +1001,9 @@
                   + thisThread->pawnHistory[pawn_structure_index(pos)][movedPiece][move.to_sq()];
 
                 // Continuation history based pruning (~2 Elo)
-<<<<<<< HEAD
                 //dbg_mean_of(lmrDepth < 6 && history < -3752 * depth + (*contHist[0])[movedPiece][move.to_sq()] * 1 - (*contHist[1])[movedPiece][move.to_sq()] * -1, 0);
                 //if (lmrDepth < 6 && history < -3752 * depth + (*contHist[0])[movedPiece][move.to_sq()] * 1 - (*contHist[1])[movedPiece][move.to_sq()] * -1)
-                if (lmrDepth < 6 && history < -3752 * depth)
-=======
                 if (lmrDepth < 6 && history < -4195 * depth)
->>>>>>> fcbb02ff
                     continue;
 
                 history += 2 * thisThread->mainHistory[us][move.from_to()];
@@ -1030,7 +1017,6 @@
                 //bool C = PvNode;
                 //bool C = singularQuietLMR;
                 // Futility pruning: parent node (~13 Elo)
-<<<<<<< HEAD
                 /*
                 bool C0 = cutNode;
                 bool C1 = improving;
@@ -1283,9 +1269,9 @@
                     dbg_mean_of(ss->staticEval + (bestValue < ss->staticEval - 57 ? 124 : 71) + 118 * lmrDepth - 192 * singularQuietLMR + 64 * moveCountPruning <= alpha, 4);
                 }
                 */
-                if (!ss->inCheck && lmrDepth < 14
-                    && ss->staticEval + (bestValue < ss->staticEval - 57 ? 124 : 71)
-                           + 118 * lmrDepth
+                if (!ss->inCheck && lmrDepth < 15
+                    && ss->staticEval + (bestValue < ss->staticEval - 63 ? 137 : 64)
+                           + 111 * lmrDepth
                            + MARGIN
                            //- 192 * singularQuietLMR + 64 * moveCountPruning
                            //+ 342 * cutNode - 383 * improving + 41
@@ -1298,11 +1284,6 @@
                                 ? +getParam(0) * C0 + getParam(1) * C1
                                     - C0 * C1 * int((getParam(0) * P0 + getParam(1) * P1) / P01)
                                 : 0)
-=======
-                if (!ss->inCheck && lmrDepth < 15
-                    && ss->staticEval + (bestValue < ss->staticEval - 63 ? 137 : 64)
-                           + 111 * lmrDepth
->>>>>>> fcbb02ff
                          <= alpha)
                     continue;
 
@@ -1414,13 +1395,9 @@
         thisThread->nodes.fetch_add(1, std::memory_order_relaxed);
         pos.do_move(move, st, givesCheck);
 
-<<<<<<< HEAD
         bool CC = PC;
 
-        // Decrease reduction if position is or has been on the PV (~7 Elo)
-=======
         // Decrease reduction if position is or has been on the PV (~5 Elo)
->>>>>>> fcbb02ff
         if (ss->ttPv)
             r -= 1 + (ttValue > alpha) + (ttValue > beta && tte->depth() >= depth);
 
