--- conflicted
+++ resolved
@@ -1403,13 +1403,9 @@
         thisThread->nodes.fetch_add(1, std::memory_order_relaxed);
         pos.do_move(move, st, givesCheck);
 
-<<<<<<< HEAD
         bool CC = PC;
 
-        // Decrease reduction if position is or has been on the PV (~5 Elo)
-=======
         // Decrease reduction if position is or has been on the PV (~7 Elo)
->>>>>>> fc41f64d
         if (ss->ttPv)
             r -= 1 + (ttValue > alpha) + (tte->depth() >= depth);
 
