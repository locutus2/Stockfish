--- conflicted
+++ resolved
@@ -769,13 +769,8 @@
     // Use static evaluation difference to improve quiet move ordering (~9 Elo)
     if (((ss - 1)->currentMove).is_ok() && !(ss - 1)->inCheck && !priorCapture)
     {
-<<<<<<< HEAD
-        int bonus = std::clamp(-13 * int((ss - 1)->staticEval + ss->staticEval), -1652, 1546);
-        bonus     = bonus * (bonus > 0 ? 156 : 26) / 64;
-=======
         int bonus = std::clamp(-13 * int((ss - 1)->staticEval + ss->staticEval), -1680, 1406);
-        bonus     = bonus > 0 ? 2 * bonus : bonus / 2;
->>>>>>> a6fd17f2
+        bonus     = bonus * (bonus > 0 ? 151 : 32) / 64;
         thisThread->mainHistory[~us][((ss - 1)->currentMove).from_to()] << bonus;
         if (type_of(pos.piece_on(prevSq)) != PAWN && ((ss - 1)->currentMove).type_of() != PROMOTION)
             thisThread->pawnHistory[pawn_structure_index(pos)][pos.piece_on(prevSq)][prevSq]
