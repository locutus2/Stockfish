--- conflicted
+++ resolved
@@ -67,22 +67,8 @@
     return ((116 - 44 * noTtCutNode) * (d - improving));
 }
 
-<<<<<<< HEAD
-// Reductions lookup table initialized at startup
-int Reductions[MAX_MOVES];  // [depth or moveNumber]
-
-Depth reduction(bool i, Depth d, int mn, int delta, int rootDelta) {
-    int reductionScale = Reductions[d] * Reductions[mn];
-    return (reductionScale + 1346 - int(delta) * 896 / int(rootDelta)) / 1024
-         + (!i && reductionScale > 880);
-}
-
 constexpr int futility_move_count(bool improving, Depth depth, Depth rootDepth) {
     return improving ? (3 + depth * depth) : (2 + 5 * depth / rootDepth + depth * depth) / 2;
-=======
-constexpr int futility_move_count(bool improving, Depth depth) {
-    return improving ? (3 + depth * depth) : (3 + depth * depth) / 2;
->>>>>>> eec361f6
 }
 
 // Guarantee evaluation does not hit the tablebase range
