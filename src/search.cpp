--- conflicted
+++ resolved
@@ -96,10 +96,7 @@
       m.is_ok() ? (*(ss - 3)->continuationCorrectionHistory)[pos.piece_on(m.to_sq())][m.to_sq()]
                 : 0;
 
-<<<<<<< HEAD
-    return 6995 * pcv + 6593 * micv + 7753 * (wnpcv + bnpcv) + 6049 * cntcv0 + 3025 * cntcv1;
-=======
-    return 7685 * pcv + 7495 * micv + 9144 * (wnpcv + bnpcv) + 6469 * cntcv;
+    return 7685 * pcv + 7495 * micv + 9144 * (wnpcv + bnpcv) + 6469 * cntcv0 + 0 * cntcv1;
 }
 
 int risk_tolerance(const Position& pos, Value v) {
@@ -127,7 +124,6 @@
     int losing_risk  = -sigmoid_d2(-v - a, b);
 
     return (winning_risk + losing_risk) * 58 / b;
->>>>>>> f3bfce35
 }
 
 // Add correctionHistory value to raw staticEval and guarantee evaluation
@@ -156,14 +152,10 @@
     if (m.is_ok())
     {
         (*(ss - 2)->continuationCorrectionHistory)[pos.piece_on(m.to_sq())][m.to_sq()]
-<<<<<<< HEAD
-          << bonus * 138 / 128;
+          << bonus * 143 / 128;
         (*(ss - 3)->continuationCorrectionHistory)[pos.piece_on(m.to_sq())][m.to_sq()]
-          << bonus * 138 / 128;
-    }
-=======
-          << bonus * 143 / 128;
->>>>>>> f3bfce35
+          << bonus;
+    }
 }
 
 // Add a small random component to draw evaluations to avoid 3-fold blindness
