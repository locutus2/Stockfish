--- conflicted
+++ resolved
@@ -69,8 +69,6 @@
                                                 {981, 979, 993, 991, 286, 35730, 2232, 1108, 1033,
                                                  1043, 968, 840, 1827, 4557, 3679, 1511, 2121,
                                                  3347}};
-
-//TUNE(ReductionPerThreadGroup);
 
 // Futility margin
 Value futility_margin(Depth d, bool noTtCutNode, bool improving, bool oppWorsening) {
@@ -987,9 +985,12 @@
 
         Depth r = reduction(improving, depth, moveCount, delta);
 
+        auto reduction = ReductionPerThreadGroup[thread_group()];
+
         // Decrease reduction if position is or has been on the PV (~7 Elo)
         if (ss->ttPv)
-            r -= 1037 + (ttData.value > alpha) * 965 + (ttData.depth >= depth) * 960;
+            r -= reduction[0] + (ttData.value > alpha) * reduction[1]
+               + (ttData.depth >= depth) * reduction[2];
 
         // Step 14. Pruning at shallow depth (~120 Elo).
         // Depth conditions are important for mate finding.
@@ -1152,28 +1153,11 @@
           &thisThread->continuationCorrectionHistory[movedPiece][move.to_sq()];
         uint64_t nodeCount = rootNode ? uint64_t(nodes) : 0;
 
-<<<<<<< HEAD
-        // Step 16. Make the move
-        thisThread->nodes.fetch_add(1, std::memory_order_relaxed);
-        pos.do_move(move, st, givesCheck);
-
-        auto reduction = ReductionPerThreadGroup[thread_group()];
-
-=======
->>>>>>> 8e3e22b3
         // These reduction adjustments have proven non-linear scaling.
         // They are optimized to time controls of 180 + 1.8 and longer,
         // so changing them or adding conditions that are similar requires
         // tests at these types of time controls.
 
-<<<<<<< HEAD
-        // Decrease reduction if position is or has been on the PV (~7 Elo)
-        if (ss->ttPv)
-            r -= reduction[0] + (ttData.value > alpha) * reduction[1]
-               + (ttData.depth >= depth) * reduction[2];
-
-=======
->>>>>>> 8e3e22b3
         // Decrease reduction for PvNodes (~0 Elo on STC, ~2 Elo on LTC)
         if (PvNode)
             r -= reduction[3];
