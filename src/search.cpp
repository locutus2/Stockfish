--- conflicted
+++ resolved
@@ -1189,13 +1189,9 @@
                      - 4182;
 
       // Decrease/increase reduction for moves with a good/bad history (~30 Elo)
-<<<<<<< HEAD
       r -= (ss->statScore + (  LmrWeight[MG][type_of(movedPiece) - 1] * pos.non_pawn_material()
                              + LmrWeight[EG][type_of(movedPiece) - 1] * (MaxMaterial - pos.non_pawn_material())) / 256)
-          / (12800 + 4410 * (depth > 7 && depth < 19));
-=======
-      r -= ss->statScore / (11791 + 3992 * (depth > 6 && depth < 19));
->>>>>>> 472e726b
+          / (11791 + 3992 * (depth > 6 && depth < 19));
 
       // Step 17. Late moves reduction / extension (LMR, ~117 Elo)
       // We use various heuristics for the sons of a node after the first son has
