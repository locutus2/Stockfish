/*
  Stockfish, a UCI chess playing engine derived from Glaurung 2.1
  Copyright (C) 2004-2023 The Stockfish developers (see AUTHORS file)

  Stockfish is free software: you can redistribute it and/or modify
  it under the terms of the GNU General Public License as published by
  the Free Software Foundation, either version 3 of the License, or
  (at your option) any later version.

  Stockfish is distributed in the hope that it will be useful,
  but WITHOUT ANY WARRANTY; without even the implied warranty of
  MERCHANTABILITY or FITNESS FOR A PARTICULAR PURPOSE.  See the
  GNU General Public License for more details.

  You should have received a copy of the GNU General Public License
  along with this program.  If not, see <http://www.gnu.org/licenses/>.
*/

#include "search.h"

#include <algorithm>
#include <array>
#include <atomic>
#include <cassert>
#include <cmath>
#include <cstdlib>
#include <cstring>
#include <initializer_list>
#include <iostream>
#include <sstream>
#include <string>
#include <utility>

#include "bitboard.h"
#include "evaluate.h"
#include "misc.h"
#include "movegen.h"
#include "movepick.h"
#include "nnue/evaluate_nnue.h"
#include "nnue/nnue_common.h"
#include "position.h"
#include "syzygy/tbprobe.h"
#include "thread.h"
#include "timeman.h"
#include "tt.h"
#include "uci.h"

namespace Stockfish {

namespace Search {

LimitsType Limits;
}

namespace Tablebases {

int   Cardinality;
bool  RootInTB;
bool  UseRule50;
Depth ProbeDepth;
}

namespace TB = Tablebases;

using std::string;
using Eval::evaluate;
using namespace Search;

namespace {

// Different node types, used as a template parameter
enum NodeType {
    NonPV,
    PV,
    Root
};

// Futility margin
Value futility_margin(Depth d, bool noTtCutNode, bool improving) {
    return Value((126 - 42 * noTtCutNode) * (d - improving));
}

// Reductions lookup table initialized at startup
int Reductions[MAX_MOVES];  // [depth or moveNumber]

Depth reduction(bool i, Depth d, int mn, Value delta, Value rootDelta) {
    int reductionScale = Reductions[d] * Reductions[mn];
    return (reductionScale + 1560 - int(delta) * 945 / int(rootDelta)) / 1024
         + (!i && reductionScale > 791);
}

constexpr int futility_move_count(bool improving, Depth depth) {
    return improving ? (3 + depth * depth) : (3 + depth * depth) / 2;
}

// History and stats update bonus, based on depth
int stat_bonus(Depth d) { return std::min(334 * d - 531, 1538); }

// Add a small random component to draw evaluations to avoid 3-fold blindness
Value value_draw(const Thread* thisThread) {
    return VALUE_DRAW - 1 + Value(thisThread->nodes & 0x2);
}

// Skill structure is used to implement strength limit. If we have a UCI_Elo,
// we convert it to an appropriate skill level, anchored to the Stash engine.
// This method is based on a fit of the Elo results for games played between
// Stockfish at various skill levels and various versions of the Stash engine.
// Skill 0 .. 19 now covers CCRL Blitz Elo from 1320 to 3190, approximately
// Reference: https://github.com/vondele/Stockfish/commit/a08b8d4e9711c2
struct Skill {
    Skill(int skill_level, int uci_elo) {
        if (uci_elo)
        {
            double e = double(uci_elo - 1320) / (3190 - 1320);
            level = std::clamp((((37.2473 * e - 40.8525) * e + 22.2943) * e - 0.311438), 0.0, 19.0);
        }
        else
            level = double(skill_level);
    }
    bool enabled() const { return level < 20.0; }
    bool time_to_pick(Depth depth) const { return depth == 1 + int(level); }
    Move pick_best(size_t multiPV);

    double level;
    Move   best = MOVE_NONE;
};

template<NodeType nodeType>
Value search(Position& pos, Stack* ss, Value alpha, Value beta, Depth depth, bool cutNode);

template<NodeType nodeType>
Value qsearch(Position& pos, Stack* ss, Value alpha, Value beta, Depth depth = 0);

Value value_to_tt(Value v, int ply);
Value value_from_tt(Value v, int ply, int r50c);
void  update_pv(Move* pv, Move move, const Move* childPv);
void  update_continuation_histories(Stack* ss, Piece pc, Square to, int bonus);
void  update_quiet_stats(const Position& pos, Stack* ss, Move move, int bonus);
void  update_all_stats(const Position& pos,
                       Stack*          ss,
                       Move            bestMove,
                       Value           bestValue,
                       Value           beta,
                       Square          prevSq,
                       Move*           quietsSearched,
                       int             quietCount,
                       Move*           capturesSearched,
                       int             captureCount,
                       Depth           depth);

// Utility to verify move generation. All the leaf nodes up
// to the given depth are generated and counted, and the sum is returned.
template<bool Root>
uint64_t perft(Position& pos, Depth depth) {

    StateInfo st;
    ASSERT_ALIGNED(&st, Eval::NNUE::CacheLineSize);

    uint64_t   cnt, nodes = 0;
    const bool leaf = (depth == 2);

    for (const auto& m : MoveList<LEGAL>(pos))
    {
        if (Root && depth <= 1)
            cnt = 1, nodes++;
        else
        {
            pos.do_move(m, st);
            cnt = leaf ? MoveList<LEGAL>(pos).size() : perft<false>(pos, depth - 1);
            nodes += cnt;
            pos.undo_move(m);
        }
        if (Root)
            sync_cout << UCI::move(m, pos.is_chess960()) << ": " << cnt << sync_endl;
    }
    return nodes;
}

}  // namespace


// Called at startup to initialize various lookup tables
void Search::init() {

    for (int i = 1; i < MAX_MOVES; ++i)
        Reductions[i] = int((20.37 + std::log(Threads.size()) / 2) * std::log(i));
}


// Resets search state to its initial value
void Search::clear() {

    Threads.main()->wait_for_search_finished();

    Time.availableNodes = 0;
    TT.clear();
    Threads.clear();
    Tablebases::init(Options["SyzygyPath"]);  // Free mapped files
}


// Called when the program receives the UCI 'go'
// command. It searches from the root position and outputs the "bestmove".
void MainThread::search() {

    if (Limits.perft)
    {
        nodes = perft<true>(rootPos, Limits.perft);
        sync_cout << "\nNodes searched: " << nodes << "\n" << sync_endl;
        return;
    }

    Color us = rootPos.side_to_move();
    Time.init(Limits, us, rootPos.game_ply());
    TT.new_search();

    Eval::NNUE::verify();

    if (rootMoves.empty())
    {
        rootMoves.emplace_back(MOVE_NONE);
        sync_cout << "info depth 0 score "
                  << UCI::value(rootPos.checkers() ? -VALUE_MATE : VALUE_DRAW) << sync_endl;
    }
    else
    {
        Threads.start_searching();  // start non-main threads
        Thread::search();           // main thread start searching
    }

    // When we reach the maximum depth, we can arrive here without a raise of
    // Threads.stop. However, if we are pondering or in an infinite search,
    // the UCI protocol states that we shouldn't print the best move before the
    // GUI sends a "stop" or "ponderhit" command. We therefore simply wait here
    // until the GUI sends one of those commands.

    while (!Threads.stop && (ponder || Limits.infinite))
    {}  // Busy wait for a stop or a ponder reset

    // Stop the threads if not already stopped (also raise the stop if
    // "ponderhit" just reset Threads.ponder).
    Threads.stop = true;

    // Wait until all threads have finished
    Threads.wait_for_search_finished();

    // When playing in 'nodes as time' mode, subtract the searched nodes from
    // the available ones before exiting.
    if (Limits.npmsec)
        Time.availableNodes += Limits.inc[us] - Threads.nodes_searched();

    Thread* bestThread = this;
    Skill   skill =
      Skill(Options["Skill Level"], Options["UCI_LimitStrength"] ? int(Options["UCI_Elo"]) : 0);

    if (int(Options["MultiPV"]) == 1 && !Limits.depth && !skill.enabled()
        && rootMoves[0].pv[0] != MOVE_NONE)
        bestThread = Threads.get_best_thread();

    bestPreviousScore        = bestThread->rootMoves[0].score;
    bestPreviousAverageScore = bestThread->rootMoves[0].averageScore;

    // Send again PV info if we have a new best thread
    if (bestThread != this)
        sync_cout << UCI::pv(bestThread->rootPos, bestThread->completedDepth) << sync_endl;

    sync_cout << "bestmove " << UCI::move(bestThread->rootMoves[0].pv[0], rootPos.is_chess960());

    if (bestThread->rootMoves[0].pv.size() > 1
        || bestThread->rootMoves[0].extract_ponder_from_tt(rootPos))
        std::cout << " ponder " << UCI::move(bestThread->rootMoves[0].pv[1], rootPos.is_chess960());

    std::cout << sync_endl;
}


// Main iterative deepening loop. It calls search()
// repeatedly with increasing depth until the allocated thinking time has been
// consumed, the user stops the search, or the maximum search depth is reached.
void Thread::search() {

    // Allocate stack with extra size to allow access from (ss-7) to (ss+2):
    // (ss-7) is needed for update_continuation_histories(ss-1) which accesses (ss-6),
    // (ss+2) is needed for initialization of statScore and killers.
    Stack       stack[MAX_PLY + 10], *ss = stack + 7;
    Move        pv[MAX_PLY + 1];
    Value       alpha, beta, delta;
    Move        lastBestMove      = MOVE_NONE;
    Depth       lastBestMoveDepth = 0;
    MainThread* mainThread        = (this == Threads.main() ? Threads.main() : nullptr);
    double      timeReduction = 1, totBestMoveChanges = 0;
    Color       us      = rootPos.side_to_move();
    int         iterIdx = 0;

    std::memset(ss - 7, 0, 10 * sizeof(Stack));
    for (int i = 7; i > 0; --i)
    {
        (ss - i)->continuationHistory =
          &this->continuationHistory[0][0][NO_PIECE][0];  // Use as a sentinel
        (ss - i)->staticEval = VALUE_NONE;
    }

    for (int i = 0; i <= MAX_PLY + 2; ++i)
        (ss + i)->ply = i;

    ss->pv = pv;

    bestValue = -VALUE_INFINITE;

    if (mainThread)
    {
        if (mainThread->bestPreviousScore == VALUE_INFINITE)
            for (int i = 0; i < 4; ++i)
                mainThread->iterValue[i] = VALUE_ZERO;
        else
            for (int i = 0; i < 4; ++i)
                mainThread->iterValue[i] = mainThread->bestPreviousScore;
    }

    size_t multiPV = size_t(Options["MultiPV"]);
    Skill skill(Options["Skill Level"], Options["UCI_LimitStrength"] ? int(Options["UCI_Elo"]) : 0);

    // When playing with strength handicap enable MultiPV search that we will
    // use behind-the-scenes to retrieve a set of possible moves.
    if (skill.enabled())
        multiPV = std::max(multiPV, size_t(4));

    multiPV = std::min(multiPV, rootMoves.size());

    int searchAgainCounter = 0;

    // Iterative deepening loop until requested to stop or the target depth is reached
    while (++rootDepth < MAX_PLY && !Threads.stop
           && !(Limits.depth && mainThread && rootDepth > Limits.depth))
    {
        // Age out PV variability metric
        if (mainThread)
            totBestMoveChanges /= 2;

        // Save the last iteration's scores before the first PV line is searched and
        // all the move scores except the (new) PV are set to -VALUE_INFINITE.
        for (RootMove& rm : rootMoves)
            rm.previousScore = rm.score;

        size_t pvFirst = 0;
        pvLast         = 0;

        if (!Threads.increaseDepth)
            searchAgainCounter++;

        // MultiPV loop. We perform a full root search for each PV line
        for (pvIdx = 0; pvIdx < multiPV && !Threads.stop; ++pvIdx)
        {
            if (pvIdx == pvLast)
            {
                pvFirst = pvLast;
                for (pvLast++; pvLast < rootMoves.size(); pvLast++)
                    if (rootMoves[pvLast].tbRank != rootMoves[pvFirst].tbRank)
                        break;
            }

            // Reset UCI info selDepth for each depth and each PV line
            selDepth = 0;

            // Reset aspiration window starting size
            Value prev = rootMoves[pvIdx].averageScore;
            delta      = Value(10) + int(prev) * prev / 17470;
            alpha      = std::max(prev - delta, -VALUE_INFINITE);
            beta       = std::min(prev + delta, VALUE_INFINITE);

            // Adjust optimism based on root move's previousScore (~4 Elo)
            int opt       = 113 * prev / (std::abs(prev) + 109);
            optimism[us]  = Value(opt);
            optimism[~us] = -optimism[us];

            // Start with a small aspiration window and, in the case of a fail
            // high/low, re-search with a bigger window until we don't fail
            // high/low anymore.
            int failedHighCnt = 0;
            while (true)
            {
                // Adjust the effective depth searched, but ensure at least one effective increment for every
                // four searchAgain steps (see issue #2717).
                Depth adjustedDepth =
                  std::max(1, rootDepth - failedHighCnt - 3 * (searchAgainCounter + 1) / 4);
                bestValue = Stockfish::search<Root>(rootPos, ss, alpha, beta, adjustedDepth, false);

                // Bring the best move to the front. It is critical that sorting
                // is done with a stable algorithm because all the values but the
                // first and eventually the new best one is set to -VALUE_INFINITE
                // and we want to keep the same order for all the moves except the
                // new PV that goes to the front. Note that in the case of MultiPV
                // search the already searched PV lines are preserved.
                std::stable_sort(rootMoves.begin() + pvIdx, rootMoves.begin() + pvLast);

                // If search has been stopped, we break immediately. Sorting is
                // safe because RootMoves is still valid, although it refers to
                // the previous iteration.
                if (Threads.stop)
                    break;

                // When failing high/low give some update (without cluttering
                // the UI) before a re-search.
                if (mainThread && multiPV == 1 && (bestValue <= alpha || bestValue >= beta)
                    && Time.elapsed() > 3000)
                    sync_cout << UCI::pv(rootPos, rootDepth) << sync_endl;

                // In case of failing low/high increase aspiration window and
                // re-search, otherwise exit the loop.
                if (bestValue <= alpha)
                {
                    beta  = (alpha + beta) / 2;
                    alpha = std::max(bestValue - delta, -VALUE_INFINITE);

                    failedHighCnt = 0;
                    if (mainThread)
                        mainThread->stopOnPonderhit = false;
                }
                else if (bestValue >= beta)
                {
                    beta = std::min(bestValue + delta, VALUE_INFINITE);
                    ++failedHighCnt;
                }
                else
                    break;

                delta += delta / 3;

                assert(alpha >= -VALUE_INFINITE && beta <= VALUE_INFINITE);
            }

            // Sort the PV lines searched so far and update the GUI
            std::stable_sort(rootMoves.begin() + pvFirst, rootMoves.begin() + pvIdx + 1);

            if (mainThread && (Threads.stop || pvIdx + 1 == multiPV || Time.elapsed() > 3000))
                sync_cout << UCI::pv(rootPos, rootDepth) << sync_endl;
        }

        if (!Threads.stop)
            completedDepth = rootDepth;

        if (rootMoves[0].pv[0] != lastBestMove)
        {
            lastBestMove      = rootMoves[0].pv[0];
            lastBestMoveDepth = rootDepth;
        }

        // Have we found a "mate in x"?
        if (Limits.mate && bestValue >= VALUE_MATE_IN_MAX_PLY
            && VALUE_MATE - bestValue <= 2 * Limits.mate)
            Threads.stop = true;

        if (!mainThread)
            continue;

        // If the skill level is enabled and time is up, pick a sub-optimal best move
        if (skill.enabled() && skill.time_to_pick(rootDepth))
            skill.pick_best(multiPV);

        // Use part of the gained time from a previous stable move for the current move
        for (Thread* th : Threads)
        {
            totBestMoveChanges += th->bestMoveChanges;
            th->bestMoveChanges = 0;
        }

        // Do we have time for the next iteration? Can we stop searching now?
        if (Limits.use_time_management() && !Threads.stop && !mainThread->stopOnPonderhit)
        {
            double fallingEval = (66 + 14 * (mainThread->bestPreviousAverageScore - bestValue)
                                  + 6 * (mainThread->iterValue[iterIdx] - bestValue))
                               / 583.0;
            fallingEval = std::clamp(fallingEval, 0.5, 1.5);

            // If the bestMove is stable over several iterations, reduce time accordingly
            timeReduction    = lastBestMoveDepth + 8 < completedDepth ? 1.56 : 0.69;
            double reduction = (1.4 + mainThread->previousTimeReduction) / (2.03 * timeReduction);
            double bestMoveInstability = 1 + 1.79 * totBestMoveChanges / Threads.size();

            double totalTime = Time.optimum() * fallingEval * reduction * bestMoveInstability;

            // Cap used time in case of a single legal move for a better viewer experience
            if (rootMoves.size() == 1)
                totalTime = std::min(500.0, totalTime);

            // Stop the search if we have exceeded the totalTime
            if (Time.elapsed() > totalTime)
            {
                // If we are allowed to ponder do not stop the search now but
                // keep pondering until the GUI sends "ponderhit" or "stop".
                if (mainThread->ponder)
                    mainThread->stopOnPonderhit = true;
                else
                    Threads.stop = true;
            }
            else if (!mainThread->ponder && Time.elapsed() > totalTime * 0.50)
                Threads.increaseDepth = false;
            else
                Threads.increaseDepth = true;
        }

        mainThread->iterValue[iterIdx] = bestValue;
        iterIdx                        = (iterIdx + 1) & 3;
    }

    if (!mainThread)
        return;

    mainThread->previousTimeReduction = timeReduction;

    // If the skill level is enabled, swap the best PV line with the sub-optimal one
    if (skill.enabled())
        std::swap(rootMoves[0], *std::find(rootMoves.begin(), rootMoves.end(),
                                           skill.best ? skill.best : skill.pick_best(multiPV)));
}


namespace {

// Main search function for both PV and non-PV nodes
template<NodeType nodeType>
Value search(Position& pos, Stack* ss, Value alpha, Value beta, Depth depth, bool cutNode) {

    constexpr bool PvNode   = nodeType != NonPV;
    constexpr bool rootNode = nodeType == Root;

    // Dive into quiescence search when the depth reaches zero
    if (depth <= 0)
        return qsearch < PvNode ? PV : NonPV > (pos, ss, alpha, beta);

    // Check if we have an upcoming move that draws by repetition, or
    // if the opponent had an alternative move earlier to this position.
    if (!rootNode && alpha < VALUE_DRAW && pos.has_game_cycle(ss->ply))
    {
        alpha = value_draw(pos.this_thread());
        if (alpha >= beta)
            return alpha;
    }

    assert(-VALUE_INFINITE <= alpha && alpha < beta && beta <= VALUE_INFINITE);
    assert(PvNode || (alpha == beta - 1));
    assert(0 < depth && depth < MAX_PLY);
    assert(!(PvNode && cutNode));

    Move      pv[MAX_PLY + 1], capturesSearched[32], quietsSearched[32];
    StateInfo st;
    ASSERT_ALIGNED(&st, Eval::NNUE::CacheLineSize);

    TTEntry* tte;
    Key      posKey;
    Move     ttMove, move, excludedMove, bestMove;
    Depth    extension, newDepth;
    Value    bestValue, value, ttValue, eval, maxValue, probCutBeta;
    bool     givesCheck, improving, priorCapture, singularQuietLMR;
    bool     capture, moveCountPruning, ttCapture;
    Piece    movedPiece;
    int      moveCount, captureCount, quietCount;

    // Step 1. Initialize node
    Thread* thisThread = pos.this_thread();
    ss->inCheck        = pos.checkers();
    priorCapture       = pos.captured_piece();
    Color us           = pos.side_to_move();
    moveCount = captureCount = quietCount = ss->moveCount = 0;
    bestValue                                             = -VALUE_INFINITE;
    maxValue                                              = VALUE_INFINITE;

    // Check for the available remaining time
    if (thisThread == Threads.main())
        static_cast<MainThread*>(thisThread)->check_time();

    // Used to send selDepth info to GUI (selDepth counts from 1, ply from 0)
    if (PvNode && thisThread->selDepth < ss->ply + 1)
        thisThread->selDepth = ss->ply + 1;

    if (!rootNode)
    {
        // Step 2. Check for aborted search and immediate draw
        if (Threads.stop.load(std::memory_order_relaxed) || pos.is_draw(ss->ply)
            || ss->ply >= MAX_PLY)
            return (ss->ply >= MAX_PLY && !ss->inCheck) ? evaluate(pos)
                                                        : value_draw(pos.this_thread());

        // Step 3. Mate distance pruning. Even if we mate at the next move our score
        // would be at best mate_in(ss->ply+1), but if alpha is already bigger because
        // a shorter mate was found upward in the tree then there is no need to search
        // because we will never beat the current alpha. Same logic but with reversed
        // signs apply also in the opposite condition of being mated instead of giving
        // mate. In this case, return a fail-high score.
        alpha = std::max(mated_in(ss->ply), alpha);
        beta  = std::min(mate_in(ss->ply + 1), beta);
        if (alpha >= beta)
            return alpha;
    }
    else
        thisThread->rootDelta = beta - alpha;

    assert(0 <= ss->ply && ss->ply < MAX_PLY);

    (ss + 1)->excludedMove = bestMove = MOVE_NONE;
    (ss + 2)->killers[0] = (ss + 2)->killers[1] = MOVE_NONE;
    (ss + 2)->cutoffCnt                         = 0;
    ss->doubleExtensions                        = (ss - 1)->doubleExtensions;
    Square prevSq = is_ok((ss - 1)->currentMove) ? to_sq((ss - 1)->currentMove) : SQ_NONE;
    ss->statScore = 0;

    // Step 4. Transposition table lookup.
    excludedMove = ss->excludedMove;
    posKey       = pos.key();
    tte          = TT.probe(posKey, ss->ttHit);
    ttValue   = ss->ttHit ? value_from_tt(tte->value(), ss->ply, pos.rule50_count()) : VALUE_NONE;
    ttMove    = rootNode  ? thisThread->rootMoves[thisThread->pvIdx].pv[0]
              : ss->ttHit ? tte->move()
                          : MOVE_NONE;
    ttCapture = ttMove && pos.capture_stage(ttMove);

    // At this point, if excluded, skip straight to step 6, static eval. However,
    // to save indentation, we list the condition in all code between here and there.
    if (!excludedMove)
        ss->ttPv = PvNode || (ss->ttHit && tte->is_pv());

    // At non-PV nodes we check for an early TT cutoff
    if (!PvNode && !excludedMove && tte->depth() > depth
        && ttValue != VALUE_NONE  // Possible in case of TT access race or if !ttHit
        && (tte->bound() & (ttValue >= beta ? BOUND_LOWER : BOUND_UPPER)))
    {
        // If ttMove is quiet, update move sorting heuristics on TT hit (~2 Elo)
        if (ttMove)
        {
            if (ttValue >= beta)
            {
                // Bonus for a quiet ttMove that fails high (~2 Elo)
                if (!ttCapture)
                    update_quiet_stats(pos, ss, ttMove, stat_bonus(depth));

                // Extra penalty for early quiet moves of the previous ply (~0 Elo on STC, ~2 Elo on LTC)
                if (prevSq != SQ_NONE && (ss - 1)->moveCount <= 2 && !priorCapture)
                    update_continuation_histories(ss - 1, pos.piece_on(prevSq), prevSq,
                                                  -stat_bonus(depth + 1));
            }
            // Penalty for a quiet ttMove that fails low (~1 Elo)
            else if (!ttCapture)
            {
                int penalty = -stat_bonus(depth);
                thisThread->mainHistory[us][from_to(ttMove)] << penalty;
                update_continuation_histories(ss, pos.moved_piece(ttMove), to_sq(ttMove), penalty);
            }
        }

        // Partial workaround for the graph history interaction problem
        // For high rule50 counts don't produce transposition table cutoffs.
        if (pos.rule50_count() < 90)
            return ttValue;
    }

    // Step 5. Tablebases probe
    if (!rootNode && !excludedMove && TB::Cardinality)
    {
        int piecesCount = pos.count<ALL_PIECES>();

        if (piecesCount <= TB::Cardinality
            && (piecesCount < TB::Cardinality || depth >= TB::ProbeDepth) && pos.rule50_count() == 0
            && !pos.can_castle(ANY_CASTLING))
        {
            TB::ProbeState err;
            TB::WDLScore   wdl = Tablebases::probe_wdl(pos, &err);

            // Force check of time on the next occasion
            if (thisThread == Threads.main())
                static_cast<MainThread*>(thisThread)->callsCnt = 0;

            if (err != TB::ProbeState::FAIL)
            {
                thisThread->tbHits.fetch_add(1, std::memory_order_relaxed);

                int drawScore = TB::UseRule50 ? 1 : 0;

                // use the range VALUE_MATE_IN_MAX_PLY to VALUE_TB_WIN_IN_MAX_PLY to score
                value = wdl < -drawScore ? VALUE_MATED_IN_MAX_PLY + ss->ply + 1
                      : wdl > drawScore  ? VALUE_MATE_IN_MAX_PLY - ss->ply - 1
                                         : VALUE_DRAW + 2 * wdl * drawScore;

                Bound b = wdl < -drawScore ? BOUND_UPPER
                        : wdl > drawScore  ? BOUND_LOWER
                                           : BOUND_EXACT;

                if (b == BOUND_EXACT || (b == BOUND_LOWER ? value >= beta : value <= alpha))
                {
                    tte->save(posKey, value_to_tt(value, ss->ply), ss->ttPv, b,
                              std::min(MAX_PLY - 1, depth + 6), MOVE_NONE, VALUE_NONE);

                    return value;
                }

                if (PvNode)
                {
                    if (b == BOUND_LOWER)
                        bestValue = value, alpha = std::max(alpha, bestValue);
                    else
                        maxValue = value;
                }
            }
        }
    }

    CapturePieceToHistory& captureHistory = thisThread->captureHistory;

    // Step 6. Static evaluation of the position
    if (ss->inCheck)
    {
        // Skip early pruning when in check
        ss->staticEval = eval = VALUE_NONE;
        improving             = false;
        goto moves_loop;
    }
    else if (excludedMove)
    {
        // Providing the hint that this node's accumulator will be used often brings significant Elo gain (~13 Elo)
        Eval::NNUE::hint_common_parent_position(pos);
        eval = ss->staticEval;
    }
    else if (ss->ttHit)
    {
        // Never assume anything about values stored in TT
        ss->staticEval = eval = tte->eval();
        if (eval == VALUE_NONE)
            ss->staticEval = eval = evaluate(pos);
        else if (PvNode)
            Eval::NNUE::hint_common_parent_position(pos);

        // ttValue can be used as a better position evaluation (~7 Elo)
        if (ttValue != VALUE_NONE && (tte->bound() & (ttValue > eval ? BOUND_LOWER : BOUND_UPPER)))
            eval = ttValue;
    }
    else
    {
        ss->staticEval = eval = evaluate(pos);
        // Save static evaluation into the transposition table
        tte->save(posKey, VALUE_NONE, ss->ttPv, BOUND_NONE, DEPTH_NONE, MOVE_NONE, eval);
    }

    // Use static evaluation difference to improve quiet move ordering (~4 Elo)
    if (is_ok((ss - 1)->currentMove) && !(ss - 1)->inCheck && !priorCapture)
    {
        int bonus = std::clamp(-18 * int((ss - 1)->staticEval + ss->staticEval), -1812, 1812);
        thisThread->mainHistory[~us][from_to((ss - 1)->currentMove)] << bonus;
    }

    // Set up the improving flag, which is true if current static evaluation is
    // bigger than the previous static evaluation at our turn (if we were in
    // check at our previous move we look at static evaluation at move prior to it
    // and if we were in check at move prior to it flag is set to true) and is
    // false otherwise. The improving flag is used in various pruning heuristics.
    improving = (ss - 2)->staticEval != VALUE_NONE ? ss->staticEval > (ss - 2)->staticEval
              : (ss - 4)->staticEval != VALUE_NONE ? ss->staticEval > (ss - 4)->staticEval
                                                   : true;

    // Step 7. Razoring (~1 Elo)
    // If eval is really low check with qsearch if it can exceed alpha, if it can't,
    // return a fail low.
    // Adjust razor margin according to cutoffCnt. (~1 Elo)
    if (eval < alpha - 492 - (257 - 200 * ((ss + 1)->cutoffCnt > 3)) * depth * depth)
    {
        value = qsearch<NonPV>(pos, ss, alpha - 1, alpha);
        if (value < alpha)
            return value;
    }

    // Step 8. Futility pruning: child node (~40 Elo)
    // The depth condition is important for mate finding.
    if (!ss->ttPv && depth < 9
        && eval - futility_margin(depth, cutNode && !ss->ttHit, improving)
               - (ss - 1)->statScore / 321
             >= beta
        && eval >= beta && eval < 29462  // smaller than TB wins
        && !(!ttCapture && ttMove))
        return eval;

    // Step 9. Null move search with verification search (~35 Elo)
    if (!PvNode && (ss - 1)->currentMove != MOVE_NULL && (ss - 1)->statScore < 17257 && eval >= beta
        && eval >= ss->staticEval && ss->staticEval >= beta - 24 * depth + 281 && !excludedMove
        && pos.non_pawn_material(us) && ss->ply >= thisThread->nmpMinPly
        && beta > VALUE_TB_LOSS_IN_MAX_PLY)
    {
        assert(eval - beta >= 0);

        // Null move dynamic reduction based on depth and eval
        Depth R = std::min(int(eval - beta) / 152, 6) + depth / 3 + 4;

        ss->currentMove         = MOVE_NULL;
        ss->continuationHistory = &thisThread->continuationHistory[0][0][NO_PIECE][0];

        pos.do_null_move(st);

        Value nullValue = -search<NonPV>(pos, ss + 1, -beta, -beta + 1, depth - R, !cutNode);

        pos.undo_null_move();

        // Do not return unproven mate or TB scores
        if (nullValue >= beta && nullValue < VALUE_TB_WIN_IN_MAX_PLY)
        {
            if (thisThread->nmpMinPly || depth < 14)
                return nullValue;

            assert(!thisThread->nmpMinPly);  // Recursive verification is not allowed

            // Do verification search at high depths, with null move pruning disabled
            // until ply exceeds nmpMinPly.
            thisThread->nmpMinPly = ss->ply + 3 * (depth - R) / 4;

            Value v = search<NonPV>(pos, ss, beta - 1, beta, depth - R, false);

            thisThread->nmpMinPly = 0;

            if (v >= beta)
                return nullValue;
        }
    }

    // Step 10. If the position doesn't have a ttMove, decrease depth by 2
    // (or by 4 if the TT entry for the current position was hit and the stored depth is greater than or equal to the current depth).
    // Use qsearch if depth is equal or below zero (~9 Elo)
    if (PvNode && !ttMove)
        depth -= 2 + 2 * (ss->ttHit && tte->depth() >= depth);

    if (depth <= 0)
        return qsearch<PV>(pos, ss, alpha, beta);

    if (cutNode && depth >= 8 && !ttMove)
        depth -= 2;

    probCutBeta = beta + 168 - 70 * improving;

    // Step 11. ProbCut (~10 Elo)
    // If we have a good enough capture (or queen promotion) and a reduced search returns a value
    // much above beta, we can (almost) safely prune the previous move.
    if (
      !PvNode && depth > 3
      && abs(beta) < VALUE_TB_WIN_IN_MAX_PLY
      // If value from transposition table is lower than probCutBeta, don't attempt probCut
      // there and in further interactions with transposition table cutoff depth is set to depth - 3
      // because probCut search has depth set to depth - 4 but we also do a move before it
      // So effective depth is equal to depth - 3
      && !(tte->depth() >= depth - 3 && ttValue != VALUE_NONE && ttValue < probCutBeta))
    {
        assert(probCutBeta < VALUE_INFINITE);

        MovePicker mp(pos, ttMove, probCutBeta - ss->staticEval, &captureHistory);

        while ((move = mp.next_move()) != MOVE_NONE)
            if (move != excludedMove && pos.legal(move))
            {
                assert(pos.capture_stage(move));

                ss->currentMove = move;
                ss->continuationHistory =
                  &thisThread
                     ->continuationHistory[ss->inCheck][true][pos.moved_piece(move)][to_sq(move)];

                pos.do_move(move, st);

                // Perform a preliminary qsearch to verify that the move holds
                value = -qsearch<NonPV>(pos, ss + 1, -probCutBeta, -probCutBeta + 1);

                // If the qsearch held, perform the regular search
                if (value >= probCutBeta)
                    value = -search<NonPV>(pos, ss + 1, -probCutBeta, -probCutBeta + 1, depth - 4,
                                           !cutNode);

                pos.undo_move(move);

                if (value >= probCutBeta)
                {
                    // Save ProbCut data into transposition table
                    tte->save(posKey, value_to_tt(value, ss->ply), ss->ttPv, BOUND_LOWER, depth - 3,
                              move, ss->staticEval);
                    return value - (probCutBeta - beta);
                }
            }

        Eval::NNUE::hint_common_parent_position(pos);
    }

moves_loop:  // When in check, search starts here

    // Step 12. A small Probcut idea, when we are in check (~4 Elo)
    probCutBeta = beta + 416;
    if (ss->inCheck && !PvNode && ttCapture && (tte->bound() & BOUND_LOWER)
        && tte->depth() >= depth - 4 && ttValue >= probCutBeta
        && abs(ttValue) < VALUE_TB_WIN_IN_MAX_PLY && abs(beta) < VALUE_TB_WIN_IN_MAX_PLY)
        return probCutBeta;

    const PieceToHistory* contHist[] = {(ss - 1)->continuationHistory,
                                        (ss - 2)->continuationHistory,
                                        (ss - 3)->continuationHistory,
                                        (ss - 4)->continuationHistory,
                                        nullptr,
                                        (ss - 6)->continuationHistory};

    Move countermove =
      prevSq != SQ_NONE ? thisThread->counterMoves[pos.piece_on(prevSq)][prevSq] : MOVE_NONE;

    MovePicker mp(pos, ttMove, depth, &thisThread->mainHistory, &captureHistory, contHist,
                  countermove, ss->killers);

    value            = bestValue;
    moveCountPruning = singularQuietLMR = false;

    // Indicate PvNodes that will probably fail low if the node was searched
    // at a depth equal to or greater than the current depth, and the result
    // of this search was a fail low.
    bool likelyFailLow = PvNode && ttMove && (tte->bound() & BOUND_UPPER) && tte->depth() >= depth;

    // Step 13. Loop through all pseudo-legal moves until no moves remain
    // or a beta cutoff occurs.
    while ((move = mp.next_move(moveCountPruning)) != MOVE_NONE)
    {
        assert(is_ok(move));

        if (move == excludedMove)
            continue;

        // Check for legality
        if (!pos.legal(move))
            continue;

        // At root obey the "searchmoves" option and skip moves not listed in Root
        // Move List. In MultiPV mode we also skip PV moves that have been already
        // searched and those of lower "TB rank" if we are in a TB root position.
        if (rootNode
            && !std::count(thisThread->rootMoves.begin() + thisThread->pvIdx,
                           thisThread->rootMoves.begin() + thisThread->pvLast, move))
            continue;

        ss->moveCount = ++moveCount;

        if (rootNode && thisThread == Threads.main() && Time.elapsed() > 3000)
            sync_cout << "info depth " << depth << " currmove "
                      << UCI::move(move, pos.is_chess960()) << " currmovenumber "
                      << moveCount + thisThread->pvIdx << sync_endl;
        if (PvNode)
            (ss + 1)->pv = nullptr;

        extension  = 0;
        capture    = pos.capture_stage(move);
        movedPiece = pos.moved_piece(move);
        givesCheck = pos.gives_check(move);

        // Calculate new depth for this move
        newDepth = depth - 1;

        Value delta = beta - alpha;

        Depth r = reduction(improving, depth, moveCount, delta, thisThread->rootDelta);

        // Step 14. Pruning at shallow depth (~120 Elo).
        // Depth conditions are important for mate finding.
        if (!rootNode && pos.non_pawn_material(us) && bestValue > VALUE_TB_LOSS_IN_MAX_PLY)
        {
            // Skip quiet moves if movecount exceeds our FutilityMoveCount threshold (~8 Elo)
            if (!moveCountPruning)
                moveCountPruning = moveCount >= futility_move_count(improving, depth);

            // Reduced depth of the next LMR search
            int lmrDepth = newDepth - r;

            if (capture || givesCheck)
            {
                // Futility pruning for captures (~2 Elo)
                if (!givesCheck && lmrDepth < 7 && !ss->inCheck
                    && ss->staticEval + 188 + 206 * lmrDepth + PieceValue[pos.piece_on(to_sq(move))]
                           + captureHistory[movedPiece][to_sq(move)]
                                           [type_of(pos.piece_on(to_sq(move)))]
                               / 7
                         < alpha)
                    continue;

                // SEE based pruning for captures and checks (~11 Elo)
                if (!pos.see_ge(move, Value(-185) * depth))
                    continue;
            }
            else
            {
                int history = (*contHist[0])[movedPiece][to_sq(move)]
                            + (*contHist[1])[movedPiece][to_sq(move)]
                            + (*contHist[3])[movedPiece][to_sq(move)];

                // Continuation history based pruning (~2 Elo)
                if (lmrDepth < 6 && history < -3232 * depth)
                    continue;

                history += 2 * thisThread->mainHistory[us][from_to(move)];

                lmrDepth += history / 5793;
                lmrDepth = std::max(lmrDepth, -2);

                // Futility pruning: parent node (~13 Elo)
                if (!ss->inCheck && lmrDepth < 13 && ss->staticEval + 115 + 122 * lmrDepth <= alpha)
                    continue;

                lmrDepth = std::max(lmrDepth, 0);

                // Prune moves with negative SEE (~4 Elo)
                if (!pos.see_ge(move, Value(-27 * lmrDepth * lmrDepth)))
                    continue;
            }
        }

        // Step 15. Extensions (~100 Elo)
        // We take care to not overdo to avoid search getting stuck.
        if (ss->ply < thisThread->rootDepth * 2)
        {
            // Singular extension search (~94 Elo). If all moves but one fail low on a
            // search of (alpha-s, beta-s), and just one fails high on (alpha, beta),
            // then that move is singular and should be extended. To verify this we do
            // a reduced search on all the other moves but the ttMove and if the result
            // is lower than ttValue minus a margin, then we will extend the ttMove. Note
            // that depth margin and singularBeta margin are known for having non-linear
            // scaling. Their values are optimized to time controls of 180+1.8 and longer
            // so changing them requires tests at this type of time controls.
            if (!rootNode
                && depth >= 4 - (thisThread->completedDepth > 24) + 2 * (PvNode && tte->is_pv())
                && move == ttMove && !excludedMove  // Avoid recursive singular search
                && abs(ttValue) < VALUE_TB_WIN_IN_MAX_PLY && (tte->bound() & BOUND_LOWER)
                && tte->depth() >= depth - 3)
            {
                Value singularBeta  = ttValue - (64 + 57 * (ss->ttPv && !PvNode)) * depth / 64;
                Depth singularDepth = (depth - 1) / 2;

                ss->excludedMove = move;
                value =
                  search<NonPV>(pos, ss, singularBeta - 1, singularBeta, singularDepth, cutNode);
                ss->excludedMove = MOVE_NONE;

                if (value < singularBeta)
                {
                    extension        = 1;
                    singularQuietLMR = !ttCapture;

                    // Avoid search explosion by limiting the number of double extensions
                    if (!PvNode && value < singularBeta - 18 && ss->doubleExtensions <= 11)
                    {
                        extension = 2;
                        depth += depth < 15;
                    }
                }

                // Multi-cut pruning
                // Our ttMove is assumed to fail high, and now we failed high also on a
                // reduced search without the ttMove. So we assume this expected cut-node
                // is not singular, that multiple moves fail high, and we can prune the
                // whole subtree by returning a softbound.
                else if (singularBeta >= beta)
                    return singularBeta;

                // If the eval of ttMove is greater than beta, we reduce it (negative extension) (~7 Elo)
                else if (ttValue >= beta)
                    extension = -2 - !PvNode;

                // If we are on a cutNode, reduce it based on depth (negative extension) (~1 Elo)
                else if (cutNode)
                    extension = depth < 19 ? -2 : -1;

                // If the eval of ttMove is less than value, we reduce it (negative extension) (~1 Elo)
                else if (ttValue <= value)
                    extension = -1;
            }

            // Check extensions (~1 Elo)
            else if (givesCheck && depth > 9)
                extension = 1;

            // Quiet ttMove extensions (~1 Elo)
            else if (PvNode && move == ttMove && move == ss->killers[0]
                     && (*contHist[0])[movedPiece][to_sq(move)] >= 4194)
                extension = 1;
        }

        // Add extension to new depth
        newDepth += extension;
        ss->doubleExtensions = (ss - 1)->doubleExtensions + (extension == 2);

        // Speculative prefetch as early as possible
        prefetch(TT.first_entry(pos.key_after(move)));

        // Update the current move (this must be done after singular extension search)
        ss->currentMove = move;
        ss->continuationHistory =
          &thisThread->continuationHistory[ss->inCheck][capture][movedPiece][to_sq(move)];

        // Step 16. Make the move
        pos.do_move(move, st, givesCheck);

        // Decrease reduction if position is or has been on the PV (~4 Elo)
        if (ss->ttPv && !likelyFailLow)
            r -= cutNode && tte->depth() >= depth ? 3 : 2;

        // Decrease reduction if opponent's move count is high (~1 Elo)
        if ((ss - 1)->moveCount > 7)
            r--;

        // Increase reduction for cut nodes (~3 Elo)
        if (cutNode)
            r += 2;

        // Increase reduction if ttMove is a capture (~3 Elo)
        if (ttCapture)
            r++;

        // Decrease reduction for PvNodes (~2 Elo)
        if (PvNode)
            r--;

        // Decrease reduction if ttMove has been singularly extended (~1 Elo)
        if (singularQuietLMR)
            r--;

        // Increase reduction on repetition (~1 Elo)
        if (move == (ss - 4)->currentMove && pos.has_repeated())
            r += 2;

        // Increase reduction if next ply has a lot of fail high (~5 Elo)
        if ((ss + 1)->cutoffCnt > 3)
            r++;

        // Decrease reduction for first generated move (ttMove)
        else if (move == ttMove)
            r--;

        ss->statScore = 2 * thisThread->mainHistory[us][from_to(move)]
                      + (*contHist[0])[movedPiece][to_sq(move)]
                      + (*contHist[1])[movedPiece][to_sq(move)]
                      + (*contHist[3])[movedPiece][to_sq(move)] - 3848;

        // Decrease/increase reduction for moves with a good/bad history (~25 Elo)
        r -= ss->statScore / (10216 + 3855 * (depth > 5 && depth < 23));

        // Step 17. Late moves reduction / extension (LMR, ~117 Elo)
        // We use various heuristics for the sons of a node after the first son has
        // been searched. In general, we would like to reduce them, but there are many
        // cases where we extend a son if it has good chances to be "interesting".
        if (depth >= 2 && moveCount > 1 + (PvNode && ss->ply <= 1)
            && (!ss->ttPv || !capture || (cutNode && (ss - 1)->moveCount > 1)))
        {
            // In general we want to cap the LMR depth search at newDepth, but when
            // reduction is negative, we allow this move a limited search extension
            // beyond the first move depth. This may lead to hidden double extensions.
            Depth d = std::clamp(newDepth - r, 1, newDepth + 1);

            value = -search<NonPV>(pos, ss + 1, -(alpha + 1), -alpha, d, true);

            // Do a full-depth search when reduced LMR search fails high
            if (value > alpha && d < newDepth)
            {
                // Adjust full-depth search based on LMR results - if the result
                // was good enough search deeper, if it was bad enough search shallower.
                const bool doDeeperSearch     = value > (bestValue + 51 + 10 * (newDepth - d));
                const bool doEvenDeeperSearch = value > alpha + 700 && ss->doubleExtensions <= 6;
                const bool doShallowerSearch  = value < bestValue + newDepth;

                ss->doubleExtensions = ss->doubleExtensions + doEvenDeeperSearch;

                newDepth += doDeeperSearch - doShallowerSearch + doEvenDeeperSearch;

                if (newDepth > d)
                    value = -search<NonPV>(pos, ss + 1, -(alpha + 1), -alpha, newDepth, !cutNode);

                int bonus = value <= alpha ? -stat_bonus(newDepth)
                          : value >= beta  ? stat_bonus(newDepth)
                                           : 0;

                update_continuation_histories(ss, movedPiece, to_sq(move), bonus);
            }
        }

        // Step 18. Full-depth search when LMR is skipped
        else if (!PvNode || moveCount > 1)
        {
            // Increase reduction for cut nodes and not ttMove (~1 Elo)
            if (!ttMove && cutNode)
                r += 2;

            // Note that if expected reduction is high, we reduce search depth by 1 here
            value = -search<NonPV>(pos, ss + 1, -(alpha + 1), -alpha, newDepth - (r > 3), !cutNode);
        }

        // For PV nodes only, do a full PV search on the first move or after a fail high,
        // otherwise let the parent node fail low with value <= alpha and try another move.
        if (PvNode && (moveCount == 1 || value > alpha))
        {
            (ss + 1)->pv    = pv;
            (ss + 1)->pv[0] = MOVE_NONE;

            value = -search<PV>(pos, ss + 1, -beta, -alpha, newDepth, false);
        }

        // Step 19. Undo move
        pos.undo_move(move);

        assert(value > -VALUE_INFINITE && value < VALUE_INFINITE);

        // Step 20. Check for a new best move
        // Finished searching the move. If a stop occurred, the return value of
        // the search cannot be trusted, and we return immediately without
        // updating best move, PV and TT.
        if (Threads.stop.load(std::memory_order_relaxed))
            return VALUE_ZERO;

        if (rootNode)
        {
            RootMove& rm =
              *std::find(thisThread->rootMoves.begin(), thisThread->rootMoves.end(), move);

            rm.averageScore =
              rm.averageScore != -VALUE_INFINITE ? (2 * value + rm.averageScore) / 3 : value;

            // PV move or new best move?
            if (moveCount == 1 || value > alpha)
            {
                rm.score = rm.uciScore = value;
                rm.selDepth            = thisThread->selDepth;
                rm.scoreLowerbound = rm.scoreUpperbound = false;

                if (value >= beta)
                {
                    rm.scoreLowerbound = true;
                    rm.uciScore        = beta;
                }
                else if (value <= alpha)
                {
                    rm.scoreUpperbound = true;
                    rm.uciScore        = alpha;
                }

                rm.pv.resize(1);

                assert((ss + 1)->pv);

                for (Move* m = (ss + 1)->pv; *m != MOVE_NONE; ++m)
                    rm.pv.push_back(*m);

                // We record how often the best move has been changed in each iteration.
                // This information is used for time management. In MultiPV mode,
                // we must take care to only do this for the first PV line.
                if (moveCount > 1 && !thisThread->pvIdx)
                    ++thisThread->bestMoveChanges;
            }
            else
                // All other moves but the PV, are set to the lowest value: this
                // is not a problem when sorting because the sort is stable and the
                // move position in the list is preserved - just the PV is pushed up.
                rm.score = -VALUE_INFINITE;
        }

        if (value > bestValue)
        {
            bestValue = value;

            if (value > alpha)
            {
                bestMove = move;

                if (PvNode && !rootNode)  // Update pv even in fail-high case
                    update_pv(ss->pv, move, (ss + 1)->pv);

                if (value >= beta)
                {
                    ss->cutoffCnt += 1 + !ttMove;
                    assert(value >= beta);  // Fail high
                    break;
                }
                else
                {
                    // Reduce other moves if we have found at least one score improvement (~2 Elo)
                    if (depth > 2 && depth < 12 && beta < 13828 && value > -11369)
                        depth -= 2;

                    assert(depth > 0);
                    alpha = value;  // Update alpha! Always alpha < beta
                }
            }
        }

        // If the move is worse than some previously searched move,
        // remember it, to update its stats later.
        if (move != bestMove && moveCount <= 32)
        {
            if (capture)
                capturesSearched[captureCount++] = move;

            else
                quietsSearched[quietCount++] = move;
        }
    }

    // Step 21. Check for mate and stalemate
    // All legal moves have been searched and if there are no legal moves, it
    // must be a mate or a stalemate. If we are in a singular extension search then
    // return a fail low score.

    assert(moveCount || !ss->inCheck || excludedMove || !MoveList<LEGAL>(pos).size());

    if (!moveCount)
        bestValue = excludedMove ? alpha : ss->inCheck ? mated_in(ss->ply) : VALUE_DRAW;

    // If there is a move that produces search value greater than alpha we update the stats of searched moves
    else if (bestMove)
        update_all_stats(pos, ss, bestMove, bestValue, beta, prevSq, quietsSearched, quietCount,
                         capturesSearched, captureCount, depth);

    // Bonus for prior countermove that caused the fail low
    else if (!priorCapture && prevSq != SQ_NONE)
    {
<<<<<<< HEAD
        int bonus = std::max((depth > 6) + (PvNode || cutNode) + (bestValue < alpha - 653) + ((ss-1)->moveCount > 11), 1);
        update_continuation_histories(ss-1, pos.piece_on(prevSq), prevSq, stat_bonus(depth) * bonus);
        thisThread->mainHistory[~us][from_to((ss-1)->currentMove)] << stat_bonus(depth) * bonus / 2;
=======
        int bonus = (depth > 6) + (PvNode || cutNode) + (bestValue < alpha - 653)
                  + ((ss - 1)->moveCount > 11);
        update_continuation_histories(ss - 1, pos.piece_on(prevSq), prevSq,
                                      stat_bonus(depth) * bonus);
        thisThread->mainHistory[~us][from_to((ss - 1)->currentMove)]
          << stat_bonus(depth) * bonus / 2;
>>>>>>> 49ece9f7
    }

    if (PvNode)
        bestValue = std::min(bestValue, maxValue);

    // If no good move is found and the previous position was ttPv, then the previous
    // opponent move is probably good and the new position is added to the search tree. (~7 Elo)
    if (bestValue <= alpha)
        ss->ttPv = ss->ttPv || ((ss - 1)->ttPv && depth > 3);

    // Write gathered information in transposition table
    if (!excludedMove && !(rootNode && thisThread->pvIdx))
        tte->save(posKey, value_to_tt(bestValue, ss->ply), ss->ttPv,
                  bestValue >= beta    ? BOUND_LOWER
                  : PvNode && bestMove ? BOUND_EXACT
                                       : BOUND_UPPER,
                  depth, bestMove, ss->staticEval);

    assert(bestValue > -VALUE_INFINITE && bestValue < VALUE_INFINITE);

    return bestValue;
}


// Quiescence search function, which is called by the main search
// function with zero depth, or recursively with further decreasing depth per call.
// (~155 Elo)
template<NodeType nodeType>
Value qsearch(Position& pos, Stack* ss, Value alpha, Value beta, Depth depth) {

    static_assert(nodeType != Root);
    constexpr bool PvNode = nodeType == PV;

    assert(alpha >= -VALUE_INFINITE && alpha < beta && beta <= VALUE_INFINITE);
    assert(PvNode || (alpha == beta - 1));
    assert(depth <= 0);

    // Check if we have an upcoming move that draws by repetition, or
    // if the opponent had an alternative move earlier to this position.
    if (alpha < VALUE_DRAW && pos.has_game_cycle(ss->ply))
    {
        alpha = value_draw(pos.this_thread());
        if (alpha >= beta)
            return alpha;
    }

    Move      pv[MAX_PLY + 1];
    StateInfo st;
    ASSERT_ALIGNED(&st, Eval::NNUE::CacheLineSize);

    TTEntry* tte;
    Key      posKey;
    Move     ttMove, move, bestMove;
    Depth    ttDepth;
    Value    bestValue, value, ttValue, futilityValue, futilityBase;
    bool     pvHit, givesCheck, capture;
    int      moveCount;
    Color    us = pos.side_to_move();

    // Step 1. Initialize node
    if (PvNode)
    {
        (ss + 1)->pv = pv;
        ss->pv[0]    = MOVE_NONE;
    }

    Thread* thisThread = pos.this_thread();
    bestMove           = MOVE_NONE;
    ss->inCheck        = pos.checkers();
    moveCount          = 0;

    // Step 2. Check for an immediate draw or maximum ply reached
    if (pos.is_draw(ss->ply) || ss->ply >= MAX_PLY)
        return (ss->ply >= MAX_PLY && !ss->inCheck) ? evaluate(pos) : VALUE_DRAW;

    assert(0 <= ss->ply && ss->ply < MAX_PLY);

    // Decide whether or not to include checks: this fixes also the type of
    // TT entry depth that we are going to use. Note that in qsearch we use
    // only two types of depth in TT: DEPTH_QS_CHECKS or DEPTH_QS_NO_CHECKS.
    ttDepth = ss->inCheck || depth >= DEPTH_QS_CHECKS ? DEPTH_QS_CHECKS : DEPTH_QS_NO_CHECKS;

    // Step 3. Transposition table lookup
    posKey  = pos.key();
    tte     = TT.probe(posKey, ss->ttHit);
    ttValue = ss->ttHit ? value_from_tt(tte->value(), ss->ply, pos.rule50_count()) : VALUE_NONE;
    ttMove  = ss->ttHit ? tte->move() : MOVE_NONE;
    pvHit   = ss->ttHit && tte->is_pv();

    // At non-PV nodes we check for an early TT cutoff
    if (!PvNode && tte->depth() >= ttDepth
        && ttValue != VALUE_NONE  // Only in case of TT access race or if !ttHit
        && (tte->bound() & (ttValue >= beta ? BOUND_LOWER : BOUND_UPPER)))
        return ttValue;

    // Step 4. Static evaluation of the position
    if (ss->inCheck)
        bestValue = futilityBase = -VALUE_INFINITE;
    else
    {
        if (ss->ttHit)
        {
            // Never assume anything about values stored in TT
            if ((ss->staticEval = bestValue = tte->eval()) == VALUE_NONE)
                ss->staticEval = bestValue = evaluate(pos);

            // ttValue can be used as a better position evaluation (~13 Elo)
            if (ttValue != VALUE_NONE
                && (tte->bound() & (ttValue > bestValue ? BOUND_LOWER : BOUND_UPPER)))
                bestValue = ttValue;
        }
        else
            // In case of null move search use previous static eval with a different sign
            ss->staticEval = bestValue =
              (ss - 1)->currentMove != MOVE_NULL ? evaluate(pos) : -(ss - 1)->staticEval;

        // Stand pat. Return immediately if static value is at least beta
        if (bestValue >= beta)
        {
            if (!ss->ttHit)
                tte->save(posKey, value_to_tt(bestValue, ss->ply), false, BOUND_LOWER, DEPTH_NONE,
                          MOVE_NONE, ss->staticEval);

            return bestValue;
        }

        if (bestValue > alpha)
            alpha = bestValue;

        futilityBase = ss->staticEval + 200;
    }

    const PieceToHistory* contHist[] = {(ss - 1)->continuationHistory,
                                        (ss - 2)->continuationHistory};

    // Initialize a MovePicker object for the current position, and prepare
    // to search the moves. Because the depth is <= 0 here, only captures,
    // queen promotions, and other checks (only if depth >= DEPTH_QS_CHECKS)
    // will be generated.
    Square     prevSq = is_ok((ss - 1)->currentMove) ? to_sq((ss - 1)->currentMove) : SQ_NONE;
    MovePicker mp(pos, ttMove, depth, &thisThread->mainHistory, &thisThread->captureHistory,
                  contHist, prevSq);

    int quietCheckEvasions = 0;

    // Step 5. Loop through all pseudo-legal moves until no moves remain
    // or a beta cutoff occurs.
    while ((move = mp.next_move()) != MOVE_NONE)
    {
        assert(is_ok(move));

        // Check for legality
        if (!pos.legal(move))
            continue;

        givesCheck = pos.gives_check(move);
        capture    = pos.capture_stage(move);

        moveCount++;

        // Step 6. Pruning
        if (bestValue > VALUE_TB_LOSS_IN_MAX_PLY && pos.non_pawn_material(us))
        {
            // Futility pruning and moveCount pruning (~10 Elo)
            if (!givesCheck && to_sq(move) != prevSq && futilityBase > VALUE_TB_LOSS_IN_MAX_PLY
                && type_of(move) != PROMOTION)
            {
                if (moveCount > 2)
                    continue;

                futilityValue = futilityBase + PieceValue[pos.piece_on(to_sq(move))];

                // If static eval + value of piece we are going to capture is much lower
                // than alpha we can prune this move.
                if (futilityValue <= alpha)
                {
                    bestValue = std::max(bestValue, futilityValue);
                    continue;
                }

                // If static eval is much lower than alpha and move is not winning material
                // we can prune this move.
                if (futilityBase <= alpha && !pos.see_ge(move, VALUE_ZERO + 1))
                {
                    bestValue = std::max(bestValue, futilityBase);
                    continue;
                }

                // If static exchange evaluation is much worse than what is needed to not
                // fall below alpha we can prune this move.
                if (futilityBase > alpha && !pos.see_ge(move, (alpha - futilityBase) * 4))
                {
                    bestValue = alpha;
                    continue;
                }
            }

            // We prune after the second quiet check evasion move, where being 'in check' is
            // implicitly checked through the counter, and being a 'quiet move' apart from
            // being a tt move is assumed after an increment because captures are pushed ahead.
            if (quietCheckEvasions > 1)
                break;

            // Continuation history based pruning (~3 Elo)
            if (!capture && (*contHist[0])[pos.moved_piece(move)][to_sq(move)] < 0
                && (*contHist[1])[pos.moved_piece(move)][to_sq(move)] < 0)
                continue;

            // Do not search moves with bad enough SEE values (~5 Elo)
            if (!pos.see_ge(move, Value(-90)))
                continue;
        }

        // Speculative prefetch as early as possible
        prefetch(TT.first_entry(pos.key_after(move)));

        // Update the current move
        ss->currentMove = move;
        ss->continuationHistory =
          &thisThread
             ->continuationHistory[ss->inCheck][capture][pos.moved_piece(move)][to_sq(move)];

        quietCheckEvasions += !capture && ss->inCheck;

        // Step 7. Make and search the move
        pos.do_move(move, st, givesCheck);
        value = -qsearch<nodeType>(pos, ss + 1, -beta, -alpha, depth - 1);
        pos.undo_move(move);

        assert(value > -VALUE_INFINITE && value < VALUE_INFINITE);

        // Step 8. Check for a new best move
        if (value > bestValue)
        {
            bestValue = value;

            if (value > alpha)
            {
                bestMove = move;

                if (PvNode)  // Update pv even in fail-high case
                    update_pv(ss->pv, move, (ss + 1)->pv);

                if (value < beta)  // Update alpha here!
                    alpha = value;
                else
                    break;  // Fail high
            }
        }
    }

    // Step 9. Check for mate
    // All legal moves have been searched. A special case: if we're in check
    // and no legal moves were found, it is checkmate.
    if (ss->inCheck && bestValue == -VALUE_INFINITE)
    {
        assert(!MoveList<LEGAL>(pos).size());

        return mated_in(ss->ply);  // Plies to mate from the root
    }

    // Save gathered info in transposition table
    tte->save(posKey, value_to_tt(bestValue, ss->ply), pvHit,
              bestValue >= beta ? BOUND_LOWER : BOUND_UPPER, ttDepth, bestMove, ss->staticEval);

    assert(bestValue > -VALUE_INFINITE && bestValue < VALUE_INFINITE);

    return bestValue;
}


// Adjusts a mate or TB score from "plies to mate from the root"
// to "plies to mate from the current position". Standard scores are unchanged.
// The function is called before storing a value in the transposition table.
Value value_to_tt(Value v, int ply) {

    assert(v != VALUE_NONE);

    return v >= VALUE_TB_WIN_IN_MAX_PLY ? v + ply : v <= VALUE_TB_LOSS_IN_MAX_PLY ? v - ply : v;
}


// Inverse of value_to_tt(): it adjusts a mate or TB score
// from the transposition table (which refers to the plies to mate/be mated from
// current position) to "plies to mate/be mated (TB win/loss) from the root".
// However, to avoid potentially false mate scores related to the 50 moves rule
// and the graph history interaction problem, we return an optimal TB score instead.
Value value_from_tt(Value v, int ply, int r50c) {

    if (v == VALUE_NONE)
        return VALUE_NONE;

    if (v >= VALUE_TB_WIN_IN_MAX_PLY)  // TB win or better
    {
        if (v >= VALUE_MATE_IN_MAX_PLY && VALUE_MATE - v > 99 - r50c)
            return VALUE_MATE_IN_MAX_PLY - 1;  // do not return a potentially false mate score

        return v - ply;
    }

    if (v <= VALUE_TB_LOSS_IN_MAX_PLY)  // TB loss or worse
    {
        if (v <= VALUE_MATED_IN_MAX_PLY && VALUE_MATE + v > 99 - r50c)
            return VALUE_MATED_IN_MAX_PLY + 1;  // do not return a potentially false mate score

        return v + ply;
    }

    return v;
}


// Adds current move and appends child pv[]
void update_pv(Move* pv, Move move, const Move* childPv) {

    for (*pv++ = move; childPv && *childPv != MOVE_NONE;)
        *pv++ = *childPv++;
    *pv = MOVE_NONE;
}


// Updates stats at the end of search() when a bestMove is found
void update_all_stats(const Position& pos,
                      Stack*          ss,
                      Move            bestMove,
                      Value           bestValue,
                      Value           beta,
                      Square          prevSq,
                      Move*           quietsSearched,
                      int             quietCount,
                      Move*           capturesSearched,
                      int             captureCount,
                      Depth           depth) {

    Color                  us             = pos.side_to_move();
    Thread*                thisThread     = pos.this_thread();
    CapturePieceToHistory& captureHistory = thisThread->captureHistory;
    Piece                  moved_piece    = pos.moved_piece(bestMove);
    PieceType              captured;

    int quietMoveBonus = stat_bonus(depth + 1);

    if (!pos.capture_stage(bestMove))
    {
        int bestMoveBonus = bestValue > beta + 168 ? quietMoveBonus      // larger bonus
                                                   : stat_bonus(depth);  // smaller bonus

        // Increase stats for the best move in case it was a quiet move
        update_quiet_stats(pos, ss, bestMove, bestMoveBonus);

        // Decrease stats for all non-best quiet moves
        for (int i = 0; i < quietCount; ++i)
        {
            thisThread->mainHistory[us][from_to(quietsSearched[i])] << -bestMoveBonus;
            update_continuation_histories(ss, pos.moved_piece(quietsSearched[i]),
                                          to_sq(quietsSearched[i]), -bestMoveBonus);
        }
    }
    else
    {
        // Increase stats for the best move in case it was a capture move
        captured = type_of(pos.piece_on(to_sq(bestMove)));
        captureHistory[moved_piece][to_sq(bestMove)][captured] << quietMoveBonus;
    }

    // Extra penalty for a quiet early move that was not a TT move or
    // main killer move in previous ply when it gets refuted.
    if (prevSq != SQ_NONE
        && ((ss - 1)->moveCount == 1 + (ss - 1)->ttHit
            || ((ss - 1)->currentMove == (ss - 1)->killers[0]))
        && !pos.captured_piece())
        update_continuation_histories(ss - 1, pos.piece_on(prevSq), prevSq, -quietMoveBonus);

    // Decrease stats for all non-best capture moves
    for (int i = 0; i < captureCount; ++i)
    {
        moved_piece = pos.moved_piece(capturesSearched[i]);
        captured    = type_of(pos.piece_on(to_sq(capturesSearched[i])));
        captureHistory[moved_piece][to_sq(capturesSearched[i])][captured] << -quietMoveBonus;
    }
}


// Updates histories of the move pairs formed
// by moves at ply -1, -2, -4, and -6 with current move.
void update_continuation_histories(Stack* ss, Piece pc, Square to, int bonus) {

    for (int i : {1, 2, 3, 4, 6})
    {
        // Only update the first 2 continuation histories if we are in check
        if (ss->inCheck && i > 2)
            break;
        if (is_ok((ss - i)->currentMove))
            (*(ss - i)->continuationHistory)[pc][to] << bonus / (1 + 3 * (i == 3));
    }
}


// Updates move sorting heuristics
void update_quiet_stats(const Position& pos, Stack* ss, Move move, int bonus) {

    // Update killers
    if (ss->killers[0] != move)
    {
        ss->killers[1] = ss->killers[0];
        ss->killers[0] = move;
    }

    Color   us         = pos.side_to_move();
    Thread* thisThread = pos.this_thread();
    thisThread->mainHistory[us][from_to(move)] << bonus;
    update_continuation_histories(ss, pos.moved_piece(move), to_sq(move), bonus);

    // Update countermove history
    if (is_ok((ss - 1)->currentMove))
    {
        Square prevSq                                          = to_sq((ss - 1)->currentMove);
        thisThread->counterMoves[pos.piece_on(prevSq)][prevSq] = move;
    }
}

// When playing with strength handicap, choose the best move among a set of RootMoves
// using a statistical rule dependent on 'level'. Idea by Heinz van Saanen.
Move Skill::pick_best(size_t multiPV) {

    const RootMoves& rootMoves = Threads.main()->rootMoves;
    static PRNG      rng(now());  // PRNG sequence should be non-deterministic

    // RootMoves are already sorted by score in descending order
    Value  topScore = rootMoves[0].score;
    int    delta    = std::min(topScore - rootMoves[multiPV - 1].score, PawnValue);
    int    maxScore = -VALUE_INFINITE;
    double weakness = 120 - 2 * level;

    // Choose best move. For each move score we add two terms, both dependent on
    // weakness. One is deterministic and bigger for weaker levels, and one is
    // random. Then we choose the move with the resulting highest score.
    for (size_t i = 0; i < multiPV; ++i)
    {
        // This is our magic formula
        int push = int((weakness * int(topScore - rootMoves[i].score)
                        + delta * (rng.rand<unsigned>() % int(weakness)))
                       / 128);

        if (rootMoves[i].score + push >= maxScore)
        {
            maxScore = rootMoves[i].score + push;
            best     = rootMoves[i].pv[0];
        }
    }

    return best;
}

}  // namespace


// Used to print debug info and, more importantly,
// to detect when we are out of available time and thus stop the search.
void MainThread::check_time() {

    if (--callsCnt > 0)
        return;

    // When using nodes, ensure checking rate is not lower than 0.1% of nodes
    callsCnt = Limits.nodes ? std::min(512, int(Limits.nodes / 1024)) : 512;

    static TimePoint lastInfoTime = now();

    TimePoint elapsed = Time.elapsed();
    TimePoint tick    = Limits.startTime + elapsed;

    if (tick - lastInfoTime >= 1000)
    {
        lastInfoTime = tick;
        dbg_print();
    }

    // We should not stop pondering until told so by the GUI
    if (ponder)
        return;

    if ((Limits.use_time_management() && (elapsed > Time.maximum() || stopOnPonderhit))
        || (Limits.movetime && elapsed >= Limits.movetime)
        || (Limits.nodes && Threads.nodes_searched() >= uint64_t(Limits.nodes)))
        Threads.stop = true;
}


// Formats PV information according to the UCI protocol. UCI requires
// that all (if any) unsearched PV lines are sent using a previous search score.
string UCI::pv(const Position& pos, Depth depth) {

    std::stringstream ss;
    TimePoint         elapsed       = Time.elapsed() + 1;
    const RootMoves&  rootMoves     = pos.this_thread()->rootMoves;
    size_t            pvIdx         = pos.this_thread()->pvIdx;
    size_t            multiPV       = std::min(size_t(Options["MultiPV"]), rootMoves.size());
    uint64_t          nodesSearched = Threads.nodes_searched();
    uint64_t          tbHits        = Threads.tb_hits() + (TB::RootInTB ? rootMoves.size() : 0);

    for (size_t i = 0; i < multiPV; ++i)
    {
        bool updated = rootMoves[i].score != -VALUE_INFINITE;

        if (depth == 1 && !updated && i > 0)
            continue;

        Depth d = updated ? depth : std::max(1, depth - 1);
        Value v = updated ? rootMoves[i].uciScore : rootMoves[i].previousScore;

        if (v == -VALUE_INFINITE)
            v = VALUE_ZERO;

        bool tb = TB::RootInTB && abs(v) < VALUE_MATE_IN_MAX_PLY;
        v       = tb ? rootMoves[i].tbScore : v;

        if (ss.rdbuf()->in_avail())  // Not at first line
            ss << "\n";

        ss << "info"
           << " depth " << d << " seldepth " << rootMoves[i].selDepth << " multipv " << i + 1
           << " score " << UCI::value(v);

        if (Options["UCI_ShowWDL"])
            ss << UCI::wdl(v, pos.game_ply());

        if (i == pvIdx && !tb && updated)  // tablebase- and previous-scores are exact
            ss << (rootMoves[i].scoreLowerbound
                     ? " lowerbound"
                     : (rootMoves[i].scoreUpperbound ? " upperbound" : ""));

        ss << " nodes " << nodesSearched << " nps " << nodesSearched * 1000 / elapsed
           << " hashfull " << TT.hashfull() << " tbhits " << tbHits << " time " << elapsed << " pv";

        for (Move m : rootMoves[i].pv)
            ss << " " << UCI::move(m, pos.is_chess960());
    }

    return ss.str();
}


// Called in case we have no ponder move
// before exiting the search, for instance, in case we stop the search during a
// fail high at root. We try hard to have a ponder move to return to the GUI,
// otherwise in case of 'ponder on' we have nothing to think about.
bool RootMove::extract_ponder_from_tt(Position& pos) {

    StateInfo st;
    ASSERT_ALIGNED(&st, Eval::NNUE::CacheLineSize);

    bool ttHit;

    assert(pv.size() == 1);

    if (pv[0] == MOVE_NONE)
        return false;

    pos.do_move(pv[0], st);
    TTEntry* tte = TT.probe(pos.key(), ttHit);

    if (ttHit)
    {
        Move m = tte->move();  // Local copy to be SMP safe
        if (MoveList<LEGAL>(pos).contains(m))
            pv.push_back(m);
    }

    pos.undo_move(pv[0]);
    return pv.size() > 1;
}

void Tablebases::rank_root_moves(Position& pos, Search::RootMoves& rootMoves) {

    RootInTB           = false;
    UseRule50          = bool(Options["Syzygy50MoveRule"]);
    ProbeDepth         = int(Options["SyzygyProbeDepth"]);
    Cardinality        = int(Options["SyzygyProbeLimit"]);
    bool dtz_available = true;

    // Tables with fewer pieces than SyzygyProbeLimit are searched with
    // ProbeDepth == DEPTH_ZERO
    if (Cardinality > MaxCardinality)
    {
        Cardinality = MaxCardinality;
        ProbeDepth  = 0;
    }

    if (Cardinality >= popcount(pos.pieces()) && !pos.can_castle(ANY_CASTLING))
    {
        // Rank moves using DTZ tables
        RootInTB = root_probe(pos, rootMoves);

        if (!RootInTB)
        {
            // DTZ tables are missing; try to rank moves using WDL tables
            dtz_available = false;
            RootInTB      = root_probe_wdl(pos, rootMoves);
        }
    }

    if (RootInTB)
    {
        // Sort moves according to TB rank
        std::stable_sort(rootMoves.begin(), rootMoves.end(),
                         [](const RootMove& a, const RootMove& b) { return a.tbRank > b.tbRank; });

        // Probe during search only if DTZ is not available and we are winning
        if (dtz_available || rootMoves[0].tbScore <= VALUE_DRAW)
            Cardinality = 0;
    }
    else
    {
        // Clean up if root_probe() and root_probe_wdl() have failed
        for (auto& m : rootMoves)
            m.tbRank = 0;
    }
}

}  // namespace Stockfish<|MERGE_RESOLUTION|>--- conflicted
+++ resolved
@@ -1311,18 +1311,13 @@
     // Bonus for prior countermove that caused the fail low
     else if (!priorCapture && prevSq != SQ_NONE)
     {
-<<<<<<< HEAD
-        int bonus = std::max((depth > 6) + (PvNode || cutNode) + (bestValue < alpha - 653) + ((ss-1)->moveCount > 11), 1);
-        update_continuation_histories(ss-1, pos.piece_on(prevSq), prevSq, stat_bonus(depth) * bonus);
-        thisThread->mainHistory[~us][from_to((ss-1)->currentMove)] << stat_bonus(depth) * bonus / 2;
-=======
-        int bonus = (depth > 6) + (PvNode || cutNode) + (bestValue < alpha - 653)
-                  + ((ss - 1)->moveCount > 11);
+        int bonus = std::max((depth > 6) + (PvNode || cutNode) + (bestValue < alpha - 653)
+                               + ((ss - 1)->moveCount > 11),
+                             1);
         update_continuation_histories(ss - 1, pos.piece_on(prevSq), prevSq,
                                       stat_bonus(depth) * bonus);
         thisThread->mainHistory[~us][from_to((ss - 1)->currentMove)]
           << stat_bonus(depth) * bonus / 2;
->>>>>>> 49ece9f7
     }
 
     if (PvNode)
