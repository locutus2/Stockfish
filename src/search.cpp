--- conflicted
+++ resolved
@@ -736,8 +736,7 @@
     //    && !(ss - 2)->inCheck && !priorCapture)
     if (((ss - 1)->currentMove).is_ok() && !(ss - 1)->inCheck && !priorCapture)
     {
-<<<<<<< HEAD
-        int bonus = std::clamp(-14 * int((ss - 1)->staticEval + ss->staticEval), -1661, 1495) * 14 / 14;
+        int bonus = std::clamp(-14 * int((ss - 1)->staticEval + ss->staticEval), -1723, 1455);
         //int bonus  = std::clamp(14 * int((ss - 2)->staticEval) - ss->staticEval, -1661, 1495);
         //dbg_mean_of(bonus, 0);
         //dbg_mean_of(bonus > 0, 10);
@@ -753,10 +752,6 @@
         bonus = bonus > 0 ? 2 * bonus : bonus / 2;
         //if ((ss - 2)->currentMove.is_ok() && !(ss - 2)->inCheck)
         //            bonus += std::clamp(int((ss - 2)->staticEval - ss->staticEval), -119, 107);
-=======
-        int bonus = std::clamp(-14 * int((ss - 1)->staticEval + ss->staticEval), -1723, 1455);
-        bonus     = bonus > 0 ? 2 * bonus : bonus / 2;
->>>>>>> bf2c7306
         thisThread->mainHistory[~us][((ss - 1)->currentMove).from_to()] << bonus;
         if (type_of(pos.piece_on(prevSq)) != PAWN && ((ss - 1)->currentMove).type_of() != PROMOTION)
             thisThread->pawnHistory[pawn_structure_index(pos)][pos.piece_on(prevSq)][prevSq]
@@ -1006,16 +1001,11 @@
                 {
                     Piece capturedPiece = pos.piece_on(move.to_sq());
                     int   futilityEval =
-<<<<<<< HEAD
-                      ss->staticEval + 279 + 295 * lmrDepth
-                      + PieceValue[capturedPiece]
+                      ss->staticEval + 277 + 292 * lmrDepth + PieceValue[capturedPiece]
                       //ss->staticEval + 238 + getParam(0)*!cutNode + getParam(1)*cutNode + 305 * lmrDepth + PieceValue[capturedPiece]
                       //ss->staticEval + 238 + getParam(0)*!priorCapture + getParam(1)*priorCapture + 305 * lmrDepth + PieceValue[capturedPiece]
                       //ss->staticEval + 238 + getParam(0)*!improving + getParam(1)*improving + 305 * lmrDepth + PieceValue[capturedPiece]
                       //ss->staticEval + 238 + getParam(0) + (305 + getParam(1)) * lmrDepth + PieceValue[capturedPiece]
-=======
-                      ss->staticEval + 277 + 292 * lmrDepth + PieceValue[capturedPiece]
->>>>>>> bf2c7306
                       + thisThread->captureHistory[movedPiece][move.to_sq()][type_of(capturedPiece)]
                           / 7;
                     if (futilityEval < alpha)
@@ -1035,13 +1025,9 @@
                   + thisThread->pawnHistory[pawn_structure_index(pos)][movedPiece][move.to_sq()];
 
                 // Continuation history based pruning (~2 Elo)
-<<<<<<< HEAD
                 //dbg_mean_of(lmrDepth < 6 && history < -3752 * depth + (*contHist[0])[movedPiece][move.to_sq()] * 1 - (*contHist[1])[movedPiece][move.to_sq()] * -1, 0);
                 //if (lmrDepth < 6 && history < -3752 * depth + (*contHist[0])[movedPiece][move.to_sq()] * 1 - (*contHist[1])[movedPiece][move.to_sq()] * -1)
-                if (lmrDepth < 6 && history < -4215 * depth)
-=======
                 if (lmrDepth < 6 && history < -4211 * depth)
->>>>>>> bf2c7306
                     continue;
 
                 history += 2 * thisThread->mainHistory[us][move.from_to()];
