--- conflicted
+++ resolved
@@ -2148,18 +2148,14 @@
                 int bonus = (value >= beta) * 2010;
                 update_continuation_histories(ss, movedPiece, move.to_sq(), bonus);
             }
-<<<<<<< HEAD
+            else if (value > alpha && value < bestValue + 9)
+                newDepth--;
 
             if(false && CC)
             {
                 bool T = value <= alpha;
                 learn(T, C);
             }
-
-=======
-            else if (value > alpha && value < bestValue + 9)
-                newDepth--;
->>>>>>> 93b96682
         }
 
         // Step 18. Full-depth search when LMR is skipped
