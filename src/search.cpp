--- conflicted
+++ resolved
@@ -52,7 +52,7 @@
 void initTune();
 
 const int N_PARAMS = 30;
-const int N_CONDS  = 2;
+const int N_CONDS  = 3;
 
 int              P[N_PARAMS];
 int              P_SUM;
@@ -1180,11 +1180,6 @@
         // Increase reduction if ttMove is a capture (~3 Elo)
         if (ttCapture)
             r++;
-
-<<<<<<< HEAD
-        // Decrease reduction for PvNodes (~0 Elo on STC, ~2 Elo on LTC)
-        if (PvNode)
-            r--;
 
         bool CC = !ss->ttPv;
         if (CC)
@@ -1234,8 +1229,6 @@
                 r++;
         }
 
-=======
->>>>>>> 61acbfc7
         // Increase reduction if next ply has a lot of fail high (~5 Elo)
         if ((ss + 1)->cutoffCnt > 3)
             r++;
