/*
  Stockfish, a UCI chess playing engine derived from Glaurung 2.1
  Copyright (C) 2004-2025 The Stockfish developers (see AUTHORS file)

  Stockfish is free software: you can redistribute it and/or modify
  it under the terms of the GNU General Public License as published by
  the Free Software Foundation, either version 3 of the License, or
  (at your option) any later version.

  Stockfish is distributed in the hope that it will be useful,
  but WITHOUT ANY WARRANTY; without even the implied warranty of
  MERCHANTABILITY or FITNESS FOR A PARTICULAR PURPOSE.  See the
  GNU General Public License for more details.

  You should have received a copy of the GNU General Public License
  along with this program.  If not, see <http://www.gnu.org/licenses/>.
*/

#include "search.h"

#include <algorithm>
#include <array>
#include <atomic>
#include <cassert>
#include <chrono>
#include <cmath>
#include <cstdint>
#include <cstdlib>
#include <initializer_list>
#include <iostream>
#include <list>
#include <ratio>
#include <string>
#include <utility>

#include "evaluate.h"
#include "history.h"
#include "misc.h"
#include "movegen.h"
#include "movepick.h"
#include "nnue/network.h"
#include "nnue/nnue_accumulator.h"
#include "nnue/nnue_common.h"
#include "nnue/nnue_misc.h"
#include "position.h"
#include "syzygy/tbprobe.h"
#include "thread.h"
#include "timeman.h"
#include "tt.h"
#include "uci.h"
#include "ucioption.h"

namespace Stockfish {

namespace TB = Tablebases;

void syzygy_extend_pv(const OptionsMap&            options,
                      const Search::LimitsType&    limits,
                      Stockfish::Position&         pos,
                      Stockfish::Search::RootMove& rootMove,
                      Value&                       v);

using namespace Search;

namespace {

// Futility margin
Value futility_margin(Depth d, bool noTtCutNode, bool improving, bool oppWorsening) {
    Value futilityMult       = 112 - 26 * noTtCutNode;
    Value improvingDeduction = improving * futilityMult * 2;
    Value worseningDeduction = oppWorsening * futilityMult / 3;

    return futilityMult * d - improvingDeduction - worseningDeduction;
}

constexpr int futility_move_count(bool improving, Depth depth) {
    return (3 + depth * depth) / (2 - improving);
}

int correction_value(const Worker& w, const Position& pos, const Stack* ss) {
    const Color us    = pos.side_to_move();
    const auto  m     = (ss - 1)->currentMove;
    const auto  pcv   = w.pawnCorrectionHistory[us][pawn_structure_index<Correction>(pos)];
    const auto  macv  = w.majorPieceCorrectionHistory[us][major_piece_index(pos)];
    const auto  micv  = w.minorPieceCorrectionHistory[us][minor_piece_index(pos)];
    const auto  wnpcv = w.nonPawnCorrectionHistory[WHITE][us][non_pawn_index<WHITE>(pos)];
    const auto  bnpcv = w.nonPawnCorrectionHistory[BLACK][us][non_pawn_index<BLACK>(pos)];
    const auto  cntcv =
      m.is_ok() ? (*(ss - 2)->continuationCorrectionHistory)[pos.piece_on(m.to_sq())][m.to_sq()]
                 : 0;

    return (6922 * pcv + 3837 * macv + 6238 * micv + 7490 * (wnpcv + bnpcv) + 6270 * cntcv);
}

// Add correctionHistory value to raw staticEval and guarantee evaluation
// does not hit the tablebase range.
Value to_corrected_static_eval(Value v, const int cv) {
    return std::clamp(v + cv / 131072, VALUE_TB_LOSS_IN_MAX_PLY + 1, VALUE_TB_WIN_IN_MAX_PLY - 1);
}

// History and stats update bonus, based on depth
int stat_bonus(Depth d) { return std::min(154 * d - 102, 1661); }

// History and stats update malus, based on depth
<<<<<<< HEAD
int stat_malus(Depth d) { return std::min(820 * d - 257, 2351); }
=======
int stat_malus(Depth d) { return std::min(831 * d - 269, 2666); }
>>>>>>> c085670b

// Add a small random component to draw evaluations to avoid 3-fold blindness
Value value_draw(size_t nodes) { return VALUE_DRAW - 1 + Value(nodes & 0x2); }
Value value_to_tt(Value v, int ply);
Value value_from_tt(Value v, int ply, int r50c);
void  update_pv(Move* pv, Move move, const Move* childPv);
void  update_continuation_histories(Stack* ss, Piece pc, Square to, int bonus);
void  update_quiet_histories(
   const Position& pos, Stack* ss, Search::Worker& workerThread, Move move, int bonus);
void update_all_stats(const Position&      pos,
                      Stack*               ss,
                      Search::Worker&      workerThread,
                      Move                 bestMove,
                      Square               prevSq,
                      ValueList<Move, 32>& quietsSearched,
                      ValueList<Move, 32>& capturesSearched,
                      Depth                depth);

}  // namespace

Search::Worker::Worker(SharedState&                    sharedState,
                       std::unique_ptr<ISearchManager> sm,
                       size_t                          threadId,
                       NumaReplicatedAccessToken       token) :
    // Unpack the SharedState struct into member variables
    threadIdx(threadId),
    numaAccessToken(token),
    manager(std::move(sm)),
    options(sharedState.options),
    threads(sharedState.threads),
    tt(sharedState.tt),
    networks(sharedState.networks),
    refreshTable(networks[token]) {
    clear();
}

void Search::Worker::ensure_network_replicated() {
    // Access once to force lazy initialization.
    // We do this because we want to avoid initialization during search.
    (void) (networks[numaAccessToken]);
}

void Search::Worker::start_searching() {

    // Non-main threads go directly to iterative_deepening()
    if (!is_mainthread())
    {
        iterative_deepening();
        return;
    }

    main_manager()->tm.init(limits, rootPos.side_to_move(), rootPos.game_ply(), options,
                            main_manager()->originalTimeAdjust);
    tt.new_search();

    if (rootMoves.empty())
    {
        rootMoves.emplace_back(Move::none());
        main_manager()->updates.onUpdateNoMoves(
          {0, {rootPos.checkers() ? -VALUE_MATE : VALUE_DRAW, rootPos}});
    }
    else
    {
        threads.start_searching();  // start non-main threads
        iterative_deepening();      // main thread start searching
    }

    // When we reach the maximum depth, we can arrive here without a raise of
    // threads.stop. However, if we are pondering or in an infinite search,
    // the UCI protocol states that we shouldn't print the best move before the
    // GUI sends a "stop" or "ponderhit" command. We therefore simply wait here
    // until the GUI sends one of those commands.
    while (!threads.stop && (main_manager()->ponder || limits.infinite))
    {}  // Busy wait for a stop or a ponder reset

    // Stop the threads if not already stopped (also raise the stop if
    // "ponderhit" just reset threads.ponder)
    threads.stop = true;

    // Wait until all threads have finished
    threads.wait_for_search_finished();

    // When playing in 'nodes as time' mode, subtract the searched nodes from
    // the available ones before exiting.
    if (limits.npmsec)
        main_manager()->tm.advance_nodes_time(threads.nodes_searched()
                                              - limits.inc[rootPos.side_to_move()]);

    Worker* bestThread = this;
    Skill   skill =
      Skill(options["Skill Level"], options["UCI_LimitStrength"] ? int(options["UCI_Elo"]) : 0);

    if (int(options["MultiPV"]) == 1 && !limits.depth && !limits.mate && !skill.enabled()
        && rootMoves[0].pv[0] != Move::none())
        bestThread = threads.get_best_thread()->worker.get();

    main_manager()->bestPreviousScore        = bestThread->rootMoves[0].score;
    main_manager()->bestPreviousAverageScore = bestThread->rootMoves[0].averageScore;

    // Send again PV info if we have a new best thread
    if (bestThread != this)
        main_manager()->pv(*bestThread, threads, tt, bestThread->completedDepth);

    std::string ponder;

    if (bestThread->rootMoves[0].pv.size() > 1
        || bestThread->rootMoves[0].extract_ponder_from_tt(tt, rootPos))
        ponder = UCIEngine::move(bestThread->rootMoves[0].pv[1], rootPos.is_chess960());

    auto bestmove = UCIEngine::move(bestThread->rootMoves[0].pv[0], rootPos.is_chess960());
    main_manager()->updates.onBestmove(bestmove, ponder);
}

// Main iterative deepening loop. It calls search()
// repeatedly with increasing depth until the allocated thinking time has been
// consumed, the user stops the search, or the maximum search depth is reached.
void Search::Worker::iterative_deepening() {

    SearchManager* mainThread = (is_mainthread() ? main_manager() : nullptr);

    Move pv[MAX_PLY + 1];

    Depth lastBestMoveDepth = 0;
    Value lastBestScore     = -VALUE_INFINITE;
    auto  lastBestPV        = std::vector{Move::none()};

    Value  alpha, beta;
    Value  bestValue     = -VALUE_INFINITE;
    Color  us            = rootPos.side_to_move();
    double timeReduction = 1, totBestMoveChanges = 0;
    int    delta, iterIdx                        = 0;

    // Allocate stack with extra size to allow access from (ss - 7) to (ss + 2):
    // (ss - 7) is needed for update_continuation_histories(ss - 1) which accesses (ss - 6),
    // (ss + 2) is needed for initialization of cutOffCnt.
    Stack  stack[MAX_PLY + 10] = {};
    Stack* ss                  = stack + 7;

    for (int i = 7; i > 0; --i)
    {
        (ss - i)->continuationHistory =
          &this->continuationHistory[0][0][NO_PIECE][0];  // Use as a sentinel
        (ss - i)->continuationCorrectionHistory = &this->continuationCorrectionHistory[NO_PIECE][0];
        (ss - i)->staticEval                    = VALUE_NONE;
    }

    for (int i = 0; i <= MAX_PLY + 2; ++i)
        (ss + i)->ply = i;

    ss->pv = pv;

    if (mainThread)
    {
        if (mainThread->bestPreviousScore == VALUE_INFINITE)
            mainThread->iterValue.fill(VALUE_ZERO);
        else
            mainThread->iterValue.fill(mainThread->bestPreviousScore);
    }

    size_t multiPV = size_t(options["MultiPV"]);
    Skill skill(options["Skill Level"], options["UCI_LimitStrength"] ? int(options["UCI_Elo"]) : 0);

    // When playing with strength handicap enable MultiPV search that we will
    // use behind-the-scenes to retrieve a set of possible moves.
    if (skill.enabled())
        multiPV = std::max(multiPV, size_t(4));

    multiPV = std::min(multiPV, rootMoves.size());

    int searchAgainCounter = 0;

    lowPlyHistory.fill(97);

    // Iterative deepening loop until requested to stop or the target depth is reached
    while (++rootDepth < MAX_PLY && !threads.stop
           && !(limits.depth && mainThread && rootDepth > limits.depth))
    {
        // Age out PV variability metric
        if (mainThread)
            totBestMoveChanges /= 2;

        // Save the last iteration's scores before the first PV line is searched and
        // all the move scores except the (new) PV are set to -VALUE_INFINITE.
        for (RootMove& rm : rootMoves)
            rm.previousScore = rm.score;

        size_t pvFirst = 0;
        pvLast         = 0;

        if (!threads.increaseDepth)
            searchAgainCounter++;

        // MultiPV loop. We perform a full root search for each PV line
        for (pvIdx = 0; pvIdx < multiPV; ++pvIdx)
        {
            if (pvIdx == pvLast)
            {
                pvFirst = pvLast;
                for (pvLast++; pvLast < rootMoves.size(); pvLast++)
                    if (rootMoves[pvLast].tbRank != rootMoves[pvFirst].tbRank)
                        break;
            }

            // Reset UCI info selDepth for each depth and each PV line
            selDepth = 0;

            // Reset aspiration window starting size
            delta     = 5 + std::abs(rootMoves[pvIdx].meanSquaredScore) / 12991;
            Value avg = rootMoves[pvIdx].averageScore;
            alpha     = std::max(avg - delta, -VALUE_INFINITE);
            beta      = std::min(avg + delta, VALUE_INFINITE);

            // Adjust optimism based on root move's averageScore (~4 Elo)
            optimism[us]  = 141 * avg / (std::abs(avg) + 83);
            optimism[~us] = -optimism[us];

            // Start with a small aspiration window and, in the case of a fail
            // high/low, re-search with a bigger window until we don't fail
            // high/low anymore.
            int failedHighCnt = 0;
            while (true)
            {
                // Adjust the effective depth searched, but ensure at least one
                // effective increment for every four searchAgain steps (see issue #2717).
                Depth adjustedDepth =
                  std::max(1, rootDepth - failedHighCnt - 3 * (searchAgainCounter + 1) / 4);
                rootDelta = beta - alpha;
                bestValue = search<Root>(rootPos, ss, alpha, beta, adjustedDepth, false);

                // Bring the best move to the front. It is critical that sorting
                // is done with a stable algorithm because all the values but the
                // first and eventually the new best one is set to -VALUE_INFINITE
                // and we want to keep the same order for all the moves except the
                // new PV that goes to the front. Note that in the case of MultiPV
                // search the already searched PV lines are preserved.
                std::stable_sort(rootMoves.begin() + pvIdx, rootMoves.begin() + pvLast);

                // If search has been stopped, we break immediately. Sorting is
                // safe because RootMoves is still valid, although it refers to
                // the previous iteration.
                if (threads.stop)
                    break;

                // When failing high/low give some update before a re-search. To avoid
                // excessive output that could hang GUIs like Fritz 19, only start
                // at nodes > 10M (rather than depth N, which can be reached quickly)
                if (mainThread && multiPV == 1 && (bestValue <= alpha || bestValue >= beta)
                    && nodes > 10000000)
                    main_manager()->pv(*this, threads, tt, rootDepth);

                // In case of failing low/high increase aspiration window and re-search,
                // otherwise exit the loop.
                if (bestValue <= alpha)
                {
                    beta  = (alpha + beta) / 2;
                    alpha = std::max(bestValue - delta, -VALUE_INFINITE);

                    failedHighCnt = 0;
                    if (mainThread)
                        mainThread->stopOnPonderhit = false;
                }
                else if (bestValue >= beta)
                {
                    beta = std::min(bestValue + delta, VALUE_INFINITE);
                    ++failedHighCnt;
                }
                else
                    break;

                delta += delta / 3;

                assert(alpha >= -VALUE_INFINITE && beta <= VALUE_INFINITE);
            }

            // Sort the PV lines searched so far and update the GUI
            std::stable_sort(rootMoves.begin() + pvFirst, rootMoves.begin() + pvIdx + 1);

            if (mainThread
                && (threads.stop || pvIdx + 1 == multiPV || nodes > 10000000)
                // A thread that aborted search can have mated-in/TB-loss PV and
                // score that cannot be trusted, i.e. it can be delayed or refuted
                // if we would have had time to fully search other root-moves. Thus
                // we suppress this output and below pick a proven score/PV for this
                // thread (from the previous iteration).
                && !(threads.abortedSearch && is_loss(rootMoves[0].uciScore)))
                main_manager()->pv(*this, threads, tt, rootDepth);

            if (threads.stop)
                break;
        }

        if (!threads.stop)
            completedDepth = rootDepth;

        // We make sure not to pick an unproven mated-in score,
        // in case this thread prematurely stopped search (aborted-search).
        if (threads.abortedSearch && rootMoves[0].score != -VALUE_INFINITE
            && is_loss(rootMoves[0].score))
        {
            // Bring the last best move to the front for best thread selection.
            Utility::move_to_front(rootMoves, [&lastBestPV = std::as_const(lastBestPV)](
                                                const auto& rm) { return rm == lastBestPV[0]; });
            rootMoves[0].pv    = lastBestPV;
            rootMoves[0].score = rootMoves[0].uciScore = lastBestScore;
        }
        else if (rootMoves[0].pv[0] != lastBestPV[0])
        {
            lastBestPV        = rootMoves[0].pv;
            lastBestScore     = rootMoves[0].score;
            lastBestMoveDepth = rootDepth;
        }

        if (!mainThread)
            continue;

        // Have we found a "mate in x"?
        if (limits.mate && rootMoves[0].score == rootMoves[0].uciScore
            && ((rootMoves[0].score >= VALUE_MATE_IN_MAX_PLY
                 && VALUE_MATE - rootMoves[0].score <= 2 * limits.mate)
                || (rootMoves[0].score != -VALUE_INFINITE
                    && rootMoves[0].score <= VALUE_MATED_IN_MAX_PLY
                    && VALUE_MATE + rootMoves[0].score <= 2 * limits.mate)))
            threads.stop = true;

        // If the skill level is enabled and time is up, pick a sub-optimal best move
        if (skill.enabled() && skill.time_to_pick(rootDepth))
            skill.pick_best(rootMoves, multiPV);

        // Use part of the gained time from a previous stable move for the current move
        for (auto&& th : threads)
        {
            totBestMoveChanges += th->worker->bestMoveChanges;
            th->worker->bestMoveChanges = 0;
        }

        // Do we have time for the next iteration? Can we stop searching now?
        if (limits.use_time_management() && !threads.stop && !mainThread->stopOnPonderhit)
        {
            int nodesEffort = rootMoves[0].effort * 100 / std::max(size_t(1), size_t(nodes));

            double fallingEval = (11 + 2 * (mainThread->bestPreviousAverageScore - bestValue)
                                  + (mainThread->iterValue[iterIdx] - bestValue))
                               / 100.0;
            fallingEval = std::clamp(fallingEval, 0.580, 1.667);

            // If the bestMove is stable over several iterations, reduce time accordingly
            timeReduction    = lastBestMoveDepth + 8 < completedDepth ? 1.495 : 0.687;
            double reduction = (1.48 + mainThread->previousTimeReduction) / (2.17 * timeReduction);
            double bestMoveInstability = 1 + 1.88 * totBestMoveChanges / threads.size();

            double totalTime =
              mainThread->tm.optimum() * fallingEval * reduction * bestMoveInstability;

            // Cap used time in case of a single legal move for a better viewer experience
            if (rootMoves.size() == 1)
                totalTime = std::min(500.0, totalTime);

            auto elapsedTime = elapsed();

            if (completedDepth >= 10 && nodesEffort >= 97 && elapsedTime > totalTime * 0.739
                && !mainThread->ponder)
                threads.stop = true;

            // Stop the search if we have exceeded the totalTime
            if (elapsedTime > totalTime)
            {
                // If we are allowed to ponder do not stop the search now but
                // keep pondering until the GUI sends "ponderhit" or "stop".
                if (mainThread->ponder)
                    mainThread->stopOnPonderhit = true;
                else
                    threads.stop = true;
            }
            else
                threads.increaseDepth = mainThread->ponder || elapsedTime <= totalTime * 0.506;
        }

        mainThread->iterValue[iterIdx] = bestValue;
        iterIdx                        = (iterIdx + 1) & 3;
    }

    if (!mainThread)
        return;

    mainThread->previousTimeReduction = timeReduction;

    // If the skill level is enabled, swap the best PV line with the sub-optimal one
    if (skill.enabled())
        std::swap(rootMoves[0],
                  *std::find(rootMoves.begin(), rootMoves.end(),
                             skill.best ? skill.best : skill.pick_best(rootMoves, multiPV)));
}

// Reset histories, usually before a new game
void Search::Worker::clear() {
    mainHistory.fill(63);
    lowPlyHistory.fill(108);
    captureHistory.fill(-631);
    pawnHistory.fill(-1210);
    pawnCorrectionHistory.fill(0);
    majorPieceCorrectionHistory.fill(0);
    minorPieceCorrectionHistory.fill(0);
    nonPawnCorrectionHistory[WHITE].fill(0);
    nonPawnCorrectionHistory[BLACK].fill(0);

    for (auto& to : continuationCorrectionHistory)
        for (auto& h : to)
            h.fill(0);

    for (bool inCheck : {false, true})
        for (StatsType c : {NoCaptures, Captures})
            for (auto& to : continuationHistory[inCheck][c])
                for (auto& h : to)
                    h.fill(-479);

    for (size_t i = 1; i < reductions.size(); ++i)
        reductions[i] = int(2143 / 100.0 * std::log(i));

    refreshTable.clear(networks[numaAccessToken]);
}


// Main search function for both PV and non-PV nodes
template<NodeType nodeType>
Value Search::Worker::search(
  Position& pos, Stack* ss, Value alpha, Value beta, Depth depth, bool cutNode) {

    constexpr bool PvNode   = nodeType != NonPV;
    constexpr bool rootNode = nodeType == Root;
    const bool     allNode  = !(PvNode || cutNode);

    // Dive into quiescence search when the depth reaches zero
    if (depth <= 0)
    {
        constexpr auto nt = PvNode ? PV : NonPV;
        return qsearch<nt>(pos, ss, alpha, beta);
    }

    // Limit the depth if extensions made it too large
    depth = std::min(depth, MAX_PLY - 1);

    // Check if we have an upcoming move that draws by repetition
    if (!rootNode && alpha < VALUE_DRAW && pos.upcoming_repetition(ss->ply))
    {
        alpha = value_draw(this->nodes);
        if (alpha >= beta)
            return alpha;
    }

    assert(-VALUE_INFINITE <= alpha && alpha < beta && beta <= VALUE_INFINITE);
    assert(PvNode || (alpha == beta - 1));
    assert(0 < depth && depth < MAX_PLY);
    assert(!(PvNode && cutNode));

    Move      pv[MAX_PLY + 1];
    StateInfo st;
    ASSERT_ALIGNED(&st, Eval::NNUE::CacheLineSize);

    Key   posKey;
    Move  move, excludedMove, bestMove;
    Depth extension, newDepth;
    Value bestValue, value, eval, maxValue, probCutBeta;
    bool  givesCheck, improving, priorCapture, opponentWorsening;
    bool  capture, ttCapture;
    Piece movedPiece;

    ValueList<Move, 32> capturesSearched;
    ValueList<Move, 32> quietsSearched;

    // Step 1. Initialize node
    Worker* thisThread = this;
    ss->inCheck        = pos.checkers();
    priorCapture       = pos.captured_piece();
    Color us           = pos.side_to_move();
    ss->moveCount      = 0;
    bestValue          = -VALUE_INFINITE;
    maxValue           = VALUE_INFINITE;

    // Check for the available remaining time
    if (is_mainthread())
        main_manager()->check_time(*thisThread);

    // Used to send selDepth info to GUI (selDepth counts from 1, ply from 0)
    if (PvNode && thisThread->selDepth < ss->ply + 1)
        thisThread->selDepth = ss->ply + 1;

    if (!rootNode)
    {
        // Step 2. Check for aborted search and immediate draw
        if (threads.stop.load(std::memory_order_relaxed) || pos.is_draw(ss->ply)
            || ss->ply >= MAX_PLY)
            return (ss->ply >= MAX_PLY && !ss->inCheck) ? evaluate(pos)
                                                        : value_draw(thisThread->nodes);

        // Step 3. Mate distance pruning. Even if we mate at the next move our score
        // would be at best mate_in(ss->ply + 1), but if alpha is already bigger because
        // a shorter mate was found upward in the tree then there is no need to search
        // because we will never beat the current alpha. Same logic but with reversed
        // signs apply also in the opposite condition of being mated instead of giving
        // mate. In this case, return a fail-high score.
        alpha = std::max(mated_in(ss->ply), alpha);
        beta  = std::min(mate_in(ss->ply + 1), beta);
        if (alpha >= beta)
            return alpha;
    }

    assert(0 <= ss->ply && ss->ply < MAX_PLY);

    bestMove            = Move::none();
    (ss + 2)->cutoffCnt = 0;
    Square prevSq = ((ss - 1)->currentMove).is_ok() ? ((ss - 1)->currentMove).to_sq() : SQ_NONE;
    ss->statScore = 0;

    // Step 4. Transposition table lookup
    excludedMove                   = ss->excludedMove;
    posKey                         = pos.key();
    auto [ttHit, ttData, ttWriter] = tt.probe(posKey);
    // Need further processing of the saved data
    ss->ttHit    = ttHit;
    ttData.move  = rootNode ? thisThread->rootMoves[thisThread->pvIdx].pv[0]
                 : ttHit    ? ttData.move
                            : Move::none();
    ttData.value = ttHit ? value_from_tt(ttData.value, ss->ply, pos.rule50_count()) : VALUE_NONE;
    ss->ttPv     = excludedMove ? ss->ttPv : PvNode || (ttHit && ttData.is_pv);
    ttCapture    = ttData.move && pos.capture_stage(ttData.move);

    // At this point, if excluded, skip straight to step 6, static eval. However,
    // to save indentation, we list the condition in all code between here and there.

    // At non-PV nodes we check for an early TT cutoff
    if (!PvNode && !excludedMove && ttData.depth > depth - (ttData.value <= beta)
        && is_valid(ttData.value)  // Can happen when !ttHit or when access race in probe()
        && (ttData.bound & (ttData.value >= beta ? BOUND_LOWER : BOUND_UPPER))
        && (cutNode == (ttData.value >= beta) || depth > 9))
    {
        // If ttMove is quiet, update move sorting heuristics on TT hit (~2 Elo)
        if (ttData.move && ttData.value >= beta)
        {
            // Bonus for a quiet ttMove that fails high (~2 Elo)
            if (!ttCapture)
                update_quiet_histories(pos, ss, *this, ttData.move, stat_bonus(depth) * 746 / 1024);

            // Extra penalty for early quiet moves of
            // the previous ply (~1 Elo on STC, ~2 Elo on LTC)
            if (prevSq != SQ_NONE && (ss - 1)->moveCount <= 2 && !priorCapture)
                update_continuation_histories(ss - 1, pos.piece_on(prevSq), prevSq,
                                              -stat_malus(depth + 1) * 1042 / 1024);
        }

        // Partial workaround for the graph history interaction problem
        // For high rule50 counts don't produce transposition table cutoffs.
        if (pos.rule50_count() < 90)
            return ttData.value;
    }

    // Step 5. Tablebases probe
    if (!rootNode && !excludedMove && tbConfig.cardinality)
    {
        int piecesCount = pos.count<ALL_PIECES>();

        if (piecesCount <= tbConfig.cardinality
            && (piecesCount < tbConfig.cardinality || depth >= tbConfig.probeDepth)
            && pos.rule50_count() == 0 && !pos.can_castle(ANY_CASTLING))
        {
            TB::ProbeState err;
            TB::WDLScore   wdl = Tablebases::probe_wdl(pos, &err);

            // Force check of time on the next occasion
            if (is_mainthread())
                main_manager()->callsCnt = 0;

            if (err != TB::ProbeState::FAIL)
            {
                thisThread->tbHits.fetch_add(1, std::memory_order_relaxed);

                int drawScore = tbConfig.useRule50 ? 1 : 0;

                Value tbValue = VALUE_TB - ss->ply;

                // Use the range VALUE_TB to VALUE_TB_WIN_IN_MAX_PLY to score
                value = wdl < -drawScore ? -tbValue
                      : wdl > drawScore  ? tbValue
                                         : VALUE_DRAW + 2 * wdl * drawScore;

                Bound b = wdl < -drawScore ? BOUND_UPPER
                        : wdl > drawScore  ? BOUND_LOWER
                                           : BOUND_EXACT;

                if (b == BOUND_EXACT || (b == BOUND_LOWER ? value >= beta : value <= alpha))
                {
                    ttWriter.write(posKey, value_to_tt(value, ss->ply), ss->ttPv, b,
                                   std::min(MAX_PLY - 1, depth + 6), Move::none(), VALUE_NONE,
                                   tt.generation());

                    return value;
                }

                if (PvNode)
                {
                    if (b == BOUND_LOWER)
                        bestValue = value, alpha = std::max(alpha, bestValue);
                    else
                        maxValue = value;
                }
            }
        }
    }

    // Step 6. Static evaluation of the position
    Value      unadjustedStaticEval = VALUE_NONE;
    const auto correctionValue      = correction_value(*thisThread, pos, ss);
    if (ss->inCheck)
    {
        // Skip early pruning when in check
        ss->staticEval = eval = (ss - 2)->staticEval;
        improving             = false;
        goto moves_loop;
    }
    else if (excludedMove)
    {
        // Providing the hint that this node's accumulator will be used often
        // brings significant Elo gain (~13 Elo).
        Eval::NNUE::hint_common_parent_position(pos, networks[numaAccessToken], refreshTable);
        unadjustedStaticEval = eval = ss->staticEval;
    }
    else if (ss->ttHit)
    {
        // Never assume anything about values stored in TT
        unadjustedStaticEval = ttData.eval;
        if (!is_valid(unadjustedStaticEval))
            unadjustedStaticEval = evaluate(pos);
        else if (PvNode)
            Eval::NNUE::hint_common_parent_position(pos, networks[numaAccessToken], refreshTable);

        ss->staticEval = eval = to_corrected_static_eval(unadjustedStaticEval, correctionValue);

        // ttValue can be used as a better position evaluation (~7 Elo)
        if (is_valid(ttData.value)
            && (ttData.bound & (ttData.value > eval ? BOUND_LOWER : BOUND_UPPER)))
            eval = ttData.value;
    }
    else
    {
        unadjustedStaticEval = evaluate(pos);
        ss->staticEval = eval = to_corrected_static_eval(unadjustedStaticEval, correctionValue);

        // Static evaluation is saved as it was before adjustment by correction history
        ttWriter.write(posKey, VALUE_NONE, ss->ttPv, BOUND_NONE, DEPTH_UNSEARCHED, Move::none(),
                       unadjustedStaticEval, tt.generation());
    }

    // Use static evaluation difference to improve quiet move ordering (~9 Elo)
    if (((ss - 1)->currentMove).is_ok() && !(ss - 1)->inCheck && !priorCapture)
    {
        int bonus = std::clamp(-10 * int((ss - 1)->staticEval + ss->staticEval), -1881, 1413) + 616;
        thisThread->mainHistory[~us][((ss - 1)->currentMove).from_to()] << bonus * 1151 / 1024;
        if (type_of(pos.piece_on(prevSq)) != PAWN && ((ss - 1)->currentMove).type_of() != PROMOTION)
            thisThread->pawnHistory[pawn_structure_index(pos)][pos.piece_on(prevSq)][prevSq]
              << bonus * 1107 / 1024;
    }

    // Set up the improving flag, which is true if current static evaluation is
    // bigger than the previous static evaluation at our turn (if we were in
    // check at our previous move we go back until we weren't in check) and is
    // false otherwise. The improving flag is used in various pruning heuristics.
    improving = ss->staticEval > (ss - 2)->staticEval;

    opponentWorsening = ss->staticEval + (ss - 1)->staticEval > 2;

    // Step 7. Razoring (~1 Elo)
    // If eval is really low, check with qsearch if we can exceed alpha. If the
    // search suggests we cannot exceed alpha, return a speculative fail low.
    // For PvNodes, we must have a guard against mates being returned.
    if (!PvNode && eval < alpha - 462 - 297 * depth * depth)
        return qsearch<NonPV>(pos, ss, alpha - 1, alpha);

    // Step 8. Futility pruning: child node (~40 Elo)
    // The depth condition is important for mate finding.
    if (!ss->ttPv && depth < 14
        && eval - futility_margin(depth, cutNode && !ss->ttHit, improving, opponentWorsening)
               - (ss - 1)->statScore / 310
               + (ss->staticEval == eval) * (40 - std::abs(correctionValue) / 131072)
             >= beta
        && eval >= beta && (!ttData.move || ttCapture) && !is_loss(beta) && !is_win(eval))
        return beta + (eval - beta) / 3;

    improving |= ss->staticEval >= beta + 97;

    // Step 9. Null move search with verification search (~35 Elo)
    if (cutNode && (ss - 1)->currentMove != Move::null() && eval >= beta
        && ss->staticEval >= beta - 20 * depth + 440 && !excludedMove && pos.non_pawn_material(us)
        && ss->ply >= thisThread->nmpMinPly && !is_loss(beta))
    {
        assert(eval - beta >= 0);

        // Null move dynamic reduction based on depth and eval
        Depth R = std::min(int(eval - beta) / 215, 7) + depth / 3 + 5;

        ss->currentMove                   = Move::null();
        ss->continuationHistory           = &thisThread->continuationHistory[0][0][NO_PIECE][0];
        ss->continuationCorrectionHistory = &thisThread->continuationCorrectionHistory[NO_PIECE][0];

        pos.do_null_move(st, tt);

        Value nullValue = -search<NonPV>(pos, ss + 1, -beta, -beta + 1, depth - R, false);

        pos.undo_null_move();

        // Do not return unproven mate or TB scores
        if (nullValue >= beta && !is_win(nullValue))
        {
            if (thisThread->nmpMinPly || depth < 16)
                return nullValue;

            assert(!thisThread->nmpMinPly);  // Recursive verification is not allowed

            // Do verification search at high depths, with null move pruning disabled
            // until ply exceeds nmpMinPly.
            thisThread->nmpMinPly = ss->ply + 3 * (depth - R) / 4;

            Value v = search<NonPV>(pos, ss, beta - 1, beta, depth - R, false);

            thisThread->nmpMinPly = 0;

            if (v >= beta)
                return nullValue;
        }
    }

    // Step 10. Internal iterative reductions (~9 Elo)
    // For PV nodes without a ttMove as well as for deep enough cutNodes, we decrease depth.
    // This heuristic is known to scale non-linearly, current version was tested at VVLTC.
    // Further improvements need to be tested at similar time control if they make IIR
    // more aggressive.
    if ((PvNode || (cutNode && depth >= 7)) && !ttData.move)
        depth -= 2;

    // Use qsearch if depth <= 0
    if (depth <= 0)
        return qsearch<PV>(pos, ss, alpha, beta);

    // Step 11. ProbCut (~10 Elo)
    // If we have a good enough capture (or queen promotion) and a reduced search
    // returns a value much above beta, we can (almost) safely prune the previous move.
    probCutBeta = beta + 174 - 56 * improving;
    if (depth > 3
        && !is_decisive(beta)
        // If value from transposition table is lower than probCutBeta, don't attempt
        // probCut there and in further interactions with transposition table cutoff
        // depth is set to depth - 3 because probCut search has depth set to depth - 4
        // but we also do a move before it. So effective depth is equal to depth - 3.
        && !(ttData.depth >= depth - 3 && is_valid(ttData.value) && ttData.value < probCutBeta))
    {
        assert(probCutBeta < VALUE_INFINITE && probCutBeta > beta);

        MovePicker mp(pos, ttData.move, probCutBeta - ss->staticEval, &thisThread->captureHistory);

        while ((move = mp.next_move()) != Move::none())
        {
            assert(move.is_ok());

            if (move == excludedMove)
                continue;

            if (!pos.legal(move))
                continue;

            assert(pos.capture_stage(move));

            // Prefetch the TT entry for the resulting position
            prefetch(tt.first_entry(pos.key_after(move)));

            ss->currentMove = move;
            ss->continuationHistory =
              &this->continuationHistory[ss->inCheck][true][pos.moved_piece(move)][move.to_sq()];
            ss->continuationCorrectionHistory =
              &this->continuationCorrectionHistory[pos.moved_piece(move)][move.to_sq()];

            thisThread->nodes.fetch_add(1, std::memory_order_relaxed);
            pos.do_move(move, st);

            // Perform a preliminary qsearch to verify that the move holds
            value = -qsearch<NonPV>(pos, ss + 1, -probCutBeta, -probCutBeta + 1);

            // If the qsearch held, perform the regular search
            if (value >= probCutBeta)
                value =
                  -search<NonPV>(pos, ss + 1, -probCutBeta, -probCutBeta + 1, depth - 4, !cutNode);

            pos.undo_move(move);

            if (value >= probCutBeta)
            {
                // Save ProbCut data into transposition table
                ttWriter.write(posKey, value_to_tt(value, ss->ply), ss->ttPv, BOUND_LOWER,
                               depth - 3, move, unadjustedStaticEval, tt.generation());

                if (!is_decisive(value))
                    return value - (probCutBeta - beta);
            }
        }
    }

moves_loop:  // When in check, search starts here

    // Step 12. A small Probcut idea (~4 Elo)
    probCutBeta = beta + 412;
    if ((ttData.bound & BOUND_LOWER) && ttData.depth >= depth - 4 && ttData.value >= probCutBeta
        && !is_decisive(beta) && is_valid(ttData.value) && !is_decisive(ttData.value))
        return probCutBeta;

    const PieceToHistory* contHist[] = {(ss - 1)->continuationHistory,
                                        (ss - 2)->continuationHistory,
                                        (ss - 3)->continuationHistory,
                                        (ss - 4)->continuationHistory,
                                        nullptr,
                                        (ss - 6)->continuationHistory};


    MovePicker mp(pos, ttData.move, depth, &thisThread->mainHistory, &thisThread->lowPlyHistory,
                  &thisThread->captureHistory, contHist, &thisThread->pawnHistory, ss->ply);

    value = bestValue;

    int moveCount = 0;

    // Step 13. Loop through all pseudo-legal moves until no moves remain
    // or a beta cutoff occurs.
    while ((move = mp.next_move()) != Move::none())
    {
        assert(move.is_ok());

        if (move == excludedMove)
            continue;

        // Check for legality
        if (!pos.legal(move))
            continue;

        // At root obey the "searchmoves" option and skip moves not listed in Root
        // Move List. In MultiPV mode we also skip PV moves that have been already
        // searched and those of lower "TB rank" if we are in a TB root position.
        if (rootNode
            && !std::count(thisThread->rootMoves.begin() + thisThread->pvIdx,
                           thisThread->rootMoves.begin() + thisThread->pvLast, move))
            continue;

        ss->moveCount = ++moveCount;

        if (rootNode && is_mainthread() && nodes > 10000000)
        {
            main_manager()->updates.onIter(
              {depth, UCIEngine::move(move, pos.is_chess960()), moveCount + thisThread->pvIdx});
        }
        if (PvNode)
            (ss + 1)->pv = nullptr;

        extension  = 0;
        capture    = pos.capture_stage(move);
        movedPiece = pos.moved_piece(move);
        givesCheck = pos.gives_check(move);

        // Calculate new depth for this move
        newDepth = depth - 1;

        int delta = beta - alpha;

        Depth r = reduction(improving, depth, moveCount, delta);

        // Step 14. Pruning at shallow depth (~120 Elo).
        // Depth conditions are important for mate finding.
        if (!rootNode && pos.non_pawn_material(us) && !is_loss(bestValue))
        {
            // Skip quiet moves if movecount exceeds our FutilityMoveCount threshold (~8 Elo)
            if (moveCount >= futility_move_count(improving, depth))
                mp.skip_quiet_moves();

            // Reduced depth of the next LMR search
            int lmrDepth = newDepth - r / 1024;

            if (capture || givesCheck)
            {
                Piece capturedPiece = pos.piece_on(move.to_sq());
                int   captHist =
                  thisThread->captureHistory[movedPiece][move.to_sq()][type_of(capturedPiece)];

                // Futility pruning for captures (~2 Elo)
                if (!givesCheck && lmrDepth < 7 && !ss->inCheck)
                {
                    Value futilityValue = ss->staticEval + 271 + 243 * lmrDepth
                                        + PieceValue[capturedPiece] + captHist / 7;
                    if (futilityValue <= alpha)
                        continue;
                }

                // SEE based pruning for captures and checks (~11 Elo)
                int seeHist = std::clamp(captHist / 37, -152 * depth, 141 * depth);
                if (!pos.see_ge(move, -156 * depth - seeHist))
                    continue;
            }
            else
            {
                int history =
                  (*contHist[0])[movedPiece][move.to_sq()]
                  + (*contHist[1])[movedPiece][move.to_sq()]
                  + thisThread->pawnHistory[pawn_structure_index(pos)][movedPiece][move.to_sq()];

                // Continuation history based pruning (~2 Elo)
                if (history < -3901 * depth)
                    continue;

                history += 2 * thisThread->mainHistory[us][move.from_to()];

                lmrDepth += history / 3459;

                Value futilityValue =
                  ss->staticEval + (bestValue < ss->staticEval - 47 ? 137 : 47) + 142 * lmrDepth;

                // Futility pruning: parent node (~13 Elo)
                if (!ss->inCheck && lmrDepth < 12 && futilityValue <= alpha)
                {
                    if (bestValue <= futilityValue && !is_decisive(bestValue)
                        && !is_win(futilityValue))
                        bestValue = futilityValue;
                    continue;
                }

                lmrDepth = std::max(lmrDepth, 0);

                // Prune moves with negative SEE (~4 Elo)
                if (!pos.see_ge(move, -25 * lmrDepth * lmrDepth))
                    continue;
            }
        }

        // Step 15. Extensions (~100 Elo)
        // We take care to not overdo to avoid search getting stuck.
        if (ss->ply < thisThread->rootDepth * 2)
        {
            // Singular extension search (~76 Elo, ~170 nElo). If all moves but one
            // fail low on a search of (alpha-s, beta-s), and just one fails high on
            // (alpha, beta), then that move is singular and should be extended. To
            // verify this we do a reduced search on the position excluding the ttMove
            // and if the result is lower than ttValue minus a margin, then we will
            // extend the ttMove. Recursive singular search is avoided.

            // Note: the depth margin and singularBeta margin are known for having
            // non-linear scaling. Their values are optimized to time controls of
            // 180+1.8 and longer so changing them requires tests at these types of
            // time controls. Generally, higher singularBeta (i.e closer to ttValue)
            // and lower extension margins scale well.

            if (!rootNode && move == ttData.move && !excludedMove
                && depth >= 5 - (thisThread->completedDepth > 33) + ss->ttPv
                && is_valid(ttData.value) && !is_decisive(ttData.value)
                && (ttData.bound & BOUND_LOWER) && ttData.depth >= depth - 3)
            {
                Value singularBeta  = ttData.value - (52 + 74 * (ss->ttPv && !PvNode)) * depth / 64;
                Depth singularDepth = newDepth / 2;

                ss->excludedMove = move;
                value =
                  search<NonPV>(pos, ss, singularBeta - 1, singularBeta, singularDepth, cutNode);
                ss->excludedMove = Move::none();

                if (value < singularBeta)
                {
                    int corrValAdj   = std::abs(correctionValue) / 262144;
                    int doubleMargin = 249 * PvNode - 194 * !ttCapture - corrValAdj;
                    int tripleMargin =
                      94 + 287 * PvNode - 249 * !ttCapture + 99 * ss->ttPv - corrValAdj;
                    int quadMargin =
                      394 + 287 * PvNode - 249 * !ttCapture + 99 * ss->ttPv - corrValAdj;

                    extension = 1 + (value < singularBeta - doubleMargin)
                              + (value < singularBeta - tripleMargin)
                              + (value < singularBeta - quadMargin);

                    depth += ((!PvNode) && (depth < 15));
                }

                // Multi-cut pruning
                // Our ttMove is assumed to fail high based on the bound of the TT entry,
                // and if after excluding the ttMove with a reduced search we fail high
                // over the original beta, we assume this expected cut-node is not
                // singular (multiple moves fail high), and we can prune the whole
                // subtree by returning a softbound.
                else if (value >= beta && !is_decisive(value))
                    return value;

                // Negative extensions
                // If other moves failed high over (ttValue - margin) without the
                // ttMove on a reduced search, but we cannot do multi-cut because
                // (ttValue - margin) is lower than the original beta, we do not know
                // if the ttMove is singular or can do a multi-cut, so we reduce the
                // ttMove in favor of other moves based on some conditions:

                // If the ttMove is assumed to fail high over current beta (~7 Elo)
                else if (ttData.value >= beta)
                    extension = -3;

                // If we are on a cutNode but the ttMove is not assumed to fail high
                // over current beta (~1 Elo)
                else if (cutNode)
                    extension = -2;
            }

            // Extension for capturing the previous moved piece (~1 Elo at LTC)
            else if (PvNode && move.to_sq() == prevSq
                     && thisThread->captureHistory[movedPiece][move.to_sq()]
                                                  [type_of(pos.piece_on(move.to_sq()))]
                          > 4126)
                extension = 1;
        }

        // Add extension to new depth
        newDepth += extension;

        // Speculative prefetch as early as possible
        prefetch(tt.first_entry(pos.key_after(move)));

        // Update the current move (this must be done after singular extension search)
        ss->currentMove = move;
        ss->continuationHistory =
          &thisThread->continuationHistory[ss->inCheck][capture][movedPiece][move.to_sq()];
        ss->continuationCorrectionHistory =
          &thisThread->continuationCorrectionHistory[movedPiece][move.to_sq()];
        uint64_t nodeCount = rootNode ? uint64_t(nodes) : 0;

        // Step 16. Make the move
        thisThread->nodes.fetch_add(1, std::memory_order_relaxed);
        pos.do_move(move, st, givesCheck);

        // These reduction adjustments have proven non-linear scaling.
        // They are optimized to time controls of 180 + 1.8 and longer,
        // so changing them or adding conditions that are similar requires
        // tests at these types of time controls.

        // Decrease reduction if position is or has been on the PV (~7 Elo)
        if (ss->ttPv)
            r -= 1037 + (ttData.value > alpha) * 965 + (ttData.depth >= depth) * 960;

        // Decrease reduction for PvNodes (~0 Elo on STC, ~2 Elo on LTC)
        if (PvNode)
            r -= 1018;

        // These reduction adjustments have no proven non-linear scaling

        r += 307;

        r -= std::abs(correctionValue) / 34112;

        // Increase reduction for cut nodes (~4 Elo)
        if (cutNode)
            r += 2355 - (ttData.depth >= depth && ss->ttPv) * 1141;

        // Increase reduction if ttMove is a capture but the current move is not a capture (~3 Elo)
        if (ttCapture && !capture)
            r += 1087 + (depth < 8) * 990;

        // Increase reduction if next ply has a lot of fail high (~5 Elo)
        if ((ss + 1)->cutoffCnt > 3)
            r += 940 + allNode * 887;

        // For first picked move (ttMove) reduce reduction (~3 Elo)
        else if (move == ttData.move)
            r -= 1960;

        if (capture)
            ss->statScore =
              7 * int(PieceValue[pos.captured_piece()])
              + thisThread->captureHistory[movedPiece][move.to_sq()][type_of(pos.captured_piece())]
              - 4666;
        else
            ss->statScore = 2 * thisThread->mainHistory[us][move.from_to()]
                          + (*contHist[0])[movedPiece][move.to_sq()]
                          + (*contHist[1])[movedPiece][move.to_sq()] - 3874;

        // Decrease/increase reduction for moves with a good/bad history (~8 Elo)
        r -= ss->statScore * 1451 / 16384;

        // Step 17. Late moves reduction / extension (LMR, ~117 Elo)
        if (depth >= 2 && moveCount > 1)
        {
            // In general we want to cap the LMR depth search at newDepth, but when
            // reduction is negative, we allow this move a limited search extension
            // beyond the first move depth.
            // To prevent problems when the max value is less than the min value,
            // std::clamp has been replaced by a more robust implementation.
            Depth d = std::max(
              1, std::min(newDepth - r / 1024, newDepth + !allNode + (PvNode && !bestMove)));

            value = -search<NonPV>(pos, ss + 1, -(alpha + 1), -alpha, d, true);

            // Do a full-depth search when reduced LMR search fails high
            if (value > alpha && d < newDepth)
            {
                // Adjust full-depth search based on LMR results - if the result was
                // good enough search deeper, if it was bad enough search shallower.
                const bool doDeeperSearch    = value > (bestValue + 40 + 2 * newDepth);  // (~1 Elo)
                const bool doShallowerSearch = value < bestValue + 10;                   // (~2 Elo)

                newDepth += doDeeperSearch - doShallowerSearch;

                if (newDepth > d)
                    value = -search<NonPV>(pos, ss + 1, -(alpha + 1), -alpha, newDepth, !cutNode);

                // Post LMR continuation history updates (~1 Elo)
                int bonus = (value >= beta) * 2048;
                update_continuation_histories(ss, movedPiece, move.to_sq(), bonus);
            }
        }

        // Step 18. Full-depth search when LMR is skipped
        else if (!PvNode || moveCount > 1)
        {
            // Increase reduction if ttMove is not present (~6 Elo)
            if (!ttData.move)
                r += 2111;

            // Note that if expected reduction is high, we reduce search depth by 1 here (~9 Elo)
            value =
              -search<NonPV>(pos, ss + 1, -(alpha + 1), -alpha, newDepth - (r > 3444), !cutNode);
        }

        // For PV nodes only, do a full PV search on the first move or after a fail high,
        // otherwise let the parent node fail low with value <= alpha and try another move.
        if (PvNode && (moveCount == 1 || value > alpha))
        {
            (ss + 1)->pv    = pv;
            (ss + 1)->pv[0] = Move::none();

            // Extend move from transposition table if we are about to dive into qsearch.
            if (move == ttData.move && ss->ply <= thisThread->rootDepth * 2)
                newDepth = std::max(newDepth, 1);

            value = -search<PV>(pos, ss + 1, -beta, -alpha, newDepth, false);
        }

        // Step 19. Undo move
        pos.undo_move(move);

        assert(value > -VALUE_INFINITE && value < VALUE_INFINITE);

        // Step 20. Check for a new best move
        // Finished searching the move. If a stop occurred, the return value of
        // the search cannot be trusted, and we return immediately without updating
        // best move, principal variation nor transposition table.
        if (threads.stop.load(std::memory_order_relaxed))
            return VALUE_ZERO;

        if (rootNode)
        {
            RootMove& rm =
              *std::find(thisThread->rootMoves.begin(), thisThread->rootMoves.end(), move);

            rm.effort += nodes - nodeCount;

            rm.averageScore =
              rm.averageScore != -VALUE_INFINITE ? (value + rm.averageScore) / 2 : value;

            rm.meanSquaredScore = rm.meanSquaredScore != -VALUE_INFINITE * VALUE_INFINITE
                                  ? (value * std::abs(value) + rm.meanSquaredScore) / 2
                                  : value * std::abs(value);

            // PV move or new best move?
            if (moveCount == 1 || value > alpha)
            {
                rm.score = rm.uciScore = value;
                rm.selDepth            = thisThread->selDepth;
                rm.scoreLowerbound = rm.scoreUpperbound = false;

                if (value >= beta)
                {
                    rm.scoreLowerbound = true;
                    rm.uciScore        = beta;
                }
                else if (value <= alpha)
                {
                    rm.scoreUpperbound = true;
                    rm.uciScore        = alpha;
                }

                rm.pv.resize(1);

                assert((ss + 1)->pv);

                for (Move* m = (ss + 1)->pv; *m != Move::none(); ++m)
                    rm.pv.push_back(*m);

                // We record how often the best move has been changed in each iteration.
                // This information is used for time management. In MultiPV mode,
                // we must take care to only do this for the first PV line.
                if (moveCount > 1 && !thisThread->pvIdx)
                    ++thisThread->bestMoveChanges;
            }
            else
                // All other moves but the PV, are set to the lowest value: this
                // is not a problem when sorting because the sort is stable and the
                // move position in the list is preserved - just the PV is pushed up.
                rm.score = -VALUE_INFINITE;
        }

        // In case we have an alternative move equal in eval to the current bestmove,
        // promote it to bestmove by pretending it just exceeds alpha (but not beta).
        int inc = (value == bestValue && ss->ply + 2 >= thisThread->rootDepth
                   && (int(nodes) & 15) == 0 && !is_win(std::abs(value) + 1));

        if (value + inc > bestValue)
        {
            bestValue = value;

            if (value + inc > alpha)
            {
                bestMove = move;

                if (PvNode && !rootNode)  // Update pv even in fail-high case
                    update_pv(ss->pv, move, (ss + 1)->pv);

                if (value >= beta)
                {
                    ss->cutoffCnt += !ttData.move + (extension < 2);
                    assert(value >= beta);  // Fail high
                    break;
                }
                else
                {
                    // Reduce other moves if we have found at least one score improvement (~2 Elo)
                    if (depth > 2 && depth < 14 && !is_decisive(value))
                        depth -= 2;

                    assert(depth > 0);
                    alpha = value;  // Update alpha! Always alpha < beta
                }
            }
        }

        // If the move is worse than some previously searched move,
        // remember it, to update its stats later.
        if (move != bestMove && moveCount <= 32)
        {
            if (capture)
                capturesSearched.push_back(move);
            else
                quietsSearched.push_back(move);
        }
    }

    // Step 21. Check for mate and stalemate
    // All legal moves have been searched and if there are no legal moves, it
    // must be a mate or a stalemate. If we are in a singular extension search then
    // return a fail low score.

    assert(moveCount || !ss->inCheck || excludedMove || !MoveList<LEGAL>(pos).size());

    // Adjust best value for fail high cases at non-pv nodes
    if (!PvNode && bestValue >= beta && !is_decisive(bestValue) && !is_decisive(beta)
        && !is_decisive(alpha))
        bestValue = (bestValue * depth + beta) / (depth + 1);

    if (!moveCount)
        bestValue = excludedMove ? alpha : ss->inCheck ? mated_in(ss->ply) : VALUE_DRAW;

    // If there is a move that produces search value greater than alpha,
    // we update the stats of searched moves.
    else if (bestMove)
        update_all_stats(pos, ss, *this, bestMove, prevSq, quietsSearched, capturesSearched, depth);

    // Bonus for prior countermove that caused the fail low
    else if (!priorCapture && prevSq != SQ_NONE)
    {
        int bonusScale = (118 * (depth > 5) + 37 * !allNode + 169 * ((ss - 1)->moveCount > 8)
                          + 128 * (!ss->inCheck && bestValue <= ss->staticEval - 102)
                          + 115 * (!(ss - 1)->inCheck && bestValue <= -(ss - 1)->staticEval - 82));

        // Proportional to "how much damage we have to undo"
        bonusScale += std::min(-(ss - 1)->statScore / 106, 318);

        bonusScale = std::max(bonusScale, 0);

        const int scaledBonus = stat_bonus(depth) * bonusScale / 32;

        update_continuation_histories(ss - 1, pos.piece_on(prevSq), prevSq,
                                      scaledBonus * 436 / 1024);

        thisThread->mainHistory[~us][((ss - 1)->currentMove).from_to()] << scaledBonus * 207 / 1024;

        if (type_of(pos.piece_on(prevSq)) != PAWN && ((ss - 1)->currentMove).type_of() != PROMOTION)
            thisThread->pawnHistory[pawn_structure_index(pos)][pos.piece_on(prevSq)][prevSq]
              << scaledBonus * 1195 / 1024;
    }

    else if (priorCapture && prevSq != SQ_NONE)
    {
        // bonus for prior countermoves that caused the fail low
        Piece capturedPiece = pos.captured_piece();
        assert(capturedPiece != NO_PIECE);
        thisThread->captureHistory[pos.piece_on(prevSq)][prevSq][type_of(capturedPiece)]
          << stat_bonus(depth) * 2;
    }

    if (PvNode)
        bestValue = std::min(bestValue, maxValue);

    // If no good move is found and the previous position was ttPv, then the previous
    // opponent move is probably good and the new position is added to the search tree. (~7 Elo)
    if (bestValue <= alpha)
        ss->ttPv = ss->ttPv || ((ss - 1)->ttPv && depth > 3);

    // Write gathered information in transposition table. Note that the
    // static evaluation is saved as it was before correction history.
    if (!excludedMove && !(rootNode && thisThread->pvIdx))
        ttWriter.write(posKey, value_to_tt(bestValue, ss->ply), ss->ttPv,
                       bestValue >= beta    ? BOUND_LOWER
                       : PvNode && bestMove ? BOUND_EXACT
                                            : BOUND_UPPER,
                       depth, bestMove, unadjustedStaticEval, tt.generation());

    // Adjust correction history
    if (!ss->inCheck && !(bestMove && pos.capture(bestMove))
        && ((bestValue < ss->staticEval && bestValue < beta)  // negative correction & no fail high
            || (bestValue > ss->staticEval && bestMove)))     // positive correction & no fail low
    {
        const auto    m             = (ss - 1)->currentMove;
        constexpr int nonPawnWeight = 165;

        auto bonus = std::clamp(int(bestValue - ss->staticEval) * depth / 8,
                                -CORRECTION_HISTORY_LIMIT / 4, CORRECTION_HISTORY_LIMIT / 4);
        thisThread->pawnCorrectionHistory[us][pawn_structure_index<Correction>(pos)]
          << bonus * 114 / 128;
        thisThread->majorPieceCorrectionHistory[us][major_piece_index(pos)] << bonus * 163 / 128;
        thisThread->minorPieceCorrectionHistory[us][minor_piece_index(pos)] << bonus * 146 / 128;
        thisThread->nonPawnCorrectionHistory[WHITE][us][non_pawn_index<WHITE>(pos)]
          << bonus * nonPawnWeight / 128;
        thisThread->nonPawnCorrectionHistory[BLACK][us][non_pawn_index<BLACK>(pos)]
          << bonus * nonPawnWeight / 128;

        if (m.is_ok())
            (*(ss - 2)->continuationCorrectionHistory)[pos.piece_on(m.to_sq())][m.to_sq()] << bonus;
    }

    assert(bestValue > -VALUE_INFINITE && bestValue < VALUE_INFINITE);

    return bestValue;
}


// Quiescence search function, which is called by the main search function with
// depth zero, or recursively with further decreasing depth. With depth <= 0, we
// "should" be using static eval only, but tactical moves may confuse the static eval.
// To fight this horizon effect, we implement this qsearch of tactical moves (~155 Elo).
// See https://www.chessprogramming.org/Horizon_Effect
// and https://www.chessprogramming.org/Quiescence_Search
template<NodeType nodeType>
Value Search::Worker::qsearch(Position& pos, Stack* ss, Value alpha, Value beta) {

    static_assert(nodeType != Root);
    constexpr bool PvNode = nodeType == PV;

    assert(alpha >= -VALUE_INFINITE && alpha < beta && beta <= VALUE_INFINITE);
    assert(PvNode || (alpha == beta - 1));

    // Check if we have an upcoming move that draws by repetition (~1 Elo)
    if (alpha < VALUE_DRAW && pos.upcoming_repetition(ss->ply))
    {
        alpha = value_draw(this->nodes);
        if (alpha >= beta)
            return alpha;
    }

    Move      pv[MAX_PLY + 1];
    StateInfo st;
    ASSERT_ALIGNED(&st, Eval::NNUE::CacheLineSize);

    Key   posKey;
    Move  move, bestMove;
    Value bestValue, value, futilityBase;
    bool  pvHit, givesCheck, capture;
    int   moveCount;
    Color us = pos.side_to_move();

    // Step 1. Initialize node
    if (PvNode)
    {
        (ss + 1)->pv = pv;
        ss->pv[0]    = Move::none();
    }

    Worker* thisThread = this;
    bestMove           = Move::none();
    ss->inCheck        = pos.checkers();
    moveCount          = 0;

    // Used to send selDepth info to GUI (selDepth counts from 1, ply from 0)
    if (PvNode && thisThread->selDepth < ss->ply + 1)
        thisThread->selDepth = ss->ply + 1;

    // Step 2. Check for an immediate draw or maximum ply reached
    if (pos.is_draw(ss->ply) || ss->ply >= MAX_PLY)
        return (ss->ply >= MAX_PLY && !ss->inCheck) ? evaluate(pos) : VALUE_DRAW;

    assert(0 <= ss->ply && ss->ply < MAX_PLY);

    // Step 3. Transposition table lookup
    posKey                         = pos.key();
    auto [ttHit, ttData, ttWriter] = tt.probe(posKey);
    // Need further processing of the saved data
    ss->ttHit    = ttHit;
    ttData.move  = ttHit ? ttData.move : Move::none();
    ttData.value = ttHit ? value_from_tt(ttData.value, ss->ply, pos.rule50_count()) : VALUE_NONE;
    pvHit        = ttHit && ttData.is_pv;

    // At non-PV nodes we check for an early TT cutoff
    if (!PvNode && ttData.depth >= DEPTH_QS
        && is_valid(ttData.value)  // Can happen when !ttHit or when access race in probe()
        && (ttData.bound & (ttData.value >= beta ? BOUND_LOWER : BOUND_UPPER)))
        return ttData.value;

    // Step 4. Static evaluation of the position
    Value      unadjustedStaticEval = VALUE_NONE;
    const auto correctionValue      = correction_value(*thisThread, pos, ss);
    if (ss->inCheck)
        bestValue = futilityBase = -VALUE_INFINITE;
    else
    {
        if (ss->ttHit)
        {
            // Never assume anything about values stored in TT
            unadjustedStaticEval = ttData.eval;
            if (!is_valid(unadjustedStaticEval))
                unadjustedStaticEval = evaluate(pos);
            ss->staticEval = bestValue =
              to_corrected_static_eval(unadjustedStaticEval, correctionValue);

            // ttValue can be used as a better position evaluation (~13 Elo)
            if (is_valid(ttData.value) && !is_decisive(ttData.value)
                && (ttData.bound & (ttData.value > bestValue ? BOUND_LOWER : BOUND_UPPER)))
                bestValue = ttData.value;
        }
        else
        {
            // In case of null move search, use previous static eval with opposite sign
            unadjustedStaticEval =
              (ss - 1)->currentMove != Move::null() ? evaluate(pos) : -(ss - 1)->staticEval;
            ss->staticEval = bestValue =
              to_corrected_static_eval(unadjustedStaticEval, correctionValue);
        }

        // Stand pat. Return immediately if static value is at least beta
        if (bestValue >= beta)
        {
            if (!is_decisive(bestValue))
                bestValue = (bestValue + beta) / 2;
            if (!ss->ttHit)
                ttWriter.write(posKey, value_to_tt(bestValue, ss->ply), false, BOUND_LOWER,
                               DEPTH_UNSEARCHED, Move::none(), unadjustedStaticEval,
                               tt.generation());
            return bestValue;
        }

        if (bestValue > alpha)
            alpha = bestValue;

        futilityBase = ss->staticEval + 301;
    }

    const PieceToHistory* contHist[] = {(ss - 1)->continuationHistory,
                                        (ss - 2)->continuationHistory};

    Square prevSq = ((ss - 1)->currentMove).is_ok() ? ((ss - 1)->currentMove).to_sq() : SQ_NONE;

    // Initialize a MovePicker object for the current position, and prepare to search
    // the moves. We presently use two stages of move generator in quiescence search:
    // captures, or evasions only when in check.
    MovePicker mp(pos, ttData.move, DEPTH_QS, &thisThread->mainHistory, &thisThread->lowPlyHistory,
                  &thisThread->captureHistory, contHist, &thisThread->pawnHistory, ss->ply);

    // Step 5. Loop through all pseudo-legal moves until no moves remain or a beta
    // cutoff occurs.
    while ((move = mp.next_move()) != Move::none())
    {
        assert(move.is_ok());

        if (!pos.legal(move))
            continue;

        givesCheck = pos.gives_check(move);
        capture    = pos.capture_stage(move);

        moveCount++;

        // Step 6. Pruning
        if (!is_loss(bestValue) && pos.non_pawn_material(us))
        {
            // Futility pruning and moveCount pruning (~10 Elo)
            if (!givesCheck && move.to_sq() != prevSq && !is_loss(futilityBase)
                && move.type_of() != PROMOTION)
            {
                if (moveCount > 2)
                    continue;

                Value futilityValue = futilityBase + PieceValue[pos.piece_on(move.to_sq())];

                // If static eval + value of piece we are going to capture is
                // much lower than alpha, we can prune this move. (~2 Elo)
                if (futilityValue <= alpha)
                {
                    bestValue = std::max(bestValue, futilityValue);
                    continue;
                }

                // If static exchange evaluation is low enough
                // we can prune this move. (~2 Elo)
                if (!pos.see_ge(move, alpha - futilityBase))
                {
                    bestValue = std::min(alpha, futilityBase);
                    continue;
                }
            }

            // Continuation history based pruning (~3 Elo)
            if (!capture
                && (*contHist[0])[pos.moved_piece(move)][move.to_sq()]
                       + (*contHist[1])[pos.moved_piece(move)][move.to_sq()]
                       + thisThread->pawnHistory[pawn_structure_index(pos)][pos.moved_piece(move)]
                                                [move.to_sq()]
                     <= 5228)
                continue;

            // Do not search moves with bad enough SEE values (~5 Elo)
            if (!pos.see_ge(move, -80))
                continue;
        }

        // Speculative prefetch as early as possible
        prefetch(tt.first_entry(pos.key_after(move)));

        // Update the current move
        ss->currentMove = move;
        ss->continuationHistory =
          &thisThread
             ->continuationHistory[ss->inCheck][capture][pos.moved_piece(move)][move.to_sq()];
        ss->continuationCorrectionHistory =
          &thisThread->continuationCorrectionHistory[pos.moved_piece(move)][move.to_sq()];

        // Step 7. Make and search the move
        thisThread->nodes.fetch_add(1, std::memory_order_relaxed);
        pos.do_move(move, st, givesCheck);
        value = -qsearch<nodeType>(pos, ss + 1, -beta, -alpha);
        pos.undo_move(move);

        assert(value > -VALUE_INFINITE && value < VALUE_INFINITE);

        // Step 8. Check for a new best move
        if (value > bestValue)
        {
            bestValue = value;

            if (value > alpha)
            {
                bestMove = move;

                if (PvNode)  // Update pv even in fail-high case
                    update_pv(ss->pv, move, (ss + 1)->pv);

                if (value < beta)  // Update alpha here!
                    alpha = value;
                else
                    break;  // Fail high
            }
        }
    }

    // Step 9. Check for mate
    // All legal moves have been searched. A special case: if we are
    // in check and no legal moves were found, it is checkmate.
    if (ss->inCheck && bestValue == -VALUE_INFINITE)
    {
        assert(!MoveList<LEGAL>(pos).size());
        return mated_in(ss->ply);  // Plies to mate from the root
    }

    if (!is_decisive(bestValue) && bestValue >= beta)
        bestValue = (3 * bestValue + beta) / 4;

    // Save gathered info in transposition table. The static evaluation
    // is saved as it was before adjustment by correction history.
    ttWriter.write(posKey, value_to_tt(bestValue, ss->ply), pvHit,
                   bestValue >= beta ? BOUND_LOWER : BOUND_UPPER, DEPTH_QS, bestMove,
                   unadjustedStaticEval, tt.generation());

    assert(bestValue > -VALUE_INFINITE && bestValue < VALUE_INFINITE);

    return bestValue;
}

Depth Search::Worker::reduction(bool i, Depth d, int mn, int delta) const {
    int reductionScale = reductions[d] * reductions[mn];
    return reductionScale - delta * 768 / rootDelta + !i * reductionScale * 108 / 300 + 1168;
}

// elapsed() returns the time elapsed since the search started. If the
// 'nodestime' option is enabled, it will return the count of nodes searched
// instead. This function is called to check whether the search should be
// stopped based on predefined thresholds like time limits or nodes searched.
//
// elapsed_time() returns the actual time elapsed since the start of the search.
// This function is intended for use only when printing PV outputs, and not used
// for making decisions within the search algorithm itself.
TimePoint Search::Worker::elapsed() const {
    return main_manager()->tm.elapsed([this]() { return threads.nodes_searched(); });
}

TimePoint Search::Worker::elapsed_time() const { return main_manager()->tm.elapsed_time(); }

Value Search::Worker::evaluate(const Position& pos) {
    return Eval::evaluate(networks[numaAccessToken], pos, refreshTable,
                          optimism[pos.side_to_move()]);
}

namespace {
// Adjusts a mate or TB score from "plies to mate from the root" to
// "plies to mate from the current position". Standard scores are unchanged.
// The function is called before storing a value in the transposition table.
Value value_to_tt(Value v, int ply) { return is_win(v) ? v + ply : is_loss(v) ? v - ply : v; }


// Inverse of value_to_tt(): it adjusts a mate or TB score from the transposition
// table (which refers to the plies to mate/be mated from current position) to
// "plies to mate/be mated (TB win/loss) from the root". However, to avoid
// potentially false mate or TB scores related to the 50 moves rule and the
// graph history interaction, we return the highest non-TB score instead.
Value value_from_tt(Value v, int ply, int r50c) {

    if (!is_valid(v))
        return VALUE_NONE;

    // handle TB win or better
    if (is_win(v))
    {
        // Downgrade a potentially false mate score
        if (v >= VALUE_MATE_IN_MAX_PLY && VALUE_MATE - v > 100 - r50c)
            return VALUE_TB_WIN_IN_MAX_PLY - 1;

        // Downgrade a potentially false TB score.
        if (VALUE_TB - v > 100 - r50c)
            return VALUE_TB_WIN_IN_MAX_PLY - 1;

        return v - ply;
    }

    // handle TB loss or worse
    if (is_loss(v))
    {
        // Downgrade a potentially false mate score.
        if (v <= VALUE_MATED_IN_MAX_PLY && VALUE_MATE + v > 100 - r50c)
            return VALUE_TB_LOSS_IN_MAX_PLY + 1;

        // Downgrade a potentially false TB score.
        if (VALUE_TB + v > 100 - r50c)
            return VALUE_TB_LOSS_IN_MAX_PLY + 1;

        return v + ply;
    }

    return v;
}


// Adds current move and appends child pv[]
void update_pv(Move* pv, Move move, const Move* childPv) {

    for (*pv++ = move; childPv && *childPv != Move::none();)
        *pv++ = *childPv++;
    *pv = Move::none();
}


// Updates stats at the end of search() when a bestMove is found
void update_all_stats(const Position&      pos,
                      Stack*               ss,
                      Search::Worker&      workerThread,
                      Move                 bestMove,
                      Square               prevSq,
                      ValueList<Move, 32>& quietsSearched,
                      ValueList<Move, 32>& capturesSearched,
                      Depth                depth) {

    CapturePieceToHistory& captureHistory = workerThread.captureHistory;
    Piece                  moved_piece    = pos.moved_piece(bestMove);
    PieceType              captured;

    int bonus = stat_bonus(depth);
    int malus = stat_malus(depth);

    if (!pos.capture_stage(bestMove))
    {
        update_quiet_histories(pos, ss, workerThread, bestMove, bonus * 1216 / 1024);

        // Decrease stats for all non-best quiet moves
        for (Move move : quietsSearched)
            update_quiet_histories(pos, ss, workerThread, move, -malus * 1062 / 1024);
    }
    else
    {
        // Increase stats for the best move in case it was a capture move
        captured = type_of(pos.piece_on(bestMove.to_sq()));
        captureHistory[moved_piece][bestMove.to_sq()][captured] << bonus * 1272 / 1024;
    }

    // Extra penalty for a quiet early move that was not a TT move in
    // previous ply when it gets refuted.
    if (prevSq != SQ_NONE && ((ss - 1)->moveCount == 1 + (ss - 1)->ttHit) && !pos.captured_piece())
        update_continuation_histories(ss - 1, pos.piece_on(prevSq), prevSq, -malus * 966 / 1024);

    // Decrease stats for all non-best capture moves
    for (Move move : capturesSearched)
    {
        moved_piece = pos.moved_piece(move);
        captured    = type_of(pos.piece_on(move.to_sq()));
        captureHistory[moved_piece][move.to_sq()][captured] << -malus * 1205 / 1024;
    }
}


// Updates histories of the move pairs formed by moves
// at ply -1, -2, -3, -4, and -6 with current move.
void update_continuation_histories(Stack* ss, Piece pc, Square to, int bonus) {
    static constexpr std::array<ConthistBonus, 5> conthist_bonuses = {
      {{1, 1025}, {2, 621}, {3, 325}, {4, 512}, {6, 534}}};

    for (const auto [i, weight] : conthist_bonuses)
    {
        // Only update the first 2 continuation histories if we are in check
        if (ss->inCheck && i > 2)
            break;
        if (((ss - i)->currentMove).is_ok())
            (*(ss - i)->continuationHistory)[pc][to] << bonus * weight / 1024;
    }
}

// Updates move sorting heuristics

void update_quiet_histories(
  const Position& pos, Stack* ss, Search::Worker& workerThread, Move move, int bonus) {

    Color us = pos.side_to_move();
    workerThread.mainHistory[us][move.from_to()] << bonus;  // Untuned to prevent duplicate effort

    if (ss->ply < LOW_PLY_HISTORY_SIZE)
        workerThread.lowPlyHistory[ss->ply][move.from_to()] << bonus * 879 / 1024;

    update_continuation_histories(ss, pos.moved_piece(move), move.to_sq(), bonus * 888 / 1024);

    int pIndex = pawn_structure_index(pos);
    workerThread.pawnHistory[pIndex][pos.moved_piece(move)][move.to_sq()] << bonus * 634 / 1024;
}

}

// When playing with strength handicap, choose the best move among a set of
// RootMoves using a statistical rule dependent on 'level'. Idea by Heinz van Saanen.
Move Skill::pick_best(const RootMoves& rootMoves, size_t multiPV) {
    static PRNG rng(now());  // PRNG sequence should be non-deterministic

    // RootMoves are already sorted by score in descending order
    Value  topScore = rootMoves[0].score;
    int    delta    = std::min(topScore - rootMoves[multiPV - 1].score, int(PawnValue));
    int    maxScore = -VALUE_INFINITE;
    double weakness = 120 - 2 * level;

    // Choose best move. For each move score we add two terms, both dependent on
    // weakness. One is deterministic and bigger for weaker levels, and one is
    // random. Then we choose the move with the resulting highest score.
    for (size_t i = 0; i < multiPV; ++i)
    {
        // This is our magic formula
        int push = (weakness * int(topScore - rootMoves[i].score)
                    + delta * (rng.rand<unsigned>() % int(weakness)))
                 / 128;

        if (rootMoves[i].score + push >= maxScore)
        {
            maxScore = rootMoves[i].score + push;
            best     = rootMoves[i].pv[0];
        }
    }

    return best;
}


// Used to print debug info and, more importantly, to detect
// when we are out of available time and thus stop the search.
void SearchManager::check_time(Search::Worker& worker) {
    if (--callsCnt > 0)
        return;

    // When using nodes, ensure checking rate is not lower than 0.1% of nodes
    callsCnt = worker.limits.nodes ? std::min(512, int(worker.limits.nodes / 1024)) : 512;

    static TimePoint lastInfoTime = now();

    TimePoint elapsed = tm.elapsed([&worker]() { return worker.threads.nodes_searched(); });
    TimePoint tick    = worker.limits.startTime + elapsed;

    if (tick - lastInfoTime >= 1000)
    {
        lastInfoTime = tick;
        dbg_print();
    }

    // We should not stop pondering until told so by the GUI
    if (ponder)
        return;

    if (
      // Later we rely on the fact that we can at least use the mainthread previous
      // root-search score and PV in a multithreaded environment to prove mated-in scores.
      worker.completedDepth >= 1
      && ((worker.limits.use_time_management() && (elapsed > tm.maximum() || stopOnPonderhit))
          || (worker.limits.movetime && elapsed >= worker.limits.movetime)
          || (worker.limits.nodes && worker.threads.nodes_searched() >= worker.limits.nodes)))
        worker.threads.stop = worker.threads.abortedSearch = true;
}

// Used to correct and extend PVs for moves that have a TB (but not a mate) score.
// Keeps the search based PV for as long as it is verified to maintain the game
// outcome, truncates afterwards. Finally, extends to mate the PV, providing a
// possible continuation (but not a proven mating line).
void syzygy_extend_pv(const OptionsMap&         options,
                      const Search::LimitsType& limits,
                      Position&                 pos,
                      RootMove&                 rootMove,
                      Value&                    v) {

    auto t_start      = std::chrono::steady_clock::now();
    int  moveOverhead = int(options["Move Overhead"]);

    // Do not use more than moveOverhead / 2 time, if time management is active
    auto time_abort = [&t_start, &moveOverhead, &limits]() -> bool {
        auto t_end = std::chrono::steady_clock::now();
        return limits.use_time_management()
            && 2 * std::chrono::duration<double, std::milli>(t_end - t_start).count()
                 > moveOverhead;
    };

    std::list<StateInfo> sts;

    // Step 0, do the rootMove, no correction allowed, as needed for MultiPV in TB.
    auto& stRoot = sts.emplace_back();
    pos.do_move(rootMove.pv[0], stRoot);
    int ply = 1;

    // Step 1, walk the PV to the last position in TB with correct decisive score
    while (size_t(ply) < rootMove.pv.size())
    {
        Move& pvMove = rootMove.pv[ply];

        RootMoves legalMoves;
        for (const auto& m : MoveList<LEGAL>(pos))
            legalMoves.emplace_back(m);

        Tablebases::Config config = Tablebases::rank_root_moves(options, pos, legalMoves);
        RootMove&          rm     = *std::find(legalMoves.begin(), legalMoves.end(), pvMove);

        if (legalMoves[0].tbRank != rm.tbRank)
            break;

        ply++;

        auto& st = sts.emplace_back();
        pos.do_move(pvMove, st);

        // Do not allow for repetitions or drawing moves along the PV in TB regime
        if (config.rootInTB && pos.is_draw(ply))
        {
            pos.undo_move(pvMove);
            ply--;
            break;
        }

        // Full PV shown will thus be validated and end in TB.
        // If we cannot validate the full PV in time, we do not show it.
        if (config.rootInTB && time_abort())
            break;
    }

    // Resize the PV to the correct part
    rootMove.pv.resize(ply);

    // Step 2, now extend the PV to mate, as if the user explored syzygy-tables.info
    // using top ranked moves (minimal DTZ), which gives optimal mates only for simple
    // endgames e.g. KRvK.
    while (!pos.is_draw(0))
    {
        if (time_abort())
            break;

        RootMoves legalMoves;
        for (const auto& m : MoveList<LEGAL>(pos))
        {
            auto&     rm = legalMoves.emplace_back(m);
            StateInfo tmpSI;
            pos.do_move(m, tmpSI);
            // Give a score of each move to break DTZ ties restricting opponent mobility,
            // but not giving the opponent a capture.
            for (const auto& mOpp : MoveList<LEGAL>(pos))
                rm.tbRank -= pos.capture(mOpp) ? 100 : 1;
            pos.undo_move(m);
        }

        // Mate found
        if (legalMoves.size() == 0)
            break;

        // Sort moves according to their above assigned rank.
        // This will break ties for moves with equal DTZ in rank_root_moves.
        std::stable_sort(
          legalMoves.begin(), legalMoves.end(),
          [](const Search::RootMove& a, const Search::RootMove& b) { return a.tbRank > b.tbRank; });

        // The winning side tries to minimize DTZ, the losing side maximizes it
        Tablebases::Config config = Tablebases::rank_root_moves(options, pos, legalMoves, true);

        // If DTZ is not available we might not find a mate, so we bail out
        if (!config.rootInTB || config.cardinality > 0)
            break;

        ply++;

        Move& pvMove = legalMoves[0].pv[0];
        rootMove.pv.push_back(pvMove);
        auto& st = sts.emplace_back();
        pos.do_move(pvMove, st);
    }

    // Finding a draw in this function is an exceptional case, that cannot happen
    // during engine game play, since we have a winning score, and play correctly
    // with TB support. However, it can be that a position is draw due to the 50 move
    // rule if it has been been reached on the board with a non-optimal 50 move counter
    // (e.g. 8/8/6k1/3B4/3K4/4N3/8/8 w - - 54 106 ) which TB with dtz counter rounding
    // cannot always correctly rank. See also
    // https://github.com/official-stockfish/Stockfish/issues/5175#issuecomment-2058893495
    // We adjust the score to match the found PV. Note that a TB loss score can be
    // displayed if the engine did not find a drawing move yet, but eventually search
    // will figure it out (e.g. 1kq5/q2r4/5K2/8/8/8/8/7Q w - - 96 1 )
    if (pos.is_draw(0))
        v = VALUE_DRAW;

    // Undo the PV moves
    for (auto it = rootMove.pv.rbegin(); it != rootMove.pv.rend(); ++it)
        pos.undo_move(*it);

    // Inform if we couldn't get a full extension in time
    if (time_abort())
        sync_cout
          << "info string Syzygy based PV extension requires more time, increase Move Overhead as needed."
          << sync_endl;
}

void SearchManager::pv(Search::Worker&           worker,
                       const ThreadPool&         threads,
                       const TranspositionTable& tt,
                       Depth                     depth) {

    const auto nodes     = threads.nodes_searched();
    auto&      rootMoves = worker.rootMoves;
    auto&      pos       = worker.rootPos;
    size_t     pvIdx     = worker.pvIdx;
    size_t     multiPV   = std::min(size_t(worker.options["MultiPV"]), rootMoves.size());
    uint64_t   tbHits    = threads.tb_hits() + (worker.tbConfig.rootInTB ? rootMoves.size() : 0);

    for (size_t i = 0; i < multiPV; ++i)
    {
        bool updated = rootMoves[i].score != -VALUE_INFINITE;

        if (depth == 1 && !updated && i > 0)
            continue;

        Depth d = updated ? depth : std::max(1, depth - 1);
        Value v = updated ? rootMoves[i].uciScore : rootMoves[i].previousScore;

        if (v == -VALUE_INFINITE)
            v = VALUE_ZERO;

        bool tb = worker.tbConfig.rootInTB && std::abs(v) <= VALUE_TB;
        v       = tb ? rootMoves[i].tbScore : v;

        bool isExact = i != pvIdx || tb || !updated;  // tablebase- and previous-scores are exact

        // Potentially correct and extend the PV, and in exceptional cases v
        if (is_decisive(v) && std::abs(v) < VALUE_MATE_IN_MAX_PLY
            && ((!rootMoves[i].scoreLowerbound && !rootMoves[i].scoreUpperbound) || isExact))
            syzygy_extend_pv(worker.options, worker.limits, pos, rootMoves[i], v);

        std::string pv;
        for (Move m : rootMoves[i].pv)
            pv += UCIEngine::move(m, pos.is_chess960()) + " ";

        // Remove last whitespace
        if (!pv.empty())
            pv.pop_back();

        auto wdl   = worker.options["UCI_ShowWDL"] ? UCIEngine::wdl(v, pos) : "";
        auto bound = rootMoves[i].scoreLowerbound
                     ? "lowerbound"
                     : (rootMoves[i].scoreUpperbound ? "upperbound" : "");

        InfoFull info;

        info.depth    = d;
        info.selDepth = rootMoves[i].selDepth;
        info.multiPV  = i + 1;
        info.score    = {v, pos};
        info.wdl      = wdl;

        if (!isExact)
            info.bound = bound;

        TimePoint time = tm.elapsed_time() + 1;
        info.timeMs    = time;
        info.nodes     = nodes;
        info.nps       = nodes * 1000 / time;
        info.tbHits    = tbHits;
        info.pv        = pv;
        info.hashfull  = tt.hashfull();

        updates.onUpdateFull(info);
    }
}

// Called in case we have no ponder move before exiting the search,
// for instance, in case we stop the search during a fail high at root.
// We try hard to have a ponder move to return to the GUI,
// otherwise in case of 'ponder on' we have nothing to think about.
bool RootMove::extract_ponder_from_tt(const TranspositionTable& tt, Position& pos) {

    StateInfo st;
    ASSERT_ALIGNED(&st, Eval::NNUE::CacheLineSize);

    assert(pv.size() == 1);
    if (pv[0] == Move::none())
        return false;

    pos.do_move(pv[0], st);

    auto [ttHit, ttData, ttWriter] = tt.probe(pos.key());
    if (ttHit)
    {
        if (MoveList<LEGAL>(pos).contains(ttData.move))
            pv.push_back(ttData.move);
    }

    pos.undo_move(pv[0]);
    return pv.size() > 1;
}


}  // namespace Stockfish<|MERGE_RESOLUTION|>--- conflicted
+++ resolved
@@ -102,11 +102,7 @@
 int stat_bonus(Depth d) { return std::min(154 * d - 102, 1661); }
 
 // History and stats update malus, based on depth
-<<<<<<< HEAD
-int stat_malus(Depth d) { return std::min(820 * d - 257, 2351); }
-=======
 int stat_malus(Depth d) { return std::min(831 * d - 269, 2666); }
->>>>>>> c085670b
 
 // Add a small random component to draw evaluations to avoid 3-fold blindness
 Value value_draw(size_t nodes) { return VALUE_DRAW - 1 + Value(nodes & 0x2); }
