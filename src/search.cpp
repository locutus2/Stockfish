/*
  Stockfish, a UCI chess playing engine derived from Glaurung 2.1
  Copyright (C) 2004-2022 The Stockfish developers (see AUTHORS file)

  Stockfish is free software: you can redistribute it and/or modify
  it under the terms of the GNU General Public License as published by
  the Free Software Foundation, either version 3 of the License, or
  (at your option) any later version.

  Stockfish is distributed in the hope that it will be useful,
  but WITHOUT ANY WARRANTY; without even the implied warranty of
  MERCHANTABILITY or FITNESS FOR A PARTICULAR PURPOSE.  See the
  GNU General Public License for more details.

  You should have received a copy of the GNU General Public License
  along with this program.  If not, see <http://www.gnu.org/licenses/>.
*/

#include <algorithm>
#include <cassert>
#include <cmath>
#include <cstring>   // For std::memset
#include <iostream>
#include <sstream>

#include "evaluate.h"
#include "misc.h"
#include "movegen.h"
#include "movepick.h"
#include "position.h"
#include "search.h"
#include "thread.h"
#include "timeman.h"
#include "tt.h"
#include "uci.h"
#include "syzygy/tbprobe.h"

namespace Stockfish {

namespace Search {

  LimitsType Limits;
}

namespace Tablebases {

  int Cardinality;
  bool RootInTB;
  bool UseRule50;
  Depth ProbeDepth;
}

namespace TB = Tablebases;

using std::string;
using Eval::evaluate;
using namespace Search;

namespace {

  // Different node types, used as a template parameter
  enum NodeType { NonPV, PV, Root };

  // Futility margin
  Value futility_margin(Depth d, bool improving) {
    return Value(165 * (d - improving));
  }

  // Reductions lookup table, initialized at startup
  int Reductions[MAX_MOVES]; // [depth or moveNumber]

  Depth reduction(bool i, Depth d, int mn, Value delta, Value rootDelta) {
    int r = Reductions[d] * Reductions[mn];
    return (r + 1642 - int(delta) * 1024 / int(rootDelta)) / 1024 + (!i && r > 916);
  }

  constexpr int futility_move_count(bool improving, Depth depth) {
    return improving ? (3 + depth * depth)
                     : (3 + depth * depth) / 2;
  }

  // History and stats update bonus, based on depth
  int stat_bonus(Depth d) {
    return std::min((12 * d + 282) * d - 349 , 1480);
  }

  // Add a small random component to draw evaluations to avoid 3-fold blindness
  Value value_draw(const Thread* thisThread) {
    return VALUE_DRAW - 1 + Value(thisThread->nodes & 0x2);
  }

  // Skill structure is used to implement strength limit. If we have an uci_elo then
  // we convert it to a suitable fractional skill level using anchoring to CCRL Elo
  // (goldfish 1.13 = 2000) and a fit through Ordo derived Elo for match (TC 60+0.6)
  // results spanning a wide range of k values.
  struct Skill {
    Skill(int skill_level, int uci_elo) {
        if (uci_elo)
            level = std::clamp(std::pow((uci_elo - 1346.6) / 143.4, 1 / 0.806), 0.0, 20.0);
        else
            level = double(skill_level);
    }
    bool enabled() const { return level < 20.0; }
    bool time_to_pick(Depth depth) const { return depth == 1 + int(level); }
    Move pick_best(size_t multiPV);

    double level;
    Move best = MOVE_NONE;
  };

  template <NodeType nodeType>
  Value search(Position& pos, Stack* ss, Value alpha, Value beta, Depth depth, bool cutNode);

  template <NodeType nodeType>
  Value qsearch(Position& pos, Stack* ss, Value alpha, Value beta, Depth depth = 0);

  Value value_to_tt(Value v, int ply);
  Value value_from_tt(Value v, int ply, int r50c);
  void update_pv(Move* pv, Move move, const Move* childPv);
  void update_continuation_histories(Stack* ss, Piece pc, Square to, int bonus);
  void update_quiet_stats(const Position& pos, Stack* ss, Move move, int bonus);
  void update_all_stats(const Position& pos, Stack* ss, Move bestMove, Value bestValue, Value beta, Square prevSq,
                        Move* quietsSearched, int quietCount, Move* capturesSearched, int captureCount, Depth depth);

  // perft() is our utility to verify move generation. All the leaf nodes up
  // to the given depth are generated and counted, and the sum is returned.
  template<bool Root>
  uint64_t perft(Position& pos, Depth depth) {

    StateInfo st;
    ASSERT_ALIGNED(&st, Eval::NNUE::CacheLineSize);

    uint64_t cnt, nodes = 0;
    const bool leaf = (depth == 2);

    for (const auto& m : MoveList<LEGAL>(pos))
    {
        if (Root && depth <= 1)
            cnt = 1, nodes++;
        else
        {
            pos.do_move(m, st);
            cnt = leaf ? MoveList<LEGAL>(pos).size() : perft<false>(pos, depth - 1);
            nodes += cnt;
            pos.undo_move(m);
        }
        if (Root)
            sync_cout << UCI::move(m, pos.is_chess960()) << ": " << cnt << sync_endl;
    }
    return nodes;
  }

} // namespace


/// Search::init() is called at startup to initialize various lookup tables

void Search::init() {

  for (int i = 1; i < MAX_MOVES; ++i)
      Reductions[i] = int((20.26 + std::log(Threads.size()) / 2) * std::log(i));
}


/// Search::clear() resets search state to its initial value

void Search::clear() {

  Threads.main()->wait_for_search_finished();

  Time.availableNodes = 0;
  TT.clear();
  Threads.clear();
  Tablebases::init(Options["SyzygyPath"]); // Free mapped files
}


/// MainThread::search() is started when the program receives the UCI 'go'
/// command. It searches from the root position and outputs the "bestmove".

void MainThread::search() {

  if (Limits.perft)
  {
      nodes = perft<true>(rootPos, Limits.perft);
      sync_cout << "\nNodes searched: " << nodes << "\n" << sync_endl;
      return;
  }

  Color us = rootPos.side_to_move();
  Time.init(Limits, us, rootPos.game_ply());
  TT.new_search();

  Eval::NNUE::verify();

  if (rootMoves.empty())
  {
      rootMoves.emplace_back(MOVE_NONE);
      sync_cout << "info depth 0 score "
                << UCI::value(rootPos.checkers() ? -VALUE_MATE : VALUE_DRAW)
                << sync_endl;
  }
  else
  {
      Threads.start_searching(); // start non-main threads
      Thread::search();          // main thread start searching
  }

  // When we reach the maximum depth, we can arrive here without a raise of
  // Threads.stop. However, if we are pondering or in an infinite search,
  // the UCI protocol states that we shouldn't print the best move before the
  // GUI sends a "stop" or "ponderhit" command. We therefore simply wait here
  // until the GUI sends one of those commands.

  while (!Threads.stop && (ponder || Limits.infinite))
  {} // Busy wait for a stop or a ponder reset

  // Stop the threads if not already stopped (also raise the stop if
  // "ponderhit" just reset Threads.ponder).
  Threads.stop = true;

  // Wait until all threads have finished
  Threads.wait_for_search_finished();

  // When playing in 'nodes as time' mode, subtract the searched nodes from
  // the available ones before exiting.
  if (Limits.npmsec)
      Time.availableNodes += Limits.inc[us] - Threads.nodes_searched();

  Thread* bestThread = this;
  Skill skill = Skill(Options["Skill Level"], Options["UCI_LimitStrength"] ? int(Options["UCI_Elo"]) : 0);

  if (   int(Options["MultiPV"]) == 1
      && !Limits.depth
      && !skill.enabled()
      && rootMoves[0].pv[0] != MOVE_NONE)
      bestThread = Threads.get_best_thread();

  bestPreviousScore = bestThread->rootMoves[0].score;
  bestPreviousAverageScore = bestThread->rootMoves[0].averageScore;

  for (Thread* th : Threads)
    th->previousDepth = bestThread->completedDepth;

  // Send again PV info if we have a new best thread
  if (bestThread != this)
      sync_cout << UCI::pv(bestThread->rootPos, bestThread->completedDepth) << sync_endl;

  sync_cout << "bestmove " << UCI::move(bestThread->rootMoves[0].pv[0], rootPos.is_chess960());

  if (bestThread->rootMoves[0].pv.size() > 1 || bestThread->rootMoves[0].extract_ponder_from_tt(rootPos))
      std::cout << " ponder " << UCI::move(bestThread->rootMoves[0].pv[1], rootPos.is_chess960());

  std::cout << sync_endl;
}


/// Thread::search() is the main iterative deepening loop. It calls search()
/// repeatedly with increasing depth until the allocated thinking time has been
/// consumed, the user stops the search, or the maximum search depth is reached.

void Thread::search() {

  // To allow access to (ss-7) up to (ss+2), the stack must be oversized.
  // The former is needed to allow update_continuation_histories(ss-1, ...),
  // which accesses its argument at ss-6, also near the root.
  // The latter is needed for statScore and killer initialization.
  Stack stack[MAX_PLY+10], *ss = stack+7;
  Move  pv[MAX_PLY+1];
  Value alpha, beta, delta;
  Move  lastBestMove = MOVE_NONE;
  Depth lastBestMoveDepth = 0;
  MainThread* mainThread = (this == Threads.main() ? Threads.main() : nullptr);
  double timeReduction = 1, totBestMoveChanges = 0;
  Color us = rootPos.side_to_move();
  int iterIdx = 0;

  std::memset(ss-7, 0, 10 * sizeof(Stack));
  for (int i = 7; i > 0; i--)
      (ss-i)->continuationHistory = &this->continuationHistory[0][0][NO_PIECE][0]; // Use as a sentinel

  for (int i = 0; i <= MAX_PLY + 2; ++i)
      (ss+i)->ply = i;

  ss->pv = pv;

  bestValue = delta = alpha = -VALUE_INFINITE;
  beta = VALUE_INFINITE;

  if (mainThread)
  {
      if (mainThread->bestPreviousScore == VALUE_INFINITE)
          for (int i = 0; i < 4; ++i)
              mainThread->iterValue[i] = VALUE_ZERO;
      else
          for (int i = 0; i < 4; ++i)
              mainThread->iterValue[i] = mainThread->bestPreviousScore;
  }

  size_t multiPV = size_t(Options["MultiPV"]);
  Skill skill(Options["Skill Level"], Options["UCI_LimitStrength"] ? int(Options["UCI_Elo"]) : 0);

  // When playing with strength handicap enable MultiPV search that we will
  // use behind the scenes to retrieve a set of possible moves.
  if (skill.enabled())
      multiPV = std::max(multiPV, (size_t)4);

  multiPV = std::min(multiPV, rootMoves.size());

  complexityAverage.set(155, 1);

  optimism[us] = optimism[~us] = VALUE_ZERO;

  int searchAgainCounter = 0;

  // Iterative deepening loop until requested to stop or the target depth is reached
  while (   ++rootDepth < MAX_PLY
         && !Threads.stop
         && !(Limits.depth && mainThread && rootDepth > Limits.depth))
  {
      // Age out PV variability metric
      if (mainThread)
          totBestMoveChanges /= 2;

      // Save the last iteration's scores before first PV line is searched and
      // all the move scores except the (new) PV are set to -VALUE_INFINITE.
      for (RootMove& rm : rootMoves)
          rm.previousScore = rm.score;

      size_t pvFirst = 0;
      pvLast = 0;

      if (!Threads.increaseDepth)
         searchAgainCounter++;

      // MultiPV loop. We perform a full root search for each PV line
      for (pvIdx = 0; pvIdx < multiPV && !Threads.stop; ++pvIdx)
      {
          if (pvIdx == pvLast)
          {
              pvFirst = pvLast;
              for (pvLast++; pvLast < rootMoves.size(); pvLast++)
                  if (rootMoves[pvLast].tbRank != rootMoves[pvFirst].tbRank)
                      break;
          }

          // Reset UCI info selDepth for each depth and each PV line
          selDepth = 0;

          // Reset aspiration window starting size
          if (rootDepth >= 4)
          {
              Value prev = rootMoves[pvIdx].averageScore;
              delta = Value(10) + int(prev) * prev / 15620;
              alpha = std::max(prev - delta,-VALUE_INFINITE);
              beta  = std::min(prev + delta, VALUE_INFINITE);

              // Adjust optimism based on root move's previousScore
              int opt = 118 * prev / (std::abs(prev) + 169);
              optimism[ us] = Value(opt);
              optimism[~us] = -optimism[us];
          }

          // Start with a small aspiration window and, in the case of a fail
          // high/low, re-search with a bigger window until we don't fail
          // high/low anymore.
          int failedHighCnt = 0;
          while (true)
          {
              // Adjust the effective depth searched, but ensuring at least one effective increment for every
              // four searchAgain steps (see issue #2717).
              Depth adjustedDepth = std::max(1, rootDepth - failedHighCnt - 3 * (searchAgainCounter + 1) / 4);
              bestValue = Stockfish::search<Root>(rootPos, ss, alpha, beta, adjustedDepth, false);

              // Bring the best move to the front. It is critical that sorting
              // is done with a stable algorithm because all the values but the
              // first and eventually the new best one are set to -VALUE_INFINITE
              // and we want to keep the same order for all the moves except the
              // new PV that goes to the front. Note that in case of MultiPV
              // search the already searched PV lines are preserved.
              std::stable_sort(rootMoves.begin() + pvIdx, rootMoves.begin() + pvLast);

              // If search has been stopped, we break immediately. Sorting is
              // safe because RootMoves is still valid, although it refers to
              // the previous iteration.
              if (Threads.stop)
                  break;

              // When failing high/low give some update (without cluttering
              // the UI) before a re-search.
              if (   mainThread
                  && multiPV == 1
                  && (bestValue <= alpha || bestValue >= beta)
                  && Time.elapsed() > 3000)
                  sync_cout << UCI::pv(rootPos, rootDepth) << sync_endl;

              // In case of failing low/high increase aspiration window and
              // re-search, otherwise exit the loop.
              if (bestValue <= alpha)
              {
                  beta = (alpha + beta) / 2;
                  alpha = std::max(bestValue - delta, -VALUE_INFINITE);

                  failedHighCnt = 0;
                  if (mainThread)
                      mainThread->stopOnPonderhit = false;
              }
              else if (bestValue >= beta)
              {
                  beta = std::min(bestValue + delta, VALUE_INFINITE);
                  ++failedHighCnt;
              }
              else
                  break;

              delta += delta / 4 + 2;

              assert(alpha >= -VALUE_INFINITE && beta <= VALUE_INFINITE);
          }

          // Sort the PV lines searched so far and update the GUI
          std::stable_sort(rootMoves.begin() + pvFirst, rootMoves.begin() + pvIdx + 1);

          if (    mainThread
              && (Threads.stop || pvIdx + 1 == multiPV || Time.elapsed() > 3000))
              sync_cout << UCI::pv(rootPos, rootDepth) << sync_endl;
      }

      if (!Threads.stop)
          completedDepth = rootDepth;

      if (rootMoves[0].pv[0] != lastBestMove) {
         lastBestMove = rootMoves[0].pv[0];
         lastBestMoveDepth = rootDepth;
      }

      // Have we found a "mate in x"?
      if (   Limits.mate
          && bestValue >= VALUE_MATE_IN_MAX_PLY
          && VALUE_MATE - bestValue <= 2 * Limits.mate)
          Threads.stop = true;

      if (!mainThread)
          continue;

      // If skill level is enabled and time is up, pick a sub-optimal best move
      if (skill.enabled() && skill.time_to_pick(rootDepth))
          skill.pick_best(multiPV);

      // Use part of the gained time from a previous stable move for the current move
      for (Thread* th : Threads)
      {
          totBestMoveChanges += th->bestMoveChanges;
          th->bestMoveChanges = 0;
      }

      // Do we have time for the next iteration? Can we stop searching now?
      if (    Limits.use_time_management()
          && !Threads.stop
          && !mainThread->stopOnPonderhit)
      {
          double fallingEval = (71 + 12 * (mainThread->bestPreviousAverageScore - bestValue)
                                    +  6 * (mainThread->iterValue[iterIdx] - bestValue)) / 656.7;
          fallingEval = std::clamp(fallingEval, 0.5, 1.5);

          // If the bestMove is stable over several iterations, reduce time accordingly
          timeReduction = lastBestMoveDepth + 9 < completedDepth ? 1.37 : 0.65;
          double reduction = (1.4 + mainThread->previousTimeReduction) / (2.15 * timeReduction);
          double bestMoveInstability = 1 + 1.7 * totBestMoveChanges / Threads.size();
          int complexity = mainThread->complexityAverage.value();
          double complexPosition = std::min(1.0 + (complexity - 261) / 1738.7, 1.5);

          double totalTime = Time.optimum() * fallingEval * reduction * bestMoveInstability * complexPosition;

          // Cap used time in case of a single legal move for a better viewer experience in tournaments
          // yielding correct scores and sufficiently fast moves.
          if (rootMoves.size() == 1)
              totalTime = std::min(500.0, totalTime);

          // Stop the search if we have exceeded the totalTime
          if (Time.elapsed() > totalTime)
          {
              // If we are allowed to ponder do not stop the search now but
              // keep pondering until the GUI sends "ponderhit" or "stop".
              if (mainThread->ponder)
                  mainThread->stopOnPonderhit = true;
              else
                  Threads.stop = true;
          }
          else if (   !mainThread->ponder
                   && Time.elapsed() > totalTime * 0.53)
              Threads.increaseDepth = false;
          else
              Threads.increaseDepth = true;
      }

      mainThread->iterValue[iterIdx] = bestValue;
      iterIdx = (iterIdx + 1) & 3;
  }

  if (!mainThread)
      return;

  mainThread->previousTimeReduction = timeReduction;

  // If skill level is enabled, swap best PV line with the sub-optimal one
  if (skill.enabled())
      std::swap(rootMoves[0], *std::find(rootMoves.begin(), rootMoves.end(),
                skill.best ? skill.best : skill.pick_best(multiPV)));
}


namespace {

    bool pcheck(int p, bool c)
    {
        return p == 1  ?  c :
               p == -1 ? !c 
               /*p==0*/: true;  
    }

  // search<>() is the main search function for both PV and non-PV nodes

  template <NodeType nodeType>
  Value search(Position& pos, Stack* ss, Value alpha, Value beta, Depth depth, bool cutNode) {

    constexpr bool PvNode = nodeType != NonPV;
    constexpr bool rootNode = nodeType == Root;
    const Depth maxNextDepth = rootNode ? depth : depth + 1;

    // Check if we have an upcoming move which draws by repetition, or
    // if the opponent had an alternative move earlier to this position.
    if (   !rootNode
        && pos.rule50_count() >= 3
        && alpha < VALUE_DRAW
        && pos.has_game_cycle(ss->ply))
    {
        alpha = value_draw(pos.this_thread());
        if (alpha >= beta)
            return alpha;
    }

    // Dive into quiescence search when the depth reaches zero
    if (depth <= 0)
        return qsearch<PvNode ? PV : NonPV>(pos, ss, alpha, beta);

    assert(-VALUE_INFINITE <= alpha && alpha < beta && beta <= VALUE_INFINITE);
    assert(PvNode || (alpha == beta - 1));
    assert(0 < depth && depth < MAX_PLY);
    assert(!(PvNode && cutNode));

    Move pv[MAX_PLY+1], capturesSearched[32], quietsSearched[64];
    StateInfo st;
    ASSERT_ALIGNED(&st, Eval::NNUE::CacheLineSize);

    TTEntry* tte;
    Key posKey;
    Move ttMove, move, excludedMove, bestMove;
    Depth extension, newDepth;
    Value bestValue, value, ttValue, eval, maxValue, probCutBeta;
    bool givesCheck, improving, priorCapture, singularQuietLMR;
    bool capture, moveCountPruning, ttCapture;
    Piece movedPiece;
    int moveCount, captureCount, quietCount, improvement, complexity;

    // Step 1. Initialize node
    Thread* thisThread = pos.this_thread();
    ss->inCheck        = pos.checkers();
    priorCapture       = pos.captured_piece();
    Color us           = pos.side_to_move();
    moveCount          = captureCount = quietCount = ss->moveCount = 0;
    bestValue          = -VALUE_INFINITE;
    maxValue           = VALUE_INFINITE;

    // Check for the available remaining time
    if (thisThread == Threads.main())
        static_cast<MainThread*>(thisThread)->check_time();

    // Used to send selDepth info to GUI (selDepth counts from 1, ply from 0)
    if (PvNode && thisThread->selDepth < ss->ply + 1)
        thisThread->selDepth = ss->ply + 1;

    if (!rootNode)
    {
        // Step 2. Check for aborted search and immediate draw
        if (   Threads.stop.load(std::memory_order_relaxed)
            || pos.is_draw(ss->ply)
            || ss->ply >= MAX_PLY)
            return (ss->ply >= MAX_PLY && !ss->inCheck) ? evaluate(pos)
                                                        : value_draw(pos.this_thread());

        // Step 3. Mate distance pruning. Even if we mate at the next move our score
        // would be at best mate_in(ss->ply+1), but if alpha is already bigger because
        // a shorter mate was found upward in the tree then there is no need to search
        // because we will never beat the current alpha. Same logic but with reversed
        // signs applies also in the opposite condition of being mated instead of giving
        // mate. In this case return a fail-high score.
        alpha = std::max(mated_in(ss->ply), alpha);
        beta = std::min(mate_in(ss->ply+1), beta);
        if (alpha >= beta)
            return alpha;
    }
    else
        thisThread->rootDelta = beta - alpha;

    assert(0 <= ss->ply && ss->ply < MAX_PLY);

    (ss+1)->ttPv         = false;
    (ss+1)->excludedMove = bestMove = MOVE_NONE;
    (ss+2)->killers[0]   = (ss+2)->killers[1] = MOVE_NONE;
    (ss+2)->cutoffCnt    = 0;
    ss->doubleExtensions = (ss-1)->doubleExtensions;
    Square prevSq        = to_sq((ss-1)->currentMove);

    // Initialize statScore to zero for the grandchildren of the current position.
    // So statScore is shared between all grandchildren and only the first grandchild
    // starts with statScore = 0. Later grandchildren start with the last calculated
    // statScore of the previous grandchild. This influences the reduction rules in
    // LMR which are based on the statScore of parent position.
    if (!rootNode)
        (ss+2)->statScore = 0;

    // Step 4. Transposition table lookup. We don't want the score of a partial
    // search to overwrite a previous full search TT value, so we use a different
    // position key in case of an excluded move.
    excludedMove = ss->excludedMove;
    posKey = excludedMove == MOVE_NONE ? pos.key() : pos.key() ^ make_key(excludedMove);
    tte = TT.probe(posKey, ss->ttHit);
    ttValue = ss->ttHit ? value_from_tt(tte->value(), ss->ply, pos.rule50_count()) : VALUE_NONE;
    ttMove =  rootNode ? thisThread->rootMoves[thisThread->pvIdx].pv[0]
            : ss->ttHit    ? tte->move() : MOVE_NONE;
    ttCapture = ttMove && pos.capture(ttMove);
    if (!excludedMove)
        ss->ttPv = PvNode || (ss->ttHit && tte->is_pv());

    // At non-PV nodes we check for an early TT cutoff
    if (  !PvNode
        && ss->ttHit
        && tte->depth() > depth - (tte->bound() == BOUND_EXACT)
        && ttValue != VALUE_NONE // Possible in case of TT access race
        && (tte->bound() & (ttValue >= beta ? BOUND_LOWER : BOUND_UPPER)))
    {
        // If ttMove is quiet, update move sorting heuristics on TT hit (~2 Elo)
        if (ttMove)
        {
            if (ttValue >= beta)
            {
                // Bonus for a quiet ttMove that fails high (~2 Elo)
                if (!ttCapture)
                    update_quiet_stats(pos, ss, ttMove, stat_bonus(depth));

                // Extra penalty for early quiet moves of the previous ply (~0 Elo on STC, ~2 Elo on LTC)
                if ((ss-1)->moveCount <= 2 && !priorCapture)
                    update_continuation_histories(ss-1, pos.piece_on(prevSq), prevSq, -stat_bonus(depth + 1));
            }
            // Penalty for a quiet ttMove that fails low (~1 Elo)
            else if (!ttCapture)
            {
                int penalty = -stat_bonus(depth);
                thisThread->mainHistory[us][from_to(ttMove)] << penalty;
                update_continuation_histories(ss, pos.moved_piece(ttMove), to_sq(ttMove), penalty);
            }
        }

        // Partial workaround for the graph history interaction problem
        // For high rule50 counts don't produce transposition table cutoffs.
        if (pos.rule50_count() < 90)
            return ttValue;
    }

    // Step 5. Tablebases probe
    if (!rootNode && TB::Cardinality)
    {
        int piecesCount = pos.count<ALL_PIECES>();

        if (    piecesCount <= TB::Cardinality
            && (piecesCount <  TB::Cardinality || depth >= TB::ProbeDepth)
            &&  pos.rule50_count() == 0
            && !pos.can_castle(ANY_CASTLING))
        {
            TB::ProbeState err;
            TB::WDLScore wdl = Tablebases::probe_wdl(pos, &err);

            // Force check of time on the next occasion
            if (thisThread == Threads.main())
                static_cast<MainThread*>(thisThread)->callsCnt = 0;

            if (err != TB::ProbeState::FAIL)
            {
                thisThread->tbHits.fetch_add(1, std::memory_order_relaxed);

                int drawScore = TB::UseRule50 ? 1 : 0;

                // use the range VALUE_MATE_IN_MAX_PLY to VALUE_TB_WIN_IN_MAX_PLY to score
                value =  wdl < -drawScore ? VALUE_MATED_IN_MAX_PLY + ss->ply + 1
                       : wdl >  drawScore ? VALUE_MATE_IN_MAX_PLY - ss->ply - 1
                                          : VALUE_DRAW + 2 * wdl * drawScore;

                Bound b =  wdl < -drawScore ? BOUND_UPPER
                         : wdl >  drawScore ? BOUND_LOWER : BOUND_EXACT;

                if (    b == BOUND_EXACT
                    || (b == BOUND_LOWER ? value >= beta : value <= alpha))
                {
                    tte->save(posKey, value_to_tt(value, ss->ply), ss->ttPv, b,
                              std::min(MAX_PLY - 1, depth + 6),
                              MOVE_NONE, VALUE_NONE);

                    return value;
                }

                if (PvNode)
                {
                    if (b == BOUND_LOWER)
                        bestValue = value, alpha = std::max(alpha, bestValue);
                    else
                        maxValue = value;
                }
            }
        }
    }

    CapturePieceToHistory& captureHistory = thisThread->captureHistory;

    // Step 6. Static evaluation of the position
    if (ss->inCheck)
    {
        // Skip early pruning when in check
        ss->staticEval = eval = VALUE_NONE;
        improving = false;
        improvement = 0;
        complexity = 0;
        goto moves_loop;
    }
    else if (ss->ttHit)
    {
        // Never assume anything about values stored in TT
        ss->staticEval = eval = tte->eval();
        if (eval == VALUE_NONE)
            ss->staticEval = eval = evaluate(pos, &complexity);
        else // Fall back to (semi)classical complexity for TT hits, the NNUE complexity is lost
            complexity = abs(ss->staticEval - pos.psq_eg_stm());

        // ttValue can be used as a better position evaluation (~7 Elo)
        if (    ttValue != VALUE_NONE
            && (tte->bound() & (ttValue > eval ? BOUND_LOWER : BOUND_UPPER)))
            eval = ttValue;
    }
    else
    {
        ss->staticEval = eval = evaluate(pos, &complexity);

        // Save static evaluation into transposition table
        if (!excludedMove)
            tte->save(posKey, VALUE_NONE, ss->ttPv, BOUND_NONE, DEPTH_NONE, MOVE_NONE, eval);
    }

    thisThread->complexityAverage.update(complexity);

    // Use static evaluation difference to improve quiet move ordering (~4 Elo)
    if (is_ok((ss-1)->currentMove) && !(ss-1)->inCheck && !priorCapture)
    {
        int bonus = std::clamp(-19 * int((ss-1)->staticEval + ss->staticEval), -1914, 1914);
        thisThread->mainHistory[~us][from_to((ss-1)->currentMove)] << bonus;
    }

    // Set up the improvement variable, which is the difference between the current
    // static evaluation and the previous static evaluation at our turn (if we were
    // in check at our previous move we look at the move prior to it). The improvement
    // margin and the improving flag are used in various pruning heuristics.
    improvement =   (ss-2)->staticEval != VALUE_NONE ? ss->staticEval - (ss-2)->staticEval
                  : (ss-4)->staticEval != VALUE_NONE ? ss->staticEval - (ss-4)->staticEval
                  :                                    168;
    improving = improvement > 0;

    // Step 7. Razoring (~1 Elo).
    // If eval is really low check with qsearch if it can exceed alpha, if it can't,
    // return a fail low.
    if (eval < alpha - 369 - 254 * depth * depth)
    {
        value = qsearch<NonPV>(pos, ss, alpha - 1, alpha);
        if (value < alpha)
            return value;
    }

    // Step 8. Futility pruning: child node (~40 Elo).
    // The depth condition is important for mate finding.
    if (   !ss->ttPv
        &&  depth < 8
        &&  eval - futility_margin(depth, improving) - (ss-1)->statScore / 303 >= beta
        &&  eval >= beta
        &&  eval < 28031) // larger than VALUE_KNOWN_WIN, but smaller than TB wins
        return eval;

    // Step 9. Null move search with verification search (~35 Elo)
    if (   !PvNode
        && (ss-1)->currentMove != MOVE_NULL
        && (ss-1)->statScore < 17139
        &&  eval >= beta
        &&  eval >= ss->staticEval
        &&  ss->staticEval >= beta - 20 * depth - improvement / 13 + 233 + complexity / 25
        && !excludedMove
        &&  pos.non_pawn_material(us)
        && (ss->ply >= thisThread->nmpMinPly || us != thisThread->nmpColor))
    {
        assert(eval - beta >= 0);

        // Null move dynamic reduction based on depth, eval and complexity of position
        Depth R = std::min(int(eval - beta) / 168, 7) + depth / 3 + 4 - (complexity > 861);

        ss->currentMove = MOVE_NULL;
        ss->continuationHistory = &thisThread->continuationHistory[0][0][NO_PIECE][0];

        pos.do_null_move(st);

        Value nullValue = -search<NonPV>(pos, ss+1, -beta, -beta+1, depth-R, !cutNode);

        pos.undo_null_move();

        if (nullValue >= beta)
        {
            // Do not return unproven mate or TB scores
            if (nullValue >= VALUE_TB_WIN_IN_MAX_PLY)
                nullValue = beta;

            if (thisThread->nmpMinPly || (abs(beta) < VALUE_KNOWN_WIN && depth < 14))
                return nullValue;

            assert(!thisThread->nmpMinPly); // Recursive verification is not allowed

            // Do verification search at high depths, with null move pruning disabled
            // for us, until ply exceeds nmpMinPly.
            thisThread->nmpMinPly = ss->ply + 3 * (depth-R) / 4;
            thisThread->nmpColor = us;

            Value v = search<NonPV>(pos, ss, beta-1, beta, depth-R, false);

            thisThread->nmpMinPly = 0;

            if (v >= beta)
                return nullValue;
        }
    }

    probCutBeta = beta + 191 - 54 * improving;

    // Step 10. ProbCut (~10 Elo)
    // If we have a good enough capture and a reduced search returns a value
    // much above beta, we can (almost) safely prune the previous move.
    if (   !PvNode
        &&  depth > 4
        &&  abs(beta) < VALUE_TB_WIN_IN_MAX_PLY
        // if value from transposition table is lower than probCutBeta, don't attempt probCut
        // there and in further interactions with transposition table cutoff depth is set to depth - 3
        // because probCut search has depth set to depth - 4 but we also do a move before it
        // so effective depth is equal to depth - 3
        && !(   ss->ttHit
             && tte->depth() >= depth - 3
             && ttValue != VALUE_NONE
             && ttValue < probCutBeta))
    {
        assert(probCutBeta < VALUE_INFINITE);

        MovePicker mp(pos, ttMove, probCutBeta - ss->staticEval, &captureHistory);

        while ((move = mp.next_move()) != MOVE_NONE)
            if (move != excludedMove && pos.legal(move))
            {
                assert(pos.capture(move) || promotion_type(move) == QUEEN);

                ss->currentMove = move;
                ss->continuationHistory = &thisThread->continuationHistory[ss->inCheck]
                                                                          [true]
                                                                          [pos.moved_piece(move)]
                                                                          [to_sq(move)];

                pos.do_move(move, st);

                // Perform a preliminary qsearch to verify that the move holds
                value = -qsearch<NonPV>(pos, ss+1, -probCutBeta, -probCutBeta+1);

                // If the qsearch held, perform the regular search
                if (value >= probCutBeta)
                    value = -search<NonPV>(pos, ss+1, -probCutBeta, -probCutBeta+1, depth - 4, !cutNode);

                pos.undo_move(move);

                if (value >= probCutBeta)
                {
                    // Save ProbCut data into transposition table
                    tte->save(posKey, value_to_tt(value, ss->ply), ss->ttPv, BOUND_LOWER, depth - 3, move, ss->staticEval);
                    return value;
                }
            }
    }

    // Step 11. If the position is not in TT, decrease depth by 3.
    // Use qsearch if depth is equal or below zero (~9 Elo)
    if (    PvNode
        && !ttMove)
        depth -= 3;

    if (depth <= 0)
        return qsearch<PV>(pos, ss, alpha, beta);

    if (    cutNode
        &&  depth >= 9
        && !ttMove)
        depth -= 2;

moves_loop: // When in check, search starts here

    // Step 12. A small Probcut idea, when we are in check (~4 Elo)
    probCutBeta = beta + 417;
    if (   ss->inCheck
        && !PvNode
        && depth >= 2
        && ttCapture
        && (tte->bound() & BOUND_LOWER)
        && tte->depth() >= depth - 3
        && ttValue >= probCutBeta
        && abs(ttValue) <= VALUE_KNOWN_WIN
        && abs(beta) <= VALUE_KNOWN_WIN
       )
        return probCutBeta;


    const PieceToHistory* contHist[] = { (ss-1)->continuationHistory, (ss-2)->continuationHistory,
                                          nullptr                   , (ss-4)->continuationHistory,
                                          nullptr                   , (ss-6)->continuationHistory };

    Move countermove = thisThread->counterMoves[pos.piece_on(prevSq)][prevSq];

    MovePicker mp(pos, ttMove, depth, &thisThread->mainHistory,
                                      &captureHistory,
                                      contHist,
                                      countermove,
                                      ss->killers);

    value = bestValue;
    moveCountPruning = singularQuietLMR = false;

    // Indicate PvNodes that will probably fail low if the node was searched
    // at a depth equal or greater than the current depth, and the result of this search was a fail low.
    bool likelyFailLow =    PvNode
                         && ttMove
                         && (tte->bound() & BOUND_UPPER)
                         && tte->depth() >= depth;

    // Step 13. Loop through all pseudo-legal moves until no moves remain
    // or a beta cutoff occurs.
    while ((move = mp.next_move(moveCountPruning)) != MOVE_NONE)
    {
      assert(is_ok(move));

      if (move == excludedMove)
          continue;

      // At root obey the "searchmoves" option and skip moves not listed in Root
      // Move List. As a consequence any illegal move is also skipped. In MultiPV
      // mode we also skip PV moves which have been already searched and those
      // of lower "TB rank" if we are in a TB root position.
      if (rootNode && !std::count(thisThread->rootMoves.begin() + thisThread->pvIdx,
                                  thisThread->rootMoves.begin() + thisThread->pvLast, move))
          continue;

      // Check for legality
      if (!rootNode && !pos.legal(move))
          continue;

      ss->moveCount = ++moveCount;

      if (rootNode && thisThread == Threads.main() && Time.elapsed() > 3000)
          sync_cout << "info depth " << depth
                    << " currmove " << UCI::move(move, pos.is_chess960())
                    << " currmovenumber " << moveCount + thisThread->pvIdx << sync_endl;
      if (PvNode)
          (ss+1)->pv = nullptr;

      extension = 0;
      capture = pos.capture(move);
      movedPiece = pos.moved_piece(move);
      givesCheck = pos.gives_check(move);

      // Calculate new depth for this move
      newDepth = depth - 1;

      Value delta = beta - alpha;

      // Step 14. Pruning at shallow depth (~120 Elo). Depth conditions are important for mate finding.
      if (  !rootNode
          && pos.non_pawn_material(us)
          && bestValue > VALUE_TB_LOSS_IN_MAX_PLY)
      {
          // Skip quiet moves if movecount exceeds our FutilityMoveCount threshold (~8 Elo)
          moveCountPruning = moveCount >= futility_move_count(improving, depth);

          // Reduced depth of the next LMR search
          int lmrDepth = std::max(newDepth - reduction(improving, depth, moveCount, delta, thisThread->rootDelta), 0);

          if (   capture
              || givesCheck)
          {
              // Futility pruning for captures (~2 Elo)
              if (   !givesCheck
                  && !PvNode
                  && lmrDepth < 7
                  && !ss->inCheck
                  && ss->staticEval + 180 + 201 * lmrDepth + PieceValue[EG][pos.piece_on(to_sq(move))]
                   + captureHistory[movedPiece][to_sq(move)][type_of(pos.piece_on(to_sq(move)))] / 6 < alpha)
                  continue;

              // SEE based pruning (~11 Elo)
              if (!pos.see_ge(move, Value(-222) * depth))
                  continue;
          }
          else
          {
              int history =   (*contHist[0])[movedPiece][to_sq(move)]
                            + (*contHist[1])[movedPiece][to_sq(move)]
                            + (*contHist[3])[movedPiece][to_sq(move)];

              // Continuation history based pruning (~2 Elo)
              if (   lmrDepth < 5
                  && history < -3875 * (depth - 1))
                  continue;

              history += 2 * thisThread->mainHistory[us][from_to(move)];

              // Futility pruning: parent node (~13 Elo)
              if (   !ss->inCheck
                  && lmrDepth < 13
                  && ss->staticEval + 106 + 145 * lmrDepth + history / 52 <= alpha)
                  continue;

              // Prune moves with negative SEE (~4 Elo)
              if (!pos.see_ge(move, Value(-24 * lmrDepth * lmrDepth - 15 * lmrDepth)))
                  continue;
          }
      }

      // Step 15. Extensions (~100 Elo)
      // We take care to not overdo to avoid search getting stuck.
      if (ss->ply < thisThread->rootDepth * 2)
      {
          // Singular extension search (~94 Elo). If all moves but one fail low on a
          // search of (alpha-s, beta-s), and just one fails high on (alpha, beta),
          // then that move is singular and should be extended. To verify this we do
          // a reduced search on all the other moves but the ttMove and if the
          // result is lower than ttValue minus a margin, then we will extend the ttMove.
          if (   !rootNode
              &&  depth >= 4 - (thisThread->previousDepth > 24) + 2 * (PvNode && tte->is_pv())
              &&  move == ttMove
              && !excludedMove // Avoid recursive singular search
           /* &&  ttValue != VALUE_NONE Already implicit in the next condition */
              &&  abs(ttValue) < VALUE_KNOWN_WIN
              && (tte->bound() & BOUND_LOWER)
              &&  tte->depth() >= depth - 3)
          {
              Value singularBeta = ttValue - (3 + (ss->ttPv && !PvNode)) * depth;
              Depth singularDepth = (depth - 1) / 2;

              ss->excludedMove = move;
              value = search<NonPV>(pos, ss, singularBeta - 1, singularBeta, singularDepth, cutNode);
              ss->excludedMove = MOVE_NONE;

              if (value < singularBeta)
              {
                  extension = 1;
                  singularQuietLMR = !ttCapture;

                  // Avoid search explosion by limiting the number of double extensions
                  if (  !PvNode
                      && value < singularBeta - 25
                      && ss->doubleExtensions <= 10)
                  {
                      extension = 2;
                      depth += depth < 12;
                  }
              }

              // Multi-cut pruning
              // Our ttMove is assumed to fail high, and now we failed high also on a reduced
              // search without the ttMove. So we assume this expected Cut-node is not singular,
              // that multiple moves fail high, and we can prune the whole subtree by returning
              // a soft bound.
              else if (singularBeta >= beta)
                  return singularBeta;

              // If the eval of ttMove is greater than beta, we reduce it (negative extension)
              else if (ttValue >= beta)
                  extension = -2;

              // If the eval of ttMove is less than alpha and value, we reduce it (negative extension)
              else if (ttValue <= alpha && ttValue <= value)
                  extension = -1;
          }

          // Check extensions (~1 Elo)
          else if (   givesCheck
                   && depth > 9
                   && abs(ss->staticEval) > 82)
              extension = 1;

          // Quiet ttMove extensions (~1 Elo)
          else if (   PvNode
                   && move == ttMove
                   && move == ss->killers[0]
                   && (*contHist[0])[movedPiece][to_sq(move)] >= 5177)
              extension = 1;
      }

      // Add extension to new depth
      newDepth += extension;
      ss->doubleExtensions = (ss-1)->doubleExtensions + (extension == 2);

      // Speculative prefetch as early as possible
      prefetch(TT.first_entry(pos.key_after(move)));

      // Update the current move (this must be done after singular extension search)
      ss->currentMove = move;
      ss->continuationHistory = &thisThread->continuationHistory[ss->inCheck]
                                                                [capture]
                                                                [movedPiece]
                                                                [to_sq(move)];

      // Step 16. Make the move
      pos.do_move(move, st, givesCheck);

      Depth r = reduction(improving, depth, moveCount, delta, thisThread->rootDelta);

      // Decrease reduction if position is or has been on the PV
      // and node is not likely to fail low. (~3 Elo)
      if (   ss->ttPv
          && !likelyFailLow)
          r -= 2;

      // Decrease reduction if opponent's move count is high (~1 Elo)
      if ((ss-1)->moveCount > 7)
          r--;

      // Increase reduction for cut nodes (~3 Elo)
      if (cutNode)
          r += 2;

      // Increase reduction if ttMove is a capture (~3 Elo)
      if (ttCapture)
          r++;

      // Decrease reduction for PvNodes based on depth
      if (PvNode)
          r -= 1 + 11 / (3 + depth);

      // Decrease reduction if ttMove has been singularly extended (~1 Elo)
      if (singularQuietLMR)
          r--;

      // Decrease reduction if we move a threatened piece (~1 Elo)
      if (   depth > 9
          && (mp.threatenedPieces & from_sq(move)))
          r--;

      // Increase reduction if next ply has a lot of fail high
      if ((ss+1)->cutoffCnt > 3)
          r++;

      ss->statScore =  2 * thisThread->mainHistory[us][from_to(move)]
                     + (*contHist[0])[movedPiece][to_sq(move)]
                     + (*contHist[1])[movedPiece][to_sq(move)]
                     + (*contHist[3])[movedPiece][to_sq(move)]
                     - 4433;

      bool C =  (    pcheck(PARAMS[0], ss->inCheck)
             && pcheck(PARAMS[1], capture)
             && pcheck(PARAMS[2], improving)
             && pcheck(PARAMS[3], PvNode)
             && pcheck(PARAMS[4], cutNode)
             && pcheck(PARAMS[5], likelyFailLow)
             && pcheck(PARAMS[6], ttCapture)
             && pcheck(PARAMS[7], singularQuietLMR)
             && pcheck(PARAMS[8], type_of(move) == PROMOTION)
             && pcheck(PARAMS[9], ss->ttPv)
             && pcheck(PARAMS[10], givesCheck)
             && pcheck(PARAMS[11], priorCapture)
             && pcheck(PARAMS[12], (ss+1)->cutoffCnt > 3)
             && pcheck(PARAMS[13], bool(mp.threatenedPieces & from_sq(move)))
             && pcheck(PARAMS[14], (ss-1)->moveCount > 7)
             && pcheck(PARAMS[15], (ss-1)->currentMove == MOVE_NULL)
             && pcheck(PARAMS[16], bool(excludedMove))
             && pcheck(PARAMS[17], ss->ttHit)
             && pcheck(PARAMS[18], bool(ttMove))
             && pcheck(PARAMS[19], countermove == move)
             && pcheck(PARAMS[20], ss->killers[0] == move)
             && pcheck(PARAMS[21], ss->killers[1] == move)
             && pcheck(PARAMS[22], ss->staticEval > alpha)
             && pcheck(PARAMS[23], eval > alpha)
             && pcheck(PARAMS[24], (ss-1)->ttPv)
             && pcheck(PARAMS[25], (ss-1)->inCheck)
             && pcheck(PARAMS[26], bool((ss-1)->excludedMove))
             && pcheck(PARAMS[27], (ss-2)->currentMove == MOVE_NULL)
             && pcheck(PARAMS[28], (ss-2)->ttPv)
             && pcheck(PARAMS[29], (ss-2)->inCheck)
             && pcheck(PARAMS[30], bool((ss-2)->excludedMove))
             && pcheck(PARAMS[31], (ss-3)->currentMove == MOVE_NULL)
             );

      // Decrease/increase reduction for moves with a good/bad history (~30 Elo)
      r -= ss->statScore / (13000 + 4152 * (depth > 7 && depth < 19));

<<<<<<< HEAD
      bool CC = false;

      // Step 17. Late moves reduction / extension (LMR, ~98 Elo)
=======
      // Step 17. Late moves reduction / extension (LMR, ~117 Elo)
>>>>>>> 64656f85
      // We use various heuristics for the sons of a node after the first son has
      // been searched. In general we would like to reduce them, but there are many
      // cases where we extend a son if it has good chances to be "interesting".
      if (    depth >= 2
          &&  moveCount > 1 + (PvNode && ss->ply <= 1)
          && (   !ss->ttPv
              || !capture
              || (cutNode && (ss-1)->moveCount > 1)))
      {
          CC = (r <= 0);

          // In general we want to cap the LMR depth search at newDepth, but when
          // reduction is negative, we allow this move a limited search extension
          // beyond the first move depth. This may lead to hidden double extensions.
          Depth d = std::clamp(newDepth - r, 1, newDepth + 1);

          value = -search<NonPV>(pos, ss+1, -(alpha+1), -alpha, d, true);

          // Do full depth search when reduced LMR search fails high
          if (value > alpha && d < newDepth)
          {
              // Adjust full depth search based on LMR results - if result
              // was good enough search deeper, if it was bad enough search shallower
              const bool doDeeperSearch = value > (alpha + 64 + 11 * (newDepth - d));
              const bool doEvenDeeperSearch = value > alpha + 582 && ss->doubleExtensions <= 5;
              const bool doShallowerSearch = value < bestValue + newDepth;

              ss->doubleExtensions = ss->doubleExtensions + doEvenDeeperSearch;

              newDepth += doDeeperSearch - doShallowerSearch + doEvenDeeperSearch;

              if (newDepth > d)
                  value = -search<NonPV>(pos, ss+1, -(alpha+1), -alpha, newDepth, !cutNode);

              int bonus = value > alpha ?  stat_bonus(newDepth)
                                        : -stat_bonus(newDepth);

              if (capture)
                  bonus /= 6;

              update_continuation_histories(ss, movedPiece, to_sq(move), bonus);
          }
      }

      // Step 18. Full depth search when LMR is skipped. If expected reduction is high, reduce its depth by 1.
      else if (!PvNode || moveCount > 1)
      {
               value = -search<NonPV>(pos, ss+1, -(alpha+1), -alpha, newDepth - (r > 4), !cutNode);
      }

      // For PV nodes only, do a full PV search on the first move or after a fail
      // high (in the latter case search only if value < beta), otherwise let the
      // parent node fail low with value <= alpha and try another move.
      if (PvNode && (moveCount == 1 || (value > alpha && (rootNode || value < beta))))
      {
          (ss+1)->pv = pv;
          (ss+1)->pv[0] = MOVE_NONE;

          value = -search<PV>(pos, ss+1, -beta, -alpha,
                              std::min(maxNextDepth, newDepth), false);
      }

      // Step 19. Undo move
      pos.undo_move(move);

      assert(value > -VALUE_INFINITE && value < VALUE_INFINITE);

      // Step 20. Check for a new best move
      // Finished searching the move. If a stop occurred, the return value of
      // the search cannot be trusted, and we return immediately without
      // updating best move, PV and TT.
      if (Threads.stop.load(std::memory_order_relaxed))
          return VALUE_ZERO;

      if (rootNode)
      {
          RootMove& rm = *std::find(thisThread->rootMoves.begin(),
                                    thisThread->rootMoves.end(), move);

          rm.averageScore = rm.averageScore != -VALUE_INFINITE ? (2 * value + rm.averageScore) / 3 : value;

          // PV move or new best move?
          if (moveCount == 1 || value > alpha)
          {
              rm.score =  rm.uciScore = value;
              rm.selDepth = thisThread->selDepth;
              rm.scoreLowerbound = rm.scoreUpperbound = false;

              if (value >= beta) {
                 rm.scoreLowerbound = true;
                 rm.uciScore = beta;
              }
              else if (value <= alpha) {
                 rm.scoreUpperbound = true;
                 rm.uciScore = alpha;
              }
              rm.pv.resize(1);

              assert((ss+1)->pv);

              for (Move* m = (ss+1)->pv; *m != MOVE_NONE; ++m)
                  rm.pv.push_back(*m);

              // We record how often the best move has been changed in each iteration.
              // This information is used for time management. In MultiPV mode,
              // we must take care to only do this for the first PV line.
              if (   moveCount > 1
                  && !thisThread->pvIdx)
                  ++thisThread->bestMoveChanges;
          }
          else
              // All other moves but the PV are set to the lowest value: this
              // is not a problem when sorting because the sort is stable and the
              // move position in the list is preserved - just the PV is pushed up.
              rm.score = -VALUE_INFINITE;
      }

      if(CC)
      {
          bool T = value > alpha;
          dbg_hit_on(C, T);
          //dbg_hit_on(!T, 1);
      }

      if (value > bestValue)
      {
          bestValue = value;

          if (value > alpha)
          {
              bestMove = move;

              if (PvNode && !rootNode) // Update pv even in fail-high case
                  update_pv(ss->pv, move, (ss+1)->pv);

              if (PvNode && value < beta) // Update alpha! Always alpha < beta
              {
                  alpha = value;

                  // Reduce other moves if we have found at least one score improvement
                  if (   depth > 1
                      && depth < 6
                      && beta  <  VALUE_KNOWN_WIN
                      && alpha > -VALUE_KNOWN_WIN)
                      depth -= 1;

                  assert(depth > 0);
              }
              else
              {
                  ss->cutoffCnt++;
                  assert(value >= beta); // Fail high
                  break;
              }
          }
      }


      // If the move is worse than some previously searched move, remember it to update its stats later
      if (move != bestMove)
      {
          if (capture && captureCount < 32)
              capturesSearched[captureCount++] = move;

          else if (!capture && quietCount < 64)
              quietsSearched[quietCount++] = move;
      }
    }

    // The following condition would detect a stop only after move loop has been
    // completed. But in this case bestValue is valid because we have fully
    // searched our subtree, and we can anyhow save the result in TT.
    /*
       if (Threads.stop)
        return VALUE_DRAW;
    */

    // Step 21. Check for mate and stalemate
    // All legal moves have been searched and if there are no legal moves, it
    // must be a mate or a stalemate. If we are in a singular extension search then
    // return a fail low score.

    assert(moveCount || !ss->inCheck || excludedMove || !MoveList<LEGAL>(pos).size());

    if (!moveCount)
        bestValue = excludedMove ? alpha :
                    ss->inCheck  ? mated_in(ss->ply)
                                 : VALUE_DRAW;

    // If there is a move which produces search value greater than alpha we update stats of searched moves
    else if (bestMove)
        update_all_stats(pos, ss, bestMove, bestValue, beta, prevSq,
                         quietsSearched, quietCount, capturesSearched, captureCount, depth);

    // Bonus for prior countermove that caused the fail low
    else if (   (depth >= 5 || PvNode || bestValue < alpha - 62 * depth)
             && !priorCapture)
    {
        //Assign extra bonus if current node is PvNode or cutNode
        //or fail low was really bad
        bool extraBonus =    PvNode
                          || cutNode;

        bool doubleExtraBonus = extraBonus && bestValue < alpha - 85 * depth;

        update_continuation_histories(ss-1, pos.piece_on(prevSq), prevSq, stat_bonus(depth) * (1 + extraBonus + doubleExtraBonus));
    }

    if (PvNode)
        bestValue = std::min(bestValue, maxValue);

    // If no good move is found and the previous position was ttPv, then the previous
    // opponent move is probably good and the new position is added to the search tree.
    if (bestValue <= alpha)
        ss->ttPv = ss->ttPv || ((ss-1)->ttPv && depth > 3);

    // Write gathered information in transposition table
    if (!excludedMove && !(rootNode && thisThread->pvIdx))
        tte->save(posKey, value_to_tt(bestValue, ss->ply), ss->ttPv,
                  bestValue >= beta ? BOUND_LOWER :
                  PvNode && bestMove ? BOUND_EXACT : BOUND_UPPER,
                  depth, bestMove, ss->staticEval);

    assert(bestValue > -VALUE_INFINITE && bestValue < VALUE_INFINITE);

    return bestValue;
  }


  // qsearch() is the quiescence search function, which is called by the main search
  // function with zero depth, or recursively with further decreasing depth per call.
  // (~155 elo)
  template <NodeType nodeType>
  Value qsearch(Position& pos, Stack* ss, Value alpha, Value beta, Depth depth) {

    static_assert(nodeType != Root);
    constexpr bool PvNode = nodeType == PV;

    assert(alpha >= -VALUE_INFINITE && alpha < beta && beta <= VALUE_INFINITE);
    assert(PvNode || (alpha == beta - 1));
    assert(depth <= 0);

    Move pv[MAX_PLY+1];
    StateInfo st;
    ASSERT_ALIGNED(&st, Eval::NNUE::CacheLineSize);

    TTEntry* tte;
    Key posKey;
    Move ttMove, move, bestMove;
    Depth ttDepth;
    Value bestValue, value, ttValue, futilityValue, futilityBase;
    bool pvHit, givesCheck, capture;
    int moveCount;

    if (PvNode)
    {
        (ss+1)->pv = pv;
        ss->pv[0] = MOVE_NONE;
    }

    Thread* thisThread = pos.this_thread();
    bestMove = MOVE_NONE;
    ss->inCheck = pos.checkers();
    moveCount = 0;

    // Check for an immediate draw or maximum ply reached
    if (   pos.is_draw(ss->ply)
        || ss->ply >= MAX_PLY)
        return (ss->ply >= MAX_PLY && !ss->inCheck) ? evaluate(pos) : VALUE_DRAW;

    assert(0 <= ss->ply && ss->ply < MAX_PLY);

    // Decide whether or not to include checks: this fixes also the type of
    // TT entry depth that we are going to use. Note that in qsearch we use
    // only two types of depth in TT: DEPTH_QS_CHECKS or DEPTH_QS_NO_CHECKS.
    ttDepth = ss->inCheck || depth >= DEPTH_QS_CHECKS ? DEPTH_QS_CHECKS
                                                  : DEPTH_QS_NO_CHECKS;
    // Transposition table lookup
    posKey = pos.key();
    tte = TT.probe(posKey, ss->ttHit);
    ttValue = ss->ttHit ? value_from_tt(tte->value(), ss->ply, pos.rule50_count()) : VALUE_NONE;
    ttMove = ss->ttHit ? tte->move() : MOVE_NONE;
    pvHit = ss->ttHit && tte->is_pv();

    if (  !PvNode
        && ss->ttHit
        && tte->depth() >= ttDepth
        && ttValue != VALUE_NONE // Only in case of TT access race
        && (tte->bound() & (ttValue >= beta ? BOUND_LOWER : BOUND_UPPER)))
        return ttValue;

    // Evaluate the position statically
    if (ss->inCheck)
    {
        ss->staticEval = VALUE_NONE;
        bestValue = futilityBase = -VALUE_INFINITE;
    }
    else
    {
        if (ss->ttHit)
        {
            // Never assume anything about values stored in TT
            if ((ss->staticEval = bestValue = tte->eval()) == VALUE_NONE)
                ss->staticEval = bestValue = evaluate(pos);

            // ttValue can be used as a better position evaluation (~13 Elo)
            if (    ttValue != VALUE_NONE
                && (tte->bound() & (ttValue > bestValue ? BOUND_LOWER : BOUND_UPPER)))
                bestValue = ttValue;
        }
        else
            // In case of null move search use previous static eval with a different sign
            ss->staticEval = bestValue =
            (ss-1)->currentMove != MOVE_NULL ? evaluate(pos)
                                             : -(ss-1)->staticEval;

        // Stand pat. Return immediately if static value is at least beta
        if (bestValue >= beta)
        {
            // Save gathered info in transposition table
            if (!ss->ttHit)
                tte->save(posKey, value_to_tt(bestValue, ss->ply), false, BOUND_LOWER,
                          DEPTH_NONE, MOVE_NONE, ss->staticEval);

            return bestValue;
        }

        if (PvNode && bestValue > alpha)
            alpha = bestValue;

        futilityBase = bestValue + 153;
    }

    const PieceToHistory* contHist[] = { (ss-1)->continuationHistory, (ss-2)->continuationHistory,
                                          nullptr                   , (ss-4)->continuationHistory,
                                          nullptr                   , (ss-6)->continuationHistory };

    // Initialize a MovePicker object for the current position, and prepare
    // to search the moves. Because the depth is <= 0 here, only captures,
    // queen promotions, and other checks (only if depth >= DEPTH_QS_CHECKS)
    // will be generated.
    Square prevSq = to_sq((ss-1)->currentMove);
    MovePicker mp(pos, ttMove, depth, &thisThread->mainHistory,
                                      &thisThread->captureHistory,
                                      contHist,
                                      prevSq);

    int quietCheckEvasions = 0;

    // Loop through the moves until no moves remain or a beta cutoff occurs
    while ((move = mp.next_move()) != MOVE_NONE)
    {
      assert(is_ok(move));

      // Check for legality
      if (!pos.legal(move))
          continue;

      givesCheck = pos.gives_check(move);
      capture = pos.capture(move);

      moveCount++;

      // Futility pruning and moveCount pruning (~10 Elo)
      if (    bestValue > VALUE_TB_LOSS_IN_MAX_PLY
          && !givesCheck
          &&  to_sq(move) != prevSq
          &&  futilityBase > -VALUE_KNOWN_WIN
          &&  type_of(move) != PROMOTION)
      {
          if (moveCount > 2)
              continue;

          futilityValue = futilityBase + PieceValue[EG][pos.piece_on(to_sq(move))];

          if (futilityValue <= alpha)
          {
              bestValue = std::max(bestValue, futilityValue);
              continue;
          }

          if (futilityBase <= alpha && !pos.see_ge(move, VALUE_ZERO + 1))
          {
              bestValue = std::max(bestValue, futilityBase);
              continue;
          }
      }

      // Do not search moves with negative SEE values (~5 Elo)
      if (    bestValue > VALUE_TB_LOSS_IN_MAX_PLY
          && !pos.see_ge(move))
          continue;

      // Speculative prefetch as early as possible
      prefetch(TT.first_entry(pos.key_after(move)));

      ss->currentMove = move;
      ss->continuationHistory = &thisThread->continuationHistory[ss->inCheck]
                                                                [capture]
                                                                [pos.moved_piece(move)]
                                                                [to_sq(move)];

      // Continuation history based pruning (~3 Elo)
      if (   !capture
          && bestValue > VALUE_TB_LOSS_IN_MAX_PLY
          && (*contHist[0])[pos.moved_piece(move)][to_sq(move)] < 0
          && (*contHist[1])[pos.moved_piece(move)][to_sq(move)] < 0)
          continue;

      // We prune after 2nd quiet check evasion where being 'in check' is implicitly checked through the counter
      // and being a 'quiet' apart from being a tt move is assumed after an increment because captures are pushed ahead.
      if (   bestValue > VALUE_TB_LOSS_IN_MAX_PLY
          && quietCheckEvasions > 1)
          break;

      quietCheckEvasions += !capture && ss->inCheck;

      // Make and search the move
      pos.do_move(move, st, givesCheck);
      value = -qsearch<nodeType>(pos, ss+1, -beta, -alpha, depth - 1);
      pos.undo_move(move);

      assert(value > -VALUE_INFINITE && value < VALUE_INFINITE);

      // Check for a new best move
      if (value > bestValue)
      {
          bestValue = value;

          if (value > alpha)
          {
              bestMove = move;

              if (PvNode) // Update pv even in fail-high case
                  update_pv(ss->pv, move, (ss+1)->pv);

              if (PvNode && value < beta) // Update alpha here!
                  alpha = value;
              else
                  break; // Fail high
          }
       }
    }

    // All legal moves have been searched. A special case: if we're in check
    // and no legal moves were found, it is checkmate.
    if (ss->inCheck && bestValue == -VALUE_INFINITE)
    {
        assert(!MoveList<LEGAL>(pos).size());

        return mated_in(ss->ply); // Plies to mate from the root
    }

    // Save gathered info in transposition table
    tte->save(posKey, value_to_tt(bestValue, ss->ply), pvHit,
              bestValue >= beta ? BOUND_LOWER : BOUND_UPPER,
              ttDepth, bestMove, ss->staticEval);

    assert(bestValue > -VALUE_INFINITE && bestValue < VALUE_INFINITE);

    return bestValue;
  }


  // value_to_tt() adjusts a mate or TB score from "plies to mate from the root" to
  // "plies to mate from the current position". Standard scores are unchanged.
  // The function is called before storing a value in the transposition table.

  Value value_to_tt(Value v, int ply) {

    assert(v != VALUE_NONE);

    return  v >= VALUE_TB_WIN_IN_MAX_PLY  ? v + ply
          : v <= VALUE_TB_LOSS_IN_MAX_PLY ? v - ply : v;
  }


  // value_from_tt() is the inverse of value_to_tt(): it adjusts a mate or TB score
  // from the transposition table (which refers to the plies to mate/be mated from
  // current position) to "plies to mate/be mated (TB win/loss) from the root". However,
  // for mate scores, to avoid potentially false mate scores related to the 50 moves rule
  // and the graph history interaction, we return an optimal TB score instead.

  Value value_from_tt(Value v, int ply, int r50c) {

    if (v == VALUE_NONE)
        return VALUE_NONE;

    if (v >= VALUE_TB_WIN_IN_MAX_PLY)  // TB win or better
    {
        if (v >= VALUE_MATE_IN_MAX_PLY && VALUE_MATE - v > 99 - r50c)
            return VALUE_MATE_IN_MAX_PLY - 1; // do not return a potentially false mate score

        return v - ply;
    }

    if (v <= VALUE_TB_LOSS_IN_MAX_PLY) // TB loss or worse
    {
        if (v <= VALUE_MATED_IN_MAX_PLY && VALUE_MATE + v > 99 - r50c)
            return VALUE_MATED_IN_MAX_PLY + 1; // do not return a potentially false mate score

        return v + ply;
    }

    return v;
  }


  // update_pv() adds current move and appends child pv[]

  void update_pv(Move* pv, Move move, const Move* childPv) {

    for (*pv++ = move; childPv && *childPv != MOVE_NONE; )
        *pv++ = *childPv++;
    *pv = MOVE_NONE;
  }


  // update_all_stats() updates stats at the end of search() when a bestMove is found

  void update_all_stats(const Position& pos, Stack* ss, Move bestMove, Value bestValue, Value beta, Square prevSq,
                        Move* quietsSearched, int quietCount, Move* capturesSearched, int captureCount, Depth depth) {

    Color us = pos.side_to_move();
    Thread* thisThread = pos.this_thread();
    CapturePieceToHistory& captureHistory = thisThread->captureHistory;
    Piece moved_piece = pos.moved_piece(bestMove);
    PieceType captured = type_of(pos.piece_on(to_sq(bestMove)));
    int bonus1 = stat_bonus(depth + 1);

    if (!pos.capture(bestMove))
    {
        int bonus2 = bestValue > beta + 137 ? bonus1               // larger bonus
                                            : stat_bonus(depth);   // smaller bonus

        // Increase stats for the best move in case it was a quiet move
        update_quiet_stats(pos, ss, bestMove, bonus2);

        // Decrease stats for all non-best quiet moves
        for (int i = 0; i < quietCount; ++i)
        {
            thisThread->mainHistory[us][from_to(quietsSearched[i])] << -bonus2;
            update_continuation_histories(ss, pos.moved_piece(quietsSearched[i]), to_sq(quietsSearched[i]), -bonus2);
        }
    }
    else
        // Increase stats for the best move in case it was a capture move
        captureHistory[moved_piece][to_sq(bestMove)][captured] << bonus1;

    // Extra penalty for a quiet early move that was not a TT move or
    // main killer move in previous ply when it gets refuted.
    if (   ((ss-1)->moveCount == 1 + (ss-1)->ttHit || ((ss-1)->currentMove == (ss-1)->killers[0]))
        && !pos.captured_piece())
            update_continuation_histories(ss-1, pos.piece_on(prevSq), prevSq, -bonus1);

    // Decrease stats for all non-best capture moves
    for (int i = 0; i < captureCount; ++i)
    {
        moved_piece = pos.moved_piece(capturesSearched[i]);
        captured = type_of(pos.piece_on(to_sq(capturesSearched[i])));
        captureHistory[moved_piece][to_sq(capturesSearched[i])][captured] << -bonus1;
    }
  }


  // update_continuation_histories() updates histories of the move pairs formed
  // by moves at ply -1, -2, -4, and -6 with current move.

  void update_continuation_histories(Stack* ss, Piece pc, Square to, int bonus) {

    for (int i : {1, 2, 4, 6})
    {
        // Only update first 2 continuation histories if we are in check
        if (ss->inCheck && i > 2)
            break;
        if (is_ok((ss-i)->currentMove))
            (*(ss-i)->continuationHistory)[pc][to] << bonus;
    }
  }


  // update_quiet_stats() updates move sorting heuristics

  void update_quiet_stats(const Position& pos, Stack* ss, Move move, int bonus) {

    // Update killers
    if (ss->killers[0] != move)
    {
        ss->killers[1] = ss->killers[0];
        ss->killers[0] = move;
    }

    Color us = pos.side_to_move();
    Thread* thisThread = pos.this_thread();
    thisThread->mainHistory[us][from_to(move)] << bonus;
    update_continuation_histories(ss, pos.moved_piece(move), to_sq(move), bonus);

    // Update countermove history
    if (is_ok((ss-1)->currentMove))
    {
        Square prevSq = to_sq((ss-1)->currentMove);
        thisThread->counterMoves[pos.piece_on(prevSq)][prevSq] = move;
    }
  }

  // When playing with strength handicap, choose best move among a set of RootMoves
  // using a statistical rule dependent on 'level'. Idea by Heinz van Saanen.

  Move Skill::pick_best(size_t multiPV) {

    const RootMoves& rootMoves = Threads.main()->rootMoves;
    static PRNG rng(now()); // PRNG sequence should be non-deterministic

    // RootMoves are already sorted by score in descending order
    Value topScore = rootMoves[0].score;
    int delta = std::min(topScore - rootMoves[multiPV - 1].score, PawnValueMg);
    int maxScore = -VALUE_INFINITE;
    double weakness = 120 - 2 * level;

    // Choose best move. For each move score we add two terms, both dependent on
    // weakness. One is deterministic and bigger for weaker levels, and one is
    // random. Then we choose the move with the resulting highest score.
    for (size_t i = 0; i < multiPV; ++i)
    {
        // This is our magic formula
        int push = int((  weakness * int(topScore - rootMoves[i].score)
                        + delta * (rng.rand<unsigned>() % int(weakness))) / 128);

        if (rootMoves[i].score + push >= maxScore)
        {
            maxScore = rootMoves[i].score + push;
            best = rootMoves[i].pv[0];
        }
    }

    return best;
  }

} // namespace


/// MainThread::check_time() is used to print debug info and, more importantly,
/// to detect when we are out of available time and thus stop the search.

void MainThread::check_time() {

  if (--callsCnt > 0)
      return;

  // When using nodes, ensure checking rate is not lower than 0.1% of nodes
  callsCnt = Limits.nodes ? std::min(1024, int(Limits.nodes / 1024)) : 1024;

  static TimePoint lastInfoTime = now();

  TimePoint elapsed = Time.elapsed();
  TimePoint tick = Limits.startTime + elapsed;

  if (tick - lastInfoTime >= 1000)
  {
      lastInfoTime = tick;
      //dbg_print();
  }

  // We should not stop pondering until told so by the GUI
  if (ponder)
      return;

  if (   (Limits.use_time_management() && (elapsed > Time.maximum() - 10 || stopOnPonderhit))
      || (Limits.movetime && elapsed >= Limits.movetime)
      || (Limits.nodes && Threads.nodes_searched() >= (uint64_t)Limits.nodes))
      Threads.stop = true;
}


/// UCI::pv() formats PV information according to the UCI protocol. UCI requires
/// that all (if any) unsearched PV lines are sent using a previous search score.

string UCI::pv(const Position& pos, Depth depth) {

  std::stringstream ss;
  TimePoint elapsed = Time.elapsed() + 1;
  const RootMoves& rootMoves = pos.this_thread()->rootMoves;
  size_t pvIdx = pos.this_thread()->pvIdx;
  size_t multiPV = std::min((size_t)Options["MultiPV"], rootMoves.size());
  uint64_t nodesSearched = Threads.nodes_searched();
  uint64_t tbHits = Threads.tb_hits() + (TB::RootInTB ? rootMoves.size() : 0);

  for (size_t i = 0; i < multiPV; ++i)
  {
      bool updated = rootMoves[i].score != -VALUE_INFINITE;

      if (depth == 1 && !updated && i > 0)
          continue;

      Depth d = updated ? depth : std::max(1, depth - 1);
      Value v = updated ? rootMoves[i].uciScore : rootMoves[i].previousScore;

      if (v == -VALUE_INFINITE)
          v = VALUE_ZERO;

      bool tb = TB::RootInTB && abs(v) < VALUE_MATE_IN_MAX_PLY;
      v = tb ? rootMoves[i].tbScore : v;

      if (ss.rdbuf()->in_avail()) // Not at first line
          ss << "\n";

      ss << "info"
         << " depth "    << d
         << " seldepth " << rootMoves[i].selDepth
         << " multipv "  << i + 1
         << " score "    << UCI::value(v);

      if (Options["UCI_ShowWDL"])
          ss << UCI::wdl(v, pos.game_ply());

      if (i == pvIdx && !tb && updated) // tablebase- and previous-scores are exact
         ss << (rootMoves[i].scoreLowerbound ? " lowerbound" : (rootMoves[i].scoreUpperbound ? " upperbound" : ""));

      ss << " nodes "    << nodesSearched
         << " nps "      << nodesSearched * 1000 / elapsed
         << " hashfull " << TT.hashfull()
         << " tbhits "   << tbHits
         << " time "     << elapsed
         << " pv";

      for (Move m : rootMoves[i].pv)
          ss << " " << UCI::move(m, pos.is_chess960());
  }

  return ss.str();
}


/// RootMove::extract_ponder_from_tt() is called in case we have no ponder move
/// before exiting the search, for instance, in case we stop the search during a
/// fail high at root. We try hard to have a ponder move to return to the GUI,
/// otherwise in case of 'ponder on' we have nothing to think on.

bool RootMove::extract_ponder_from_tt(Position& pos) {

    StateInfo st;
    ASSERT_ALIGNED(&st, Eval::NNUE::CacheLineSize);

    bool ttHit;

    assert(pv.size() == 1);

    if (pv[0] == MOVE_NONE)
        return false;

    pos.do_move(pv[0], st);
    TTEntry* tte = TT.probe(pos.key(), ttHit);

    if (ttHit)
    {
        Move m = tte->move(); // Local copy to be SMP safe
        if (MoveList<LEGAL>(pos).contains(m))
            pv.push_back(m);
    }

    pos.undo_move(pv[0]);
    return pv.size() > 1;
}

void Tablebases::rank_root_moves(Position& pos, Search::RootMoves& rootMoves) {

    RootInTB = false;
    UseRule50 = bool(Options["Syzygy50MoveRule"]);
    ProbeDepth = int(Options["SyzygyProbeDepth"]);
    Cardinality = int(Options["SyzygyProbeLimit"]);
    bool dtz_available = true;

    // Tables with fewer pieces than SyzygyProbeLimit are searched with
    // ProbeDepth == DEPTH_ZERO
    if (Cardinality > MaxCardinality)
    {
        Cardinality = MaxCardinality;
        ProbeDepth = 0;
    }

    if (Cardinality >= popcount(pos.pieces()) && !pos.can_castle(ANY_CASTLING))
    {
        // Rank moves using DTZ tables
        RootInTB = root_probe(pos, rootMoves);

        if (!RootInTB)
        {
            // DTZ tables are missing; try to rank moves using WDL tables
            dtz_available = false;
            RootInTB = root_probe_wdl(pos, rootMoves);
        }
    }

    if (RootInTB)
    {
        // Sort moves according to TB rank
        std::stable_sort(rootMoves.begin(), rootMoves.end(),
                  [](const RootMove &a, const RootMove &b) { return a.tbRank > b.tbRank; } );

        // Probe during search only if DTZ is not available and we are winning
        if (dtz_available || rootMoves[0].tbScore <= VALUE_DRAW)
            Cardinality = 0;
    }
    else
    {
        // Clean up if root_probe() and root_probe_wdl() have failed
        for (auto& m : rootMoves)
            m.tbRank = 0;
    }
}

} // namespace Stockfish<|MERGE_RESOLUTION|>--- conflicted
+++ resolved
@@ -1207,13 +1207,9 @@
       // Decrease/increase reduction for moves with a good/bad history (~30 Elo)
       r -= ss->statScore / (13000 + 4152 * (depth > 7 && depth < 19));
 
-<<<<<<< HEAD
       bool CC = false;
 
-      // Step 17. Late moves reduction / extension (LMR, ~98 Elo)
-=======
       // Step 17. Late moves reduction / extension (LMR, ~117 Elo)
->>>>>>> 64656f85
       // We use various heuristics for the sons of a node after the first son has
       // been searched. In general we would like to reduce them, but there are many
       // cases where we extend a son if it has good chances to be "interesting".
