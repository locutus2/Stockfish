--- conflicted
+++ resolved
@@ -1051,25 +1051,11 @@
                         continue;
                 }
 
-                // SEE based pruning for captures and checks
-<<<<<<< HEAD
+                // Avoid pruning sacrifices of our last piece for stalemate
                 int margin = std::max(157 * depth + captHist / 29, 0) + (capture && bestValue > 0) * bestValue * pos.rule50_count() / 256;
-                if (!pos.see_ge(move, -margin))
-                {
-                    bool mayStalemateTrap =
-                      depth > 2 && alpha < 0 && pos.non_pawn_material(us) == PieceValue[movedPiece];
-
-                    // avoid pruning sacrifices of our last piece for stalemate
-                    if (!mayStalemateTrap)
-                        continue;
-                }
-=======
-                // Avoid pruning sacrifices of our last piece for stalemate
-                int margin = std::max(157 * depth + captHist / 29, 0);
                 if ((alpha >= VALUE_DRAW || pos.non_pawn_material(us) != PieceValue[movedPiece])
                     && !pos.see_ge(move, -margin))
                     continue;
->>>>>>> adfddd2c
             }
             else
             {
