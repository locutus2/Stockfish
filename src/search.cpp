/*
  Stockfish, a UCI chess playing engine derived from Glaurung 2.1
  Copyright (C) 2004-2023 The Stockfish developers (see AUTHORS file)

  Stockfish is free software: you can redistribute it and/or modify
  it under the terms of the GNU General Public License as published by
  the Free Software Foundation, either version 3 of the License, or
  (at your option) any later version.

  Stockfish is distributed in the hope that it will be useful,
  but WITHOUT ANY WARRANTY; without even the implied warranty of
  MERCHANTABILITY or FITNESS FOR A PARTICULAR PURPOSE.  See the
  GNU General Public License for more details.

  You should have received a copy of the GNU General Public License
  along with this program.  If not, see <http://www.gnu.org/licenses/>.
*/

#include <algorithm>
#include <cassert>
#include <cmath>
#include <cstring>   // For std::memset
#include <iostream>
#include <sstream>

#include "evaluate.h"
#include "misc.h"
#include "movegen.h"
#include "movepick.h"
#include "position.h"
#include "search.h"
#include "thread.h"
#include "timeman.h"
#include "tt.h"
#include "uci.h"
#include "syzygy/tbprobe.h"
#include "nnue/evaluate_nnue.h"

namespace Stockfish {

namespace Search {

  LimitsType Limits;
}

namespace Tablebases {

  int Cardinality;
  bool RootInTB;
  bool UseRule50;
  Depth ProbeDepth;
}

namespace TB = Tablebases;

using std::string;
using Eval::evaluate;
using namespace Search;

namespace {

  // Different node types, used as a template parameter
  enum NodeType { NonPV, PV, Root };

  // Futility margin
  Value futility_margin(Depth d, bool noTtCutNode, bool improving) {
    return Value((140 - 40 * noTtCutNode) * (d - improving));
  }

  // Reductions lookup table initialized at startup
  int Reductions[MAX_MOVES]; // [depth or moveNumber]

  Depth reduction(bool i, Depth d, int mn, Value delta, Value rootDelta) {
    int r = Reductions[d] * Reductions[mn];
    return (r + 1372 - int(delta) * 1073 / int(rootDelta)) / 1024 + (!i && r > 936);
  }

  constexpr int futility_move_count(bool improving, Depth depth) {
    return improving ? (3 + depth * depth)
                     : (3 + depth * depth) / 2;
  }

  // History and stats update bonus, based on depth
  int stat_bonus(Depth d) {
    return std::min(336 * d - 547, 1561);
  }

  // Add a small random component to draw evaluations to avoid 3-fold blindness
  Value value_draw(const Thread* thisThread) {
    return VALUE_DRAW - 1 + Value(thisThread->nodes & 0x2);
  }

  // Skill structure is used to implement strength limit. If we have an uci_elo then
  // we convert it to a suitable fractional skill level using anchoring to CCRL Elo
  // (goldfish 1.13 = 2000) and a fit through Ordo derived Elo for a match (TC 60+0.6)
  // results spanning a wide range of k values.
  struct Skill {
    Skill(int skill_level, int uci_elo) {
        if (uci_elo)
        {
            double e = double(uci_elo - 1320) / (3190 - 1320);
            level = std::clamp((((37.2473 * e - 40.8525) * e + 22.2943) * e - 0.311438), 0.0, 19.0);
        }
        else
            level = double(skill_level);
    }
    bool enabled() const { return level < 20.0; }
    bool time_to_pick(Depth depth) const { return depth == 1 + int(level); }
    Move pick_best(size_t multiPV);

    double level;
    Move best = MOVE_NONE;
  };

  template <NodeType nodeType>
  Value search(Position& pos, Stack* ss, Value alpha, Value beta, Depth depth, bool cutNode);

  template <NodeType nodeType>
  Value qsearch(Position& pos, Stack* ss, Value alpha, Value beta, Depth depth = 0);

  Value value_to_tt(Value v, int ply);
  Value value_from_tt(Value v, int ply, int r50c);
  void update_pv(Move* pv, Move move, const Move* childPv);
  void update_continuation_histories(Stack* ss, Piece pc, Square to, int bonus);
  void update_quiet_stats(const Position& pos, Stack* ss, Move move, int bonus);
  void update_all_stats(const Position& pos, Stack* ss, Move bestMove, Value bestValue, Value beta, Square prevSq,
                        Move* quietsSearched, int quietCount, Move* capturesSearched, int captureCount, Depth depth);

  // perft() is our utility to verify move generation. All the leaf nodes up
  // to the given depth are generated and counted, and the sum is returned.
  template<bool Root>
  uint64_t perft(Position& pos, Depth depth) {

    StateInfo st;
    ASSERT_ALIGNED(&st, Eval::NNUE::CacheLineSize);

    uint64_t cnt, nodes = 0;
    const bool leaf = (depth == 2);

    for (const auto& m : MoveList<LEGAL>(pos))
    {
        if (Root && depth <= 1)
            cnt = 1, nodes++;
        else
        {
            pos.do_move(m, st);
            cnt = leaf ? MoveList<LEGAL>(pos).size() : perft<false>(pos, depth - 1);
            nodes += cnt;
            pos.undo_move(m);
        }
        if (Root)
            sync_cout << UCI::move(m, pos.is_chess960()) << ": " << cnt << sync_endl;
    }
    return nodes;
  }

} // namespace


/// Search::init() is called at startup to initialize various lookup tables

void Search::init() {

  for (int i = 1; i < MAX_MOVES; ++i)
      Reductions[i] = int((20.57 + std::log(Threads.size()) / 2) * std::log(i));
}


/// Search::clear() resets search state to its initial value

void Search::clear() {

  Threads.main()->wait_for_search_finished();

  Time.availableNodes = 0;
  TT.clear();
  Threads.clear();
  Tablebases::init(Options["SyzygyPath"]); // Free mapped files
}


/// MainThread::search() is started when the program receives the UCI 'go'
/// command. It searches from the root position and outputs the "bestmove".

void MainThread::search() {

  if (Limits.perft)
  {
      nodes = perft<true>(rootPos, Limits.perft);
      sync_cout << "\nNodes searched: " << nodes << "\n" << sync_endl;
      return;
  }

  Color us = rootPos.side_to_move();
  Time.init(Limits, us, rootPos.game_ply());
  TT.new_search();

  Eval::NNUE::verify();

  if (rootMoves.empty())
  {
      rootMoves.emplace_back(MOVE_NONE);
      sync_cout << "info depth 0 score "
                << UCI::value(rootPos.checkers() ? -VALUE_MATE : VALUE_DRAW)
                << sync_endl;
  }
  else
  {
      Threads.start_searching(); // start non-main threads
      Thread::search();          // main thread start searching
  }

  // When we reach the maximum depth, we can arrive here without a raise of
  // Threads.stop. However, if we are pondering or in an infinite search,
  // the UCI protocol states that we shouldn't print the best move before the
  // GUI sends a "stop" or "ponderhit" command. We therefore simply wait here
  // until the GUI sends one of those commands.

  while (!Threads.stop && (ponder || Limits.infinite))
  {} // Busy wait for a stop or a ponder reset

  // Stop the threads if not already stopped (also raise the stop if
  // "ponderhit" just reset Threads.ponder).
  Threads.stop = true;

  // Wait until all threads have finished
  Threads.wait_for_search_finished();

  // When playing in 'nodes as time' mode, subtract the searched nodes from
  // the available ones before exiting.
  if (Limits.npmsec)
      Time.availableNodes += Limits.inc[us] - Threads.nodes_searched();

  Thread* bestThread = this;
  Skill skill = Skill(Options["Skill Level"], Options["UCI_LimitStrength"] ? int(Options["UCI_Elo"]) : 0);

  if (   int(Options["MultiPV"]) == 1
      && !Limits.depth
      && !skill.enabled()
      && rootMoves[0].pv[0] != MOVE_NONE)
      bestThread = Threads.get_best_thread();

  bestPreviousScore = bestThread->rootMoves[0].score;
  bestPreviousAverageScore = bestThread->rootMoves[0].averageScore;

  // Send again PV info if we have a new best thread
  if (bestThread != this)
      sync_cout << UCI::pv(bestThread->rootPos, bestThread->completedDepth) << sync_endl;

  sync_cout << "bestmove " << UCI::move(bestThread->rootMoves[0].pv[0], rootPos.is_chess960());

  if (bestThread->rootMoves[0].pv.size() > 1 || bestThread->rootMoves[0].extract_ponder_from_tt(rootPos))
      std::cout << " ponder " << UCI::move(bestThread->rootMoves[0].pv[1], rootPos.is_chess960());

  std::cout << sync_endl;
}


/// Thread::search() is the main iterative deepening loop. It calls search()
/// repeatedly with increasing depth until the allocated thinking time has been
/// consumed, the user stops the search, or the maximum search depth is reached.

void Thread::search() {

  // To allow access to (ss-7) up to (ss+2), the stack must be oversized.
  // The former is needed to allow update_continuation_histories(ss-1, ...),
  // which accesses its argument at ss-6, also near the root.
  // The latter is needed for statScore and killer initialization.
  Stack stack[MAX_PLY+10], *ss = stack+7;
  Move  pv[MAX_PLY+1];
  Value alpha, beta, delta;
  Move  lastBestMove = MOVE_NONE;
  Depth lastBestMoveDepth = 0;
  MainThread* mainThread = (this == Threads.main() ? Threads.main() : nullptr);
  double timeReduction = 1, totBestMoveChanges = 0;
  Color us = rootPos.side_to_move();
  int iterIdx = 0;

  std::memset(ss-7, 0, 10 * sizeof(Stack));
  for (int i = 7; i > 0; --i)
  {
      (ss-i)->continuationHistory = &this->continuationHistory[0][0][NO_PIECE][0]; // Use as a sentinel
      (ss-i)->staticEval = VALUE_NONE;
  }

  for (int i = 0; i <= MAX_PLY + 2; ++i)
      (ss+i)->ply = i;

  ss->pv = pv;

  bestValue = -VALUE_INFINITE;

  if (mainThread)
  {
      if (mainThread->bestPreviousScore == VALUE_INFINITE)
          for (int i = 0; i < 4; ++i)
              mainThread->iterValue[i] = VALUE_ZERO;
      else
          for (int i = 0; i < 4; ++i)
              mainThread->iterValue[i] = mainThread->bestPreviousScore;
  }

  size_t multiPV = size_t(Options["MultiPV"]);
  Skill skill(Options["Skill Level"], Options["UCI_LimitStrength"] ? int(Options["UCI_Elo"]) : 0);

  // When playing with strength handicap enable MultiPV search that we will
  // use behind-the-scenes to retrieve a set of possible moves.
  if (skill.enabled())
      multiPV = std::max(multiPV, (size_t)4);

  multiPV = std::min(multiPV, rootMoves.size());

  int searchAgainCounter = 0;

  // Iterative deepening loop until requested to stop or the target depth is reached
  while (   ++rootDepth < MAX_PLY
         && !Threads.stop
         && !(Limits.depth && mainThread && rootDepth > Limits.depth))
  {
      // Age out PV variability metric
      if (mainThread)
          totBestMoveChanges /= 2;

      // Save the last iteration's scores before the first PV line is searched and
      // all the move scores except the (new) PV are set to -VALUE_INFINITE.
      for (RootMove& rm : rootMoves)
          rm.previousScore = rm.score;

      size_t pvFirst = 0;
      pvLast = 0;

      if (!Threads.increaseDepth)
          searchAgainCounter++;

      // MultiPV loop. We perform a full root search for each PV line
      for (pvIdx = 0; pvIdx < multiPV && !Threads.stop; ++pvIdx)
      {
          if (pvIdx == pvLast)
          {
              pvFirst = pvLast;
              for (pvLast++; pvLast < rootMoves.size(); pvLast++)
                  if (rootMoves[pvLast].tbRank != rootMoves[pvFirst].tbRank)
                      break;
          }

          // Reset UCI info selDepth for each depth and each PV line
          selDepth = 0;

          // Reset aspiration window starting size
          Value prev = rootMoves[pvIdx].averageScore;
          delta = Value(10) + int(prev) * prev / 15799;
          alpha = std::max(prev - delta,-VALUE_INFINITE);
          beta  = std::min(prev + delta, VALUE_INFINITE);

          // Adjust optimism based on root move's previousScore
          int opt = 109 * prev / (std::abs(prev) + 141);
          optimism[ us] = Value(opt);
          optimism[~us] = -optimism[us];

          // Start with a small aspiration window and, in the case of a fail
          // high/low, re-search with a bigger window until we don't fail
          // high/low anymore.
          int failedHighCnt = 0;
          while (true)
          {
              // Adjust the effective depth searched, but ensure at least one effective increment for every
              // four searchAgain steps (see issue #2717).
              Depth adjustedDepth = std::max(1, rootDepth - failedHighCnt - 3 * (searchAgainCounter + 1) / 4);
              bestValue = Stockfish::search<Root>(rootPos, ss, alpha, beta, adjustedDepth, false);

              // Bring the best move to the front. It is critical that sorting
              // is done with a stable algorithm because all the values but the
              // first and eventually the new best one is set to -VALUE_INFINITE
              // and we want to keep the same order for all the moves except the
              // new PV that goes to the front. Note that in the case of MultiPV
              // search the already searched PV lines are preserved.
              std::stable_sort(rootMoves.begin() + pvIdx, rootMoves.begin() + pvLast);

              // If search has been stopped, we break immediately. Sorting is
              // safe because RootMoves is still valid, although it refers to
              // the previous iteration.
              if (Threads.stop)
                  break;

              // When failing high/low give some update (without cluttering
              // the UI) before a re-search.
              if (   mainThread
                  && multiPV == 1
                  && (bestValue <= alpha || bestValue >= beta)
                  && Time.elapsed() > 3000)
                  sync_cout << UCI::pv(rootPos, rootDepth) << sync_endl;

              // In case of failing low/high increase aspiration window and
              // re-search, otherwise exit the loop.
              if (bestValue <= alpha)
              {
                  beta = (alpha + beta) / 2;
                  alpha = std::max(bestValue - delta, -VALUE_INFINITE);

                  failedHighCnt = 0;
                  if (mainThread)
                      mainThread->stopOnPonderhit = false;
              }
              else if (bestValue >= beta)
              {
                  beta = std::min(bestValue + delta, VALUE_INFINITE);
                  ++failedHighCnt;
              }
              else
                  break;

              delta += delta / 3;

              assert(alpha >= -VALUE_INFINITE && beta <= VALUE_INFINITE);
          }

          // Sort the PV lines searched so far and update the GUI
          std::stable_sort(rootMoves.begin() + pvFirst, rootMoves.begin() + pvIdx + 1);

          if (    mainThread
              && (Threads.stop || pvIdx + 1 == multiPV || Time.elapsed() > 3000))
              sync_cout << UCI::pv(rootPos, rootDepth) << sync_endl;
      }

      if (!Threads.stop)
          completedDepth = rootDepth;

      if (rootMoves[0].pv[0] != lastBestMove)
      {
          lastBestMove = rootMoves[0].pv[0];
          lastBestMoveDepth = rootDepth;
      }

      // Have we found a "mate in x"?
      if (   Limits.mate
          && bestValue >= VALUE_MATE_IN_MAX_PLY
          && VALUE_MATE - bestValue <= 2 * Limits.mate)
          Threads.stop = true;

      if (!mainThread)
          continue;

      // If the skill level is enabled and time is up, pick a sub-optimal best move
      if (skill.enabled() && skill.time_to_pick(rootDepth))
          skill.pick_best(multiPV);

      // Use part of the gained time from a previous stable move for the current move
      for (Thread* th : Threads)
      {
          totBestMoveChanges += th->bestMoveChanges;
          th->bestMoveChanges = 0;
      }

      // Do we have time for the next iteration? Can we stop searching now?
      if (    Limits.use_time_management()
          && !Threads.stop
          && !mainThread->stopOnPonderhit)
      {
          double fallingEval = (69 + 13 * (mainThread->bestPreviousAverageScore - bestValue)
                                    +  6 * (mainThread->iterValue[iterIdx] - bestValue)) / 619.6;
          fallingEval = std::clamp(fallingEval, 0.5, 1.5);

          // If the bestMove is stable over several iterations, reduce time accordingly
          timeReduction = lastBestMoveDepth + 8 < completedDepth ? 1.57 : 0.65;
          double reduction = (1.4 + mainThread->previousTimeReduction) / (2.08 * timeReduction);
          double bestMoveInstability = 1 + 1.8 * totBestMoveChanges / Threads.size();

          double totalTime = Time.optimum() * fallingEval * reduction * bestMoveInstability;

          // Cap used time in case of a single legal move for a better viewer experience in tournaments
          // yielding correct scores and sufficiently fast moves.
          if (rootMoves.size() == 1)
              totalTime = std::min(500.0, totalTime);

          // Stop the search if we have exceeded the totalTime
          if (Time.elapsed() > totalTime)
          {
              // If we are allowed to ponder do not stop the search now but
              // keep pondering until the GUI sends "ponderhit" or "stop".
              if (mainThread->ponder)
                  mainThread->stopOnPonderhit = true;
              else
                  Threads.stop = true;
          }
          else if (   !mainThread->ponder
                   && Time.elapsed() > totalTime * 0.50)
              Threads.increaseDepth = false;
          else
              Threads.increaseDepth = true;
      }

      mainThread->iterValue[iterIdx] = bestValue;
      iterIdx = (iterIdx + 1) & 3;
  }

  if (!mainThread)
      return;

  mainThread->previousTimeReduction = timeReduction;

  // If the skill level is enabled, swap the best PV line with the sub-optimal one
  if (skill.enabled())
      std::swap(rootMoves[0], *std::find(rootMoves.begin(), rootMoves.end(),
                skill.best ? skill.best : skill.pick_best(multiPV)));
}


namespace {

  // search<>() is the main search function for both PV and non-PV nodes

  template <NodeType nodeType>
  Value search(Position& pos, Stack* ss, Value alpha, Value beta, Depth depth, bool cutNode) {

    constexpr bool PvNode = nodeType != NonPV;
    constexpr bool rootNode = nodeType == Root;

    // Check if we have an upcoming move that draws by repetition, or
    // if the opponent had an alternative move earlier to this position.
    if (   !rootNode
        && pos.rule50_count() >= 3
        && alpha < VALUE_DRAW
        && pos.has_game_cycle(ss->ply))
    {
        alpha = value_draw(pos.this_thread());
        if (alpha >= beta)
            return alpha;
    }

    // Dive into quiescence search when the depth reaches zero
    if (depth <= 0)
        return qsearch<PvNode ? PV : NonPV>(pos, ss, alpha, beta);

    assert(-VALUE_INFINITE <= alpha && alpha < beta && beta <= VALUE_INFINITE);
    assert(PvNode || (alpha == beta - 1));
    assert(0 < depth && depth < MAX_PLY);
    assert(!(PvNode && cutNode));

    Move pv[MAX_PLY+1], capturesSearched[32], quietsSearched[64];
    StateInfo st;
    ASSERT_ALIGNED(&st, Eval::NNUE::CacheLineSize);

    TTEntry* tte;
    Key posKey;
    Move ttMove, move, excludedMove, bestMove;
    Depth extension, newDepth;
    Value bestValue, value, ttValue, eval, maxValue, probCutBeta;
    bool givesCheck, improving, priorCapture, singularQuietLMR;
    bool capture, moveCountPruning, ttCapture;
    Piece movedPiece;
    int moveCount, captureCount, quietCount;

    // Step 1. Initialize node
    Thread* thisThread = pos.this_thread();
    ss->inCheck        = pos.checkers();
    priorCapture       = pos.captured_piece();
    Color us           = pos.side_to_move();
    moveCount          = captureCount = quietCount = ss->moveCount = 0;
    bestValue          = -VALUE_INFINITE;
    maxValue           = VALUE_INFINITE;

    // Check for the available remaining time
    if (thisThread == Threads.main())
        static_cast<MainThread*>(thisThread)->check_time();

    // Used to send selDepth info to GUI (selDepth counts from 1, ply from 0)
    if (PvNode && thisThread->selDepth < ss->ply + 1)
        thisThread->selDepth = ss->ply + 1;

    if (!rootNode)
    {
        // Step 2. Check for aborted search and immediate draw
        if (   Threads.stop.load(std::memory_order_relaxed)
            || pos.is_draw(ss->ply)
            || ss->ply >= MAX_PLY)
            return (ss->ply >= MAX_PLY && !ss->inCheck) ? evaluate(pos)
                                                        : value_draw(pos.this_thread());

        // Step 3. Mate distance pruning. Even if we mate at the next move our score
        // would be at best mate_in(ss->ply+1), but if alpha is already bigger because
        // a shorter mate was found upward in the tree then there is no need to search
        // because we will never beat the current alpha. Same logic but with reversed
        // signs apply also in the opposite condition of being mated instead of giving
        // mate. In this case, return a fail-high score.
        alpha = std::max(mated_in(ss->ply), alpha);
        beta = std::min(mate_in(ss->ply+1), beta);
        if (alpha >= beta)
            return alpha;
    }
    else
        thisThread->rootDelta = beta - alpha;

    assert(0 <= ss->ply && ss->ply < MAX_PLY);

    (ss+1)->excludedMove = bestMove = MOVE_NONE;
    (ss+2)->killers[0]   = (ss+2)->killers[1] = MOVE_NONE;
    (ss+2)->cutoffCnt    = 0;
    ss->doubleExtensions = (ss-1)->doubleExtensions;
    Square prevSq        = is_ok((ss-1)->currentMove) ? to_sq((ss-1)->currentMove) : SQ_NONE;
    ss->statScore        = 0;

    // Step 4. Transposition table lookup.
    excludedMove = ss->excludedMove;
    posKey = pos.key();
    tte = TT.probe(posKey, ss->ttHit);
    ttValue = ss->ttHit ? value_from_tt(tte->value(), ss->ply, pos.rule50_count()) : VALUE_NONE;
    ttMove =  rootNode ? thisThread->rootMoves[thisThread->pvIdx].pv[0]
            : ss->ttHit    ? tte->move() : MOVE_NONE;
    ttCapture = ttMove && pos.capture_stage(ttMove);

    // At this point, if excluded, skip straight to step 6, static eval. However,
    // to save indentation, we list the condition in all code between here and there.
    if (!excludedMove)
        ss->ttPv = PvNode || (ss->ttHit && tte->is_pv());

    // At non-PV nodes we check for an early TT cutoff
<<<<<<< HEAD
    if (   !excludedMove
        && tte->depth() > depth - (tte->bound() == BOUND_EXACT)
=======
    if (  !PvNode
        && !excludedMove
        && tte->depth() > depth
>>>>>>> 65ece7d9
        && ttValue != VALUE_NONE // Possible in case of TT access race or if !ttHit
        && (tte->bound() & (ttValue > alpha ? BOUND_LOWER : BOUND_UPPER)))
    {
        // If ttMove is quiet, update move sorting heuristics on TT hit (~2 Elo)
        if (ttMove)
        {
            if (ttValue > alpha)
            {
                // Bonus for a quiet ttMove that fails high (~2 Elo)
                if (!ttCapture)
                    update_quiet_stats(pos, ss, ttMove, stat_bonus(depth));

                // Extra penalty for early quiet moves of the previous ply (~0 Elo on STC, ~2 Elo on LTC)
                if (prevSq != SQ_NONE && (ss-1)->moveCount <= 2 && !priorCapture)
                    update_continuation_histories(ss-1, pos.piece_on(prevSq), prevSq, -stat_bonus(depth + 1));
            }
            // Penalty for a quiet ttMove that fails low (~1 Elo)
            else if (!ttCapture)
            {
                int penalty = -stat_bonus(depth);
                thisThread->mainHistory[us][from_to(ttMove)] << penalty;
                update_continuation_histories(ss, pos.moved_piece(ttMove), to_sq(ttMove), penalty);
            }
        }

        // Partial workaround for the graph history interaction problem
        // For high rule50 counts don't produce transposition table cutoffs.
        if (!PvNode && pos.rule50_count() < 90)
            return ttValue;
    }

    // Step 5. Tablebases probe
    if (!rootNode && !excludedMove && TB::Cardinality)
    {
        int piecesCount = pos.count<ALL_PIECES>();

        if (    piecesCount <= TB::Cardinality
            && (piecesCount <  TB::Cardinality || depth >= TB::ProbeDepth)
            &&  pos.rule50_count() == 0
            && !pos.can_castle(ANY_CASTLING))
        {
            TB::ProbeState err;
            TB::WDLScore wdl = Tablebases::probe_wdl(pos, &err);

            // Force check of time on the next occasion
            if (thisThread == Threads.main())
                static_cast<MainThread*>(thisThread)->callsCnt = 0;

            if (err != TB::ProbeState::FAIL)
            {
                thisThread->tbHits.fetch_add(1, std::memory_order_relaxed);

                int drawScore = TB::UseRule50 ? 1 : 0;

                // use the range VALUE_MATE_IN_MAX_PLY to VALUE_TB_WIN_IN_MAX_PLY to score
                value =  wdl < -drawScore ? VALUE_MATED_IN_MAX_PLY + ss->ply + 1
                       : wdl >  drawScore ? VALUE_MATE_IN_MAX_PLY - ss->ply - 1
                                          : VALUE_DRAW + 2 * wdl * drawScore;

                Bound b =  wdl < -drawScore ? BOUND_UPPER
                         : wdl >  drawScore ? BOUND_LOWER : BOUND_EXACT;

                if (    b == BOUND_EXACT
                    || (b == BOUND_LOWER ? value >= beta : value <= alpha))
                {
                    tte->save(posKey, value_to_tt(value, ss->ply), ss->ttPv, b,
                              std::min(MAX_PLY - 1, depth + 6),
                              MOVE_NONE, VALUE_NONE);

                    return value;
                }

                if (PvNode)
                {
                    if (b == BOUND_LOWER)
                        bestValue = value, alpha = std::max(alpha, bestValue);
                    else
                        maxValue = value;
                }
            }
        }
    }

    CapturePieceToHistory& captureHistory = thisThread->captureHistory;

    // Step 6. Static evaluation of the position
    if (ss->inCheck)
    {
        // Skip early pruning when in check
        ss->staticEval = eval = VALUE_NONE;
        improving = false;
        goto moves_loop;
    }
    else if (excludedMove)
    {
        // Providing the hint that this node's accumulator will be used often brings significant Elo gain (13 Elo)
        Eval::NNUE::hint_common_parent_position(pos);
        eval = ss->staticEval;
    }
    else if (ss->ttHit)
    {
        // Never assume anything about values stored in TT
        ss->staticEval = eval = tte->eval();
        if (eval == VALUE_NONE)
            ss->staticEval = eval = evaluate(pos);
        else if (PvNode)
            Eval::NNUE::hint_common_parent_position(pos);

        // ttValue can be used as a better position evaluation (~7 Elo)
        if (    ttValue != VALUE_NONE
            && (tte->bound() & (ttValue > eval ? BOUND_LOWER : BOUND_UPPER)))
            eval = ttValue;
    }
    else
    {
        ss->staticEval = eval = evaluate(pos);
        // Save static evaluation into the transposition table
        tte->save(posKey, VALUE_NONE, ss->ttPv, BOUND_NONE, DEPTH_NONE, MOVE_NONE, eval);
    }

    // Use static evaluation difference to improve quiet move ordering (~4 Elo)
    if (is_ok((ss-1)->currentMove) && !(ss-1)->inCheck && !priorCapture)
    {
        int bonus = std::clamp(-18 * int((ss-1)->staticEval + ss->staticEval), -1817, 1817);
        thisThread->mainHistory[~us][from_to((ss-1)->currentMove)] << bonus;
    }

    // Set up the improving flag, which is true if current static evaluation is
    // bigger than the previous static evaluation at our turn (if we were in
    // check at our previous move we look at static evaluation at move prior to it
    // and if we were in check at move prior to it flag is set to true) and is
    // false otherwise. The improving flag is used in various pruning heuristics.
    improving =   (ss-2)->staticEval != VALUE_NONE ? ss->staticEval > (ss-2)->staticEval
                : (ss-4)->staticEval != VALUE_NONE ? ss->staticEval > (ss-4)->staticEval
                : true;

    // Step 7. Razoring (~1 Elo).
    // If eval is really low check with qsearch if it can exceed alpha, if it can't,
    // return a fail low.
    if (eval < alpha - 456 - 252 * depth * depth)
    {
        value = qsearch<NonPV>(pos, ss, alpha - 1, alpha);
        if (value < alpha)
            return value;
    }

    // Step 8. Futility pruning: child node (~40 Elo).
    // The depth condition is important for mate finding.
    if (   !ss->ttPv
        &&  depth < 9
        &&  eval - futility_margin(depth, cutNode && !ss->ttHit, improving) - (ss-1)->statScore / 306 >= beta
        &&  eval >= beta
        &&  eval < 24923) // larger than VALUE_KNOWN_WIN, but smaller than TB wins
        return eval;

    // Step 9. Null move search with verification search (~35 Elo)
    if (   !PvNode
        && (ss-1)->currentMove != MOVE_NULL
        && (ss-1)->statScore < 17329
        &&  eval >= beta
        &&  eval >= ss->staticEval
        &&  ss->staticEval >= beta - 21 * depth + 258
        && !excludedMove
        &&  pos.non_pawn_material(us)
        &&  ss->ply >= thisThread->nmpMinPly
        &&  beta > VALUE_TB_LOSS_IN_MAX_PLY)
    {
        assert(eval - beta >= 0);

        // Null move dynamic reduction based on depth and eval
        Depth R = std::min(int(eval - beta) / 173, 6) + depth / 3 + 4;

        ss->currentMove = MOVE_NULL;
        ss->continuationHistory = &thisThread->continuationHistory[0][0][NO_PIECE][0];

        pos.do_null_move(st);

        Value nullValue = -search<NonPV>(pos, ss+1, -beta, -beta+1, depth-R, !cutNode);

        pos.undo_null_move();

        if (nullValue >= beta)
        {
            // Do not return unproven mate or TB scores
            nullValue = std::min(nullValue, VALUE_TB_WIN_IN_MAX_PLY-1);

            if (thisThread->nmpMinPly || depth < 14)
                return nullValue;

            assert(!thisThread->nmpMinPly); // Recursive verification is not allowed

            // Do verification search at high depths, with null move pruning disabled
            // until ply exceeds nmpMinPly.
            thisThread->nmpMinPly = ss->ply + 3 * (depth-R) / 4;

            Value v = search<NonPV>(pos, ss, beta-1, beta, depth-R, false);

            thisThread->nmpMinPly = 0;

            if (v >= beta)
                return nullValue;
        }
    }

    // Step 10. If the position doesn't have a ttMove, decrease depth by 2
    // (or by 4 if the TT entry for the current position was hit and the stored depth is greater than or equal to the current depth).
    // Use qsearch if depth is equal or below zero (~9 Elo)
    if (    PvNode
        && !ttMove)
        depth -= 2 + 2 * (ss->ttHit && tte->depth() >= depth);

    if (depth <= 0)
        return qsearch<PV>(pos, ss, alpha, beta);

    if (    cutNode
        &&  depth >= 8
        && !ttMove)
        depth -= 2;

    probCutBeta = beta + 168 - 61 * improving;

    // Step 11. ProbCut (~10 Elo)
    // If we have a good enough capture (or queen promotion) and a reduced search returns a value
    // much above beta, we can (almost) safely prune the previous move.
    if (   !PvNode
        &&  depth > 3
        &&  abs(beta) < VALUE_TB_WIN_IN_MAX_PLY
        // If value from transposition table is lower than probCutBeta, don't attempt probCut
        // there and in further interactions with transposition table cutoff depth is set to depth - 3
        // because probCut search has depth set to depth - 4 but we also do a move before it
        // So effective depth is equal to depth - 3
        && !(   tte->depth() >= depth - 3
             && ttValue != VALUE_NONE
             && ttValue < probCutBeta))
    {
        assert(probCutBeta < VALUE_INFINITE);

        MovePicker mp(pos, ttMove, probCutBeta - ss->staticEval, &captureHistory);

        while ((move = mp.next_move()) != MOVE_NONE)
            if (move != excludedMove && pos.legal(move))
            {
                assert(pos.capture_stage(move));

                ss->currentMove = move;
                ss->continuationHistory = &thisThread->continuationHistory[ss->inCheck]
                                                                          [true]
                                                                          [pos.moved_piece(move)]
                                                                          [to_sq(move)];

                pos.do_move(move, st);

                // Perform a preliminary qsearch to verify that the move holds
                value = -qsearch<NonPV>(pos, ss+1, -probCutBeta, -probCutBeta+1);

                // If the qsearch held, perform the regular search
                if (value >= probCutBeta)
                    value = -search<NonPV>(pos, ss+1, -probCutBeta, -probCutBeta+1, depth - 4, !cutNode);

                pos.undo_move(move);

                if (value >= probCutBeta)
                {
                    // Save ProbCut data into transposition table
                    tte->save(posKey, value_to_tt(value, ss->ply), ss->ttPv, BOUND_LOWER, depth - 3, move, ss->staticEval);
                    return value;
                }
            }

        Eval::NNUE::hint_common_parent_position(pos);
    }

moves_loop: // When in check, search starts here

    // Step 12. A small Probcut idea, when we are in check (~4 Elo)
    probCutBeta = beta + 413;
    if (   ss->inCheck
        && !PvNode
        && ttCapture
        && (tte->bound() & BOUND_LOWER)
        && tte->depth() >= depth - 4
        && ttValue >= probCutBeta
        && abs(ttValue) <= VALUE_KNOWN_WIN
        && abs(beta) <= VALUE_KNOWN_WIN)
        return probCutBeta;

    const PieceToHistory* contHist[] = { (ss-1)->continuationHistory, (ss-2)->continuationHistory,
                                          nullptr                   , (ss-4)->continuationHistory,
                                          nullptr                   , (ss-6)->continuationHistory };

    Move countermove = prevSq != SQ_NONE ? thisThread->counterMoves[pos.piece_on(prevSq)][prevSq] : MOVE_NONE;

    MovePicker mp(pos, ttMove, depth, &thisThread->mainHistory,
                                      &captureHistory,
                                      contHist,
                                      countermove,
                                      ss->killers);

    value = bestValue;
    moveCountPruning = singularQuietLMR = false;

    // Indicate PvNodes that will probably fail low if the node was searched
    // at a depth equal to or greater than the current depth, and the result of this search was a fail low.
    bool likelyFailLow =    PvNode
                         && ttMove
                         && (tte->bound() & BOUND_UPPER)
                         && tte->depth() >= depth;

    // Step 13. Loop through all pseudo-legal moves until no moves remain
    // or a beta cutoff occurs.
    while ((move = mp.next_move(moveCountPruning)) != MOVE_NONE)
    {
      assert(is_ok(move));

      if (move == excludedMove)
          continue;

      // At root obey the "searchmoves" option and skip moves not listed in Root
      // Move List. As a consequence, any illegal move is also skipped. In MultiPV
      // mode we also skip PV moves that have been already searched and those
      // of lower "TB rank" if we are in a TB root position.
      if (rootNode && !std::count(thisThread->rootMoves.begin() + thisThread->pvIdx,
                                  thisThread->rootMoves.begin() + thisThread->pvLast, move))
          continue;

      // Check for legality
      if (!rootNode && !pos.legal(move))
          continue;

      ss->moveCount = ++moveCount;

      if (rootNode && thisThread == Threads.main() && Time.elapsed() > 3000)
          sync_cout << "info depth " << depth
                    << " currmove " << UCI::move(move, pos.is_chess960())
                    << " currmovenumber " << moveCount + thisThread->pvIdx << sync_endl;
      if (PvNode)
          (ss+1)->pv = nullptr;

      extension = 0;
      capture = pos.capture_stage(move);
      movedPiece = pos.moved_piece(move);
      givesCheck = pos.gives_check(move);

      // Calculate new depth for this move
      newDepth = depth - 1;

      Value delta = beta - alpha;

      Depth r = reduction(improving, depth, moveCount, delta, thisThread->rootDelta);

      // Step 14. Pruning at shallow depth (~120 Elo). Depth conditions are important for mate finding.
      if (  !rootNode
          && pos.non_pawn_material(us)
          && bestValue > VALUE_TB_LOSS_IN_MAX_PLY)
      {
          // Skip quiet moves if movecount exceeds our FutilityMoveCount threshold (~8 Elo)
          moveCountPruning = moveCount >= futility_move_count(improving, depth);

          // Reduced depth of the next LMR search
          int lmrDepth = newDepth - r;

          if (   capture
              || givesCheck)
          {
              // Futility pruning for captures (~2 Elo)
              if (   !givesCheck
                  && lmrDepth < 7
                  && !ss->inCheck
                  && ss->staticEval + 197 + 248 * lmrDepth + PieceValue[EG][pos.piece_on(to_sq(move))]
                   + captureHistory[movedPiece][to_sq(move)][type_of(pos.piece_on(to_sq(move)))] / 7 < alpha)
                  continue;

              Bitboard occupied;
              // SEE based pruning (~11 Elo)
              if (!pos.see_ge(move, occupied, Value(-205) * depth))
              {
                 if (depth < 2 - capture)
                    continue;
                 // Don't prune the move if opponent Queen/Rook is under discovered attack after the exchanges
                 // Don't prune the move if opponent King is under discovered attack after or during the exchanges
                 Bitboard leftEnemies = (pos.pieces(~us, KING, QUEEN, ROOK)) & occupied;
                 Bitboard attacks = 0;
                 occupied |= to_sq(move);
                 while (leftEnemies && !attacks)
                 {
                      Square sq = pop_lsb(leftEnemies);
                      attacks |= pos.attackers_to(sq, occupied) & pos.pieces(us) & occupied;
                      // Don't consider pieces that were already threatened/hanging before SEE exchanges
                      if (attacks && (sq != pos.square<KING>(~us) && (pos.attackers_to(sq, pos.pieces()) & pos.pieces(us))))
                         attacks = 0;
                 }
                 if (!attacks)
                    continue;
              }
          }
          else
          {
              int history =   (*contHist[0])[movedPiece][to_sq(move)]
                            + (*contHist[1])[movedPiece][to_sq(move)]
                            + (*contHist[3])[movedPiece][to_sq(move)];

              // Continuation history based pruning (~2 Elo)
              if (   lmrDepth < 6
                  && history < -3832 * depth)
                  continue;

              history += 2 * thisThread->mainHistory[us][from_to(move)];

              lmrDepth += history / 7011;
              lmrDepth = std::max(lmrDepth, -2);

              // Futility pruning: parent node (~13 Elo)
              if (   !ss->inCheck
                  && lmrDepth < 12
                  && ss->staticEval + 112 + 138 * lmrDepth <= alpha)
                  continue;

              lmrDepth = std::max(lmrDepth, 0);

              // Prune moves with negative SEE (~4 Elo)
              if (!pos.see_ge(move, Value(-27 * lmrDepth * lmrDepth - 16 * lmrDepth)))
                  continue;
          }
      }

      // Step 15. Extensions (~100 Elo)
      // We take care to not overdo to avoid search getting stuck.
      if (ss->ply < thisThread->rootDepth * 2)
      {
          // Singular extension search (~94 Elo). If all moves but one fail low on a
          // search of (alpha-s, beta-s), and just one fails high on (alpha, beta),
          // then that move is singular and should be extended. To verify this we do
          // a reduced search on all the other moves but the ttMove and if the
          // result is lower than ttValue minus a margin, then we will extend the ttMove.
          // Depth margin and singularBeta margin are known for having non-linear scaling.
          // Their values are optimized to time controls of 180+1.8 and longer
          // so changing them requires tests at this type of time controls.
          if (   !rootNode
              &&  depth >= 4 - (thisThread->completedDepth > 22) + 2 * (PvNode && tte->is_pv())
              &&  move == ttMove
              && !excludedMove // Avoid recursive singular search
           /* &&  ttValue != VALUE_NONE Already implicit in the next condition */
              &&  abs(ttValue) < VALUE_KNOWN_WIN
              && (tte->bound() & BOUND_LOWER)
              &&  tte->depth() >= depth - 3)
          {
              Value singularBeta = ttValue - (82 + 65 * (ss->ttPv && !PvNode)) * depth / 64;
              Depth singularDepth = (depth - 1) / 2;

              ss->excludedMove = move;
              value = search<NonPV>(pos, ss, singularBeta - 1, singularBeta, singularDepth, cutNode);
              ss->excludedMove = MOVE_NONE;

              if (value < singularBeta)
              {
                  extension = 1;
                  singularQuietLMR = !ttCapture;

                  // Avoid search explosion by limiting the number of double extensions
                  if (  !PvNode
                      && value < singularBeta - 21
                      && ss->doubleExtensions <= 11)
                  {
                      extension = 2;
                      depth += depth < 13;
                  }
              }

              // Multi-cut pruning
              // Our ttMove is assumed to fail high, and now we failed high also on a reduced
              // search without the ttMove. So we assume this expected Cut-node is not singular,
              // that multiple moves fail high, and we can prune the whole subtree by returning
              // a softbound.
              else if (singularBeta >= beta)
                  return singularBeta;

              // If the eval of ttMove is greater than beta, we reduce it (negative extension) (~7 Elo)
              else if (ttValue >= beta)
                  extension = -2 - !PvNode;

              // If we are on a cutNode, reduce it based on depth (negative extension) (~1 Elo)
              else if (cutNode)
                  extension = depth > 8 && depth < 17 ? -3 : -1;

              // If the eval of ttMove is less than value, we reduce it (negative extension) (~1 Elo)
              else if (ttValue <= value)
                  extension = -1;
          }

          // Check extensions (~1 Elo)
          else if (   givesCheck
                   && depth > 9)
              extension = 1;

          // Quiet ttMove extensions (~1 Elo)
          else if (   PvNode
                   && move == ttMove
                   && move == ss->killers[0]
                   && (*contHist[0])[movedPiece][to_sq(move)] >= 5168)
              extension = 1;
      }

      // Add extension to new depth
      newDepth += extension;
      ss->doubleExtensions = (ss-1)->doubleExtensions + (extension == 2);

      // Speculative prefetch as early as possible
      prefetch(TT.first_entry(pos.key_after(move)));

      // Update the current move (this must be done after singular extension search)
      ss->currentMove = move;
      ss->continuationHistory = &thisThread->continuationHistory[ss->inCheck]
                                                                [capture]
                                                                [movedPiece]
                                                                [to_sq(move)];

      // Step 16. Make the move
      pos.do_move(move, st, givesCheck);

      // Decrease reduction if position is or has been on the PV
      // and node is not likely to fail low. (~3 Elo)
      // Decrease further on cutNodes. (~1 Elo)
      if (   ss->ttPv
          && !likelyFailLow)
          r -= cutNode && tte->depth() >= depth + 3 ? 3 : 2;

      // Decrease reduction if opponent's move count is high (~1 Elo)
      if ((ss-1)->moveCount > 8)
          r--;

      // Increase reduction for cut nodes (~3 Elo)
      if (cutNode)
          r += 2;

      // Increase reduction if ttMove is a capture (~3 Elo)
      if (ttCapture)
          r++;

      // Decrease reduction for PvNodes based on depth (~2 Elo)
      if (PvNode)
          r -= 1 + (depth < 6);

      // Decrease reduction if ttMove has been singularly extended (~1 Elo)
      if (singularQuietLMR)
          r--;

      // Increase reduction if next ply has a lot of fail high (~5 Elo)
      if ((ss+1)->cutoffCnt > 3)
          r++;

      else if (move == ttMove)
          r--;

      ss->statScore =  2 * thisThread->mainHistory[us][from_to(move)]
                     + (*contHist[0])[movedPiece][to_sq(move)]
                     + (*contHist[1])[movedPiece][to_sq(move)]
                     + (*contHist[3])[movedPiece][to_sq(move)]
                     - 4006;

      // Decrease/increase reduction for moves with a good/bad history (~25 Elo)
      r -= ss->statScore / (11124 + 4740 * (depth > 5 && depth < 22));

      // Step 17. Late moves reduction / extension (LMR, ~117 Elo)
      // We use various heuristics for the sons of a node after the first son has
      // been searched. In general, we would like to reduce them, but there are many
      // cases where we extend a son if it has good chances to be "interesting".
      if (    depth >= 2
          &&  moveCount > 1 + (PvNode && ss->ply <= 1)
          && (   !ss->ttPv
              || !capture
              || (cutNode && (ss-1)->moveCount > 1)))
      {
          // In general we want to cap the LMR depth search at newDepth, but when
          // reduction is negative, we allow this move a limited search extension
          // beyond the first move depth. This may lead to hidden double extensions.
          Depth d = std::clamp(newDepth - r, 1, newDepth + 1);

          value = -search<NonPV>(pos, ss+1, -(alpha+1), -alpha, d, true);

          // Do a full-depth search when reduced LMR search fails high
          if (value > alpha && d < newDepth)
          {
              // Adjust full-depth search based on LMR results - if the result
              // was good enough search deeper, if it was bad enough search shallower
              const bool doDeeperSearch = value > (bestValue + 64 + 11 * (newDepth - d));
              const bool doEvenDeeperSearch = value > alpha + 711 && ss->doubleExtensions <= 6;
              const bool doShallowerSearch = value < bestValue + newDepth;

              ss->doubleExtensions = ss->doubleExtensions + doEvenDeeperSearch;

              newDepth += doDeeperSearch - doShallowerSearch + doEvenDeeperSearch;

              if (newDepth > d)
                  value = -search<NonPV>(pos, ss+1, -(alpha+1), -alpha, newDepth, !cutNode);

              int bonus = value <= alpha ? -stat_bonus(newDepth)
                        : value >= beta  ?  stat_bonus(newDepth)
                                         :  0;

              update_continuation_histories(ss, movedPiece, to_sq(move), bonus);
          }
      }

      // Step 18. Full-depth search when LMR is skipped. If expected reduction is high, reduce its depth by 1.
      else if (!PvNode || moveCount > 1)
      {
          // Increase reduction for cut nodes and not ttMove (~1 Elo)
          if (!ttMove && cutNode)
              r += 2;

          value = -search<NonPV>(pos, ss+1, -(alpha+1), -alpha, newDepth - (r > 3), !cutNode);
      }

      // For PV nodes only, do a full PV search on the first move or after a fail
      // high (in the latter case search only if value < beta), otherwise let the
      // parent node fail low with value <= alpha and try another move.
      if (PvNode && (moveCount == 1 || (value > alpha && (rootNode || value < beta))))
      {
          (ss+1)->pv = pv;
          (ss+1)->pv[0] = MOVE_NONE;

          value = -search<PV>(pos, ss+1, -beta, -alpha, newDepth, false);
      }

      // Step 19. Undo move
      pos.undo_move(move);

      assert(value > -VALUE_INFINITE && value < VALUE_INFINITE);

      // Step 20. Check for a new best move
      // Finished searching the move. If a stop occurred, the return value of
      // the search cannot be trusted, and we return immediately without
      // updating best move, PV and TT.
      if (Threads.stop.load(std::memory_order_relaxed))
          return VALUE_ZERO;

      if (rootNode)
      {
          RootMove& rm = *std::find(thisThread->rootMoves.begin(),
                                    thisThread->rootMoves.end(), move);

          rm.averageScore = rm.averageScore != -VALUE_INFINITE ? (2 * value + rm.averageScore) / 3 : value;

          // PV move or new best move?
          if (moveCount == 1 || value > alpha)
          {
              rm.score =  rm.uciScore = value;
              rm.selDepth = thisThread->selDepth;
              rm.scoreLowerbound = rm.scoreUpperbound = false;

              if (value >= beta)
              {
                  rm.scoreLowerbound = true;
                  rm.uciScore = beta;
              }
              else if (value <= alpha)
              {
                  rm.scoreUpperbound = true;
                  rm.uciScore = alpha;
              }

              rm.pv.resize(1);

              assert((ss+1)->pv);

              for (Move* m = (ss+1)->pv; *m != MOVE_NONE; ++m)
                  rm.pv.push_back(*m);

              // We record how often the best move has been changed in each iteration.
              // This information is used for time management. In MultiPV mode,
              // we must take care to only do this for the first PV line.
              if (   moveCount > 1
                  && !thisThread->pvIdx)
                  ++thisThread->bestMoveChanges;
          }
          else
              // All other moves but the PV, are set to the lowest value: this
              // is not a problem when sorting because the sort is stable and the
              // move position in the list is preserved - just the PV is pushed up.
              rm.score = -VALUE_INFINITE;
      }

      if (value > bestValue)
      {
          bestValue = value;

          if (value > alpha)
          {
              bestMove = move;

              if (PvNode && !rootNode) // Update pv even in fail-high case
                  update_pv(ss->pv, move, (ss+1)->pv);

              if (value >= beta)
              {
                  ss->cutoffCnt += 1 + !ttMove;
                  assert(value >= beta); // Fail high
                  break;
              }
              else
              {
                  // Reduce other moves if we have found at least one score improvement (~2 Elo)
                  if (   depth > 2
                      && depth < 12
                      && beta  <  14362
                      && value > -12393)
                      depth -= 2;

                  assert(depth > 0);
                  alpha = value; // Update alpha! Always alpha < beta
              }
          }
      }


      // If the move is worse than some previously searched move, remember it, to update its stats later
      if (move != bestMove)
      {
          if (capture && captureCount < 32)
              capturesSearched[captureCount++] = move;

          else if (!capture && quietCount < 64)
              quietsSearched[quietCount++] = move;
      }
    }

    // The following condition would detect a stop only after move loop has been
    // completed. But in this case, bestValue is valid because we have fully
    // searched our subtree, and we can anyhow save the result in TT.
    /*
       if (Threads.stop)
        return VALUE_DRAW;
    */

    // Step 21. Check for mate and stalemate
    // All legal moves have been searched and if there are no legal moves, it
    // must be a mate or a stalemate. If we are in a singular extension search then
    // return a fail low score.

    assert(moveCount || !ss->inCheck || excludedMove || !MoveList<LEGAL>(pos).size());

    if (!moveCount)
        bestValue = excludedMove ? alpha :
                    ss->inCheck  ? mated_in(ss->ply)
                                 : VALUE_DRAW;

    // If there is a move that produces search value greater than alpha we update the stats of searched moves
    else if (bestMove)
        update_all_stats(pos, ss, bestMove, bestValue, beta, prevSq,
                         quietsSearched, quietCount, capturesSearched, captureCount, depth);

    // Bonus for prior countermove that caused the fail low
    else if (!priorCapture && prevSq != SQ_NONE)
    {
        int bonus = (depth > 5) + (PvNode || cutNode) + (bestValue < alpha - 113 * depth) + ((ss-1)->moveCount > 12);
        update_continuation_histories(ss-1, pos.piece_on(prevSq), prevSq, stat_bonus(depth) * bonus);
    }

    if (PvNode)
        bestValue = std::min(bestValue, maxValue);

    // If no good move is found and the previous position was ttPv, then the previous
    // opponent move is probably good and the new position is added to the search tree. (~7 Elo)
    if (bestValue <= alpha)
        ss->ttPv = ss->ttPv || ((ss-1)->ttPv && depth > 3);

    // Write gathered information in transposition table
    if (!excludedMove && !(rootNode && thisThread->pvIdx))
        tte->save(posKey, value_to_tt(bestValue, ss->ply), ss->ttPv,
                  bestValue >= beta ? BOUND_LOWER :
                  PvNode && bestMove ? BOUND_EXACT : BOUND_UPPER,
                  depth, bestMove, ss->staticEval);

    assert(bestValue > -VALUE_INFINITE && bestValue < VALUE_INFINITE);

    return bestValue;
  }


  // qsearch() is the quiescence search function, which is called by the main search
  // function with zero depth, or recursively with further decreasing depth per call.
  // (~155 Elo)
  template <NodeType nodeType>
  Value qsearch(Position& pos, Stack* ss, Value alpha, Value beta, Depth depth) {

    static_assert(nodeType != Root);
    constexpr bool PvNode = nodeType == PV;

    assert(alpha >= -VALUE_INFINITE && alpha < beta && beta <= VALUE_INFINITE);
    assert(PvNode || (alpha == beta - 1));
    assert(depth <= 0);

    Move pv[MAX_PLY+1];
    StateInfo st;
    ASSERT_ALIGNED(&st, Eval::NNUE::CacheLineSize);

    TTEntry* tte;
    Key posKey;
    Move ttMove, move, bestMove;
    Depth ttDepth;
    Value bestValue, value, ttValue, futilityValue, futilityBase;
    bool pvHit, givesCheck, capture;
    int moveCount;

    // Step 1. Initialize node
    if (PvNode)
    {
        (ss+1)->pv = pv;
        ss->pv[0] = MOVE_NONE;
    }

    Thread* thisThread = pos.this_thread();
    bestMove = MOVE_NONE;
    ss->inCheck = pos.checkers();
    moveCount = 0;

    // Step 2. Check for an immediate draw or maximum ply reached
    if (   pos.is_draw(ss->ply)
        || ss->ply >= MAX_PLY)
        return (ss->ply >= MAX_PLY && !ss->inCheck) ? evaluate(pos) : VALUE_DRAW;

    assert(0 <= ss->ply && ss->ply < MAX_PLY);

    // Decide whether or not to include checks: this fixes also the type of
    // TT entry depth that we are going to use. Note that in qsearch we use
    // only two types of depth in TT: DEPTH_QS_CHECKS or DEPTH_QS_NO_CHECKS.
    ttDepth = ss->inCheck || depth >= DEPTH_QS_CHECKS ? DEPTH_QS_CHECKS
                                                      : DEPTH_QS_NO_CHECKS;

    // Step 3. Transposition table lookup
    posKey = pos.key();
    tte = TT.probe(posKey, ss->ttHit);
    ttValue = ss->ttHit ? value_from_tt(tte->value(), ss->ply, pos.rule50_count()) : VALUE_NONE;
    ttMove = ss->ttHit ? tte->move() : MOVE_NONE;
    pvHit = ss->ttHit && tte->is_pv();

    // At non-PV nodes we check for an early TT cutoff
    if (  !PvNode
        && tte->depth() >= ttDepth
        && ttValue != VALUE_NONE // Only in case of TT access race or if !ttHit
        && (tte->bound() & (ttValue >= beta ? BOUND_LOWER : BOUND_UPPER)))
        return ttValue;

    // Step 4. Static evaluation of the position
    if (ss->inCheck)
        bestValue = futilityBase = -VALUE_INFINITE;
    else
    {
        if (ss->ttHit)
        {
            // Never assume anything about values stored in TT
            if ((ss->staticEval = bestValue = tte->eval()) == VALUE_NONE)
                ss->staticEval = bestValue = evaluate(pos);

            // ttValue can be used as a better position evaluation (~13 Elo)
            if (    ttValue != VALUE_NONE
                && (tte->bound() & (ttValue > bestValue ? BOUND_LOWER : BOUND_UPPER)))
                bestValue = ttValue;
        }
        else
            // In case of null move search use previous static eval with a different sign
            ss->staticEval = bestValue = (ss-1)->currentMove != MOVE_NULL ? evaluate(pos)
                                                                          : -(ss-1)->staticEval;

        // Stand pat. Return immediately if static value is at least beta
        if (bestValue >= beta)
        {
            // Save gathered info in transposition table
            if (!ss->ttHit)
                tte->save(posKey, value_to_tt(bestValue, ss->ply), false, BOUND_LOWER,
                          DEPTH_NONE, MOVE_NONE, ss->staticEval);

            return bestValue;
        }

        if (bestValue > alpha)
            alpha = bestValue;

        futilityBase = bestValue + 200;
    }

    const PieceToHistory* contHist[] = { (ss-1)->continuationHistory, (ss-2)->continuationHistory,
                                          nullptr                   , (ss-4)->continuationHistory,
                                          nullptr                   , (ss-6)->continuationHistory };

    // Initialize a MovePicker object for the current position, and prepare
    // to search the moves. Because the depth is <= 0 here, only captures,
    // queen promotions, and other checks (only if depth >= DEPTH_QS_CHECKS)
    // will be generated.
    Square prevSq = is_ok((ss-1)->currentMove) ? to_sq((ss-1)->currentMove) : SQ_NONE;
    MovePicker mp(pos, ttMove, depth, &thisThread->mainHistory,
                                      &thisThread->captureHistory,
                                      contHist,
                                      prevSq);

    int quietCheckEvasions = 0;

    // Step 5. Loop through all pseudo-legal moves until no moves remain
    // or a beta cutoff occurs.
    while ((move = mp.next_move()) != MOVE_NONE)
    {
        assert(is_ok(move));

        // Check for legality
        if (!pos.legal(move))
            continue;

        givesCheck = pos.gives_check(move);
        capture = pos.capture_stage(move);

        moveCount++;

        // Step 6. Pruning.
        if (bestValue > VALUE_TB_LOSS_IN_MAX_PLY)
        {
            // Futility pruning and moveCount pruning (~10 Elo)
            if (   !givesCheck
                &&  to_sq(move) != prevSq
                &&  futilityBase > -VALUE_KNOWN_WIN
                &&  type_of(move) != PROMOTION)
            {
                if (moveCount > 2)
                    continue;

                futilityValue = futilityBase + PieceValue[EG][pos.piece_on(to_sq(move))];

                if (futilityValue <= alpha)
                {
                    bestValue = std::max(bestValue, futilityValue);
                    continue;
                }

                if (futilityBase <= alpha && !pos.see_ge(move, VALUE_ZERO + 1))
                {
                    bestValue = std::max(bestValue, futilityBase);
                    continue;
                }
            }

            // We prune after the second quiet check evasion move, where being 'in check' is
            // implicitly checked through the counter, and being a 'quiet move' apart from
            // being a tt move is assumed after an increment because captures are pushed ahead.
            if (quietCheckEvasions > 1)
                break;

            // Continuation history based pruning (~3 Elo)
            if (   !capture
                && (*contHist[0])[pos.moved_piece(move)][to_sq(move)] < 0
                && (*contHist[1])[pos.moved_piece(move)][to_sq(move)] < 0)
                continue;

            // Do not search moves with bad enough SEE values (~5 Elo)
            if (!pos.see_ge(move, Value(-95)))
                continue;
        }

        // Speculative prefetch as early as possible
        prefetch(TT.first_entry(pos.key_after(move)));

        // Update the current move
        ss->currentMove = move;
        ss->continuationHistory = &thisThread->continuationHistory[ss->inCheck]
                                                                  [capture]
                                                                  [pos.moved_piece(move)]
                                                                  [to_sq(move)];

        quietCheckEvasions += !capture && ss->inCheck;

        // Step 7. Make and search the move
        pos.do_move(move, st, givesCheck);
        value = -qsearch<nodeType>(pos, ss+1, -beta, -alpha, depth - 1);
        pos.undo_move(move);

        assert(value > -VALUE_INFINITE && value < VALUE_INFINITE);

        // Step 8. Check for a new best move
        if (value > bestValue)
        {
            bestValue = value;

            if (value > alpha)
            {
                bestMove = move;

                if (PvNode) // Update pv even in fail-high case
                    update_pv(ss->pv, move, (ss+1)->pv);

                if (value < beta) // Update alpha here!
                    alpha = value;
                else
                    break; // Fail high
            }
        }
    }

    // Step 9. Check for mate
    // All legal moves have been searched. A special case: if we're in check
    // and no legal moves were found, it is checkmate.
    if (ss->inCheck && bestValue == -VALUE_INFINITE)
    {
        assert(!MoveList<LEGAL>(pos).size());

        return mated_in(ss->ply); // Plies to mate from the root
    }

    // Save gathered info in transposition table
    tte->save(posKey, value_to_tt(bestValue, ss->ply), pvHit,
              bestValue >= beta ? BOUND_LOWER : BOUND_UPPER,
              ttDepth, bestMove, ss->staticEval);

    assert(bestValue > -VALUE_INFINITE && bestValue < VALUE_INFINITE);

    return bestValue;
  }


  // value_to_tt() adjusts a mate or TB score from "plies to mate from the root" to
  // "plies to mate from the current position". Standard scores are unchanged.
  // The function is called before storing a value in the transposition table.

  Value value_to_tt(Value v, int ply) {

    assert(v != VALUE_NONE);

    return  v >= VALUE_TB_WIN_IN_MAX_PLY  ? v + ply
          : v <= VALUE_TB_LOSS_IN_MAX_PLY ? v - ply : v;
  }


  // value_from_tt() is the inverse of value_to_tt(): it adjusts a mate or TB score
  // from the transposition table (which refers to the plies to mate/be mated from
  // current position) to "plies to mate/be mated (TB win/loss) from the root". However,
  // for mate scores, to avoid potentially false mate scores related to the 50 moves rule
  // and the graph history interaction, we return an optimal TB score instead.

  Value value_from_tt(Value v, int ply, int r50c) {

    if (v == VALUE_NONE)
        return VALUE_NONE;

    if (v >= VALUE_TB_WIN_IN_MAX_PLY)  // TB win or better
    {
        if (v >= VALUE_MATE_IN_MAX_PLY && VALUE_MATE - v > 99 - r50c)
            return VALUE_MATE_IN_MAX_PLY - 1; // do not return a potentially false mate score

        return v - ply;
    }

    if (v <= VALUE_TB_LOSS_IN_MAX_PLY) // TB loss or worse
    {
        if (v <= VALUE_MATED_IN_MAX_PLY && VALUE_MATE + v > 99 - r50c)
            return VALUE_MATED_IN_MAX_PLY + 1; // do not return a potentially false mate score

        return v + ply;
    }

    return v;
  }


  // update_pv() adds current move and appends child pv[]

  void update_pv(Move* pv, Move move, const Move* childPv) {

    for (*pv++ = move; childPv && *childPv != MOVE_NONE; )
        *pv++ = *childPv++;
    *pv = MOVE_NONE;
  }


  // update_all_stats() updates stats at the end of search() when a bestMove is found

  void update_all_stats(const Position& pos, Stack* ss, Move bestMove, Value bestValue, Value beta, Square prevSq,
                        Move* quietsSearched, int quietCount, Move* capturesSearched, int captureCount, Depth depth) {

    Color us = pos.side_to_move();
    Thread* thisThread = pos.this_thread();
    CapturePieceToHistory& captureHistory = thisThread->captureHistory;
    Piece moved_piece = pos.moved_piece(bestMove);
    PieceType captured;

    int quietMoveBonus = stat_bonus(depth + 1);

    if (!pos.capture_stage(bestMove))
    {
        int bestMoveBonus = bestValue > beta + 145 ? quietMoveBonus  // larger bonus
                                            : stat_bonus(depth);     // smaller bonus

        // Increase stats for the best move in case it was a quiet move
        update_quiet_stats(pos, ss, bestMove, bestMoveBonus);

        // Decrease stats for all non-best quiet moves
        for (int i = 0; i < quietCount; ++i)
        {
            thisThread->mainHistory[us][from_to(quietsSearched[i])] << -bestMoveBonus;
            update_continuation_histories(ss, pos.moved_piece(quietsSearched[i]), to_sq(quietsSearched[i]), -bestMoveBonus);
        }
    }
    else
    {
        // Increase stats for the best move in case it was a capture move
        captured = type_of(pos.piece_on(to_sq(bestMove)));
        captureHistory[moved_piece][to_sq(bestMove)][captured] << quietMoveBonus;
    }

    // Extra penalty for a quiet early move that was not a TT move or
    // main killer move in previous ply when it gets refuted.
    if (   prevSq != SQ_NONE
        && ((ss-1)->moveCount == 1 + (ss-1)->ttHit || ((ss-1)->currentMove == (ss-1)->killers[0]))
        && !pos.captured_piece())
            update_continuation_histories(ss-1, pos.piece_on(prevSq), prevSq, -quietMoveBonus);

    // Decrease stats for all non-best capture moves
    for (int i = 0; i < captureCount; ++i)
    {
        moved_piece = pos.moved_piece(capturesSearched[i]);
        captured = type_of(pos.piece_on(to_sq(capturesSearched[i])));
        captureHistory[moved_piece][to_sq(capturesSearched[i])][captured] << -quietMoveBonus;
    }
  }


  // update_continuation_histories() updates histories of the move pairs formed
  // by moves at ply -1, -2, -4, and -6 with current move.

  void update_continuation_histories(Stack* ss, Piece pc, Square to, int bonus) {

    for (int i : {1, 2, 4, 6})
    {
        // Only update the first 2 continuation histories if we are in check
        if (ss->inCheck && i > 2)
            break;
        if (is_ok((ss-i)->currentMove))
            (*(ss-i)->continuationHistory)[pc][to] << bonus;
    }
  }


  // update_quiet_stats() updates move sorting heuristics

  void update_quiet_stats(const Position& pos, Stack* ss, Move move, int bonus) {

    // Update killers
    if (ss->killers[0] != move)
    {
        ss->killers[1] = ss->killers[0];
        ss->killers[0] = move;
    }

    Color us = pos.side_to_move();
    Thread* thisThread = pos.this_thread();
    thisThread->mainHistory[us][from_to(move)] << bonus;
    update_continuation_histories(ss, pos.moved_piece(move), to_sq(move), bonus);

    // Update countermove history
    if (is_ok((ss-1)->currentMove))
    {
        Square prevSq = to_sq((ss-1)->currentMove);
        thisThread->counterMoves[pos.piece_on(prevSq)][prevSq] = move;
    }
  }

  // When playing with strength handicap, choose the best move among a set of RootMoves
  // using a statistical rule dependent on 'level'. Idea by Heinz van Saanen.

  Move Skill::pick_best(size_t multiPV) {

    const RootMoves& rootMoves = Threads.main()->rootMoves;
    static PRNG rng(now()); // PRNG sequence should be non-deterministic

    // RootMoves are already sorted by score in descending order
    Value topScore = rootMoves[0].score;
    int delta = std::min(topScore - rootMoves[multiPV - 1].score, PawnValueMg);
    int maxScore = -VALUE_INFINITE;
    double weakness = 120 - 2 * level;

    // Choose best move. For each move score we add two terms, both dependent on
    // weakness. One is deterministic and bigger for weaker levels, and one is
    // random. Then we choose the move with the resulting highest score.
    for (size_t i = 0; i < multiPV; ++i)
    {
        // This is our magic formula
        int push = int((  weakness * int(topScore - rootMoves[i].score)
                        + delta * (rng.rand<unsigned>() % int(weakness))) / 128);

        if (rootMoves[i].score + push >= maxScore)
        {
            maxScore = rootMoves[i].score + push;
            best = rootMoves[i].pv[0];
        }
    }

    return best;
  }

} // namespace


/// MainThread::check_time() is used to print debug info and, more importantly,
/// to detect when we are out of available time and thus stop the search.

void MainThread::check_time() {

  if (--callsCnt > 0)
      return;

  // When using nodes, ensure checking rate is not lower than 0.1% of nodes
  callsCnt = Limits.nodes ? std::min(512, int(Limits.nodes / 1024)) : 512;

  static TimePoint lastInfoTime = now();

  TimePoint elapsed = Time.elapsed();
  TimePoint tick = Limits.startTime + elapsed;

  if (tick - lastInfoTime >= 1000)
  {
      lastInfoTime = tick;
      dbg_print();
  }

  // We should not stop pondering until told so by the GUI
  if (ponder)
      return;

  if (   (Limits.use_time_management() && (elapsed > Time.maximum() || stopOnPonderhit))
      || (Limits.movetime && elapsed >= Limits.movetime)
      || (Limits.nodes && Threads.nodes_searched() >= (uint64_t)Limits.nodes))
      Threads.stop = true;
}


/// UCI::pv() formats PV information according to the UCI protocol. UCI requires
/// that all (if any) unsearched PV lines are sent using a previous search score.

string UCI::pv(const Position& pos, Depth depth) {

  std::stringstream ss;
  TimePoint elapsed = Time.elapsed() + 1;
  const RootMoves& rootMoves = pos.this_thread()->rootMoves;
  size_t pvIdx = pos.this_thread()->pvIdx;
  size_t multiPV = std::min((size_t)Options["MultiPV"], rootMoves.size());
  uint64_t nodesSearched = Threads.nodes_searched();
  uint64_t tbHits = Threads.tb_hits() + (TB::RootInTB ? rootMoves.size() : 0);

  for (size_t i = 0; i < multiPV; ++i)
  {
      bool updated = rootMoves[i].score != -VALUE_INFINITE;

      if (depth == 1 && !updated && i > 0)
          continue;

      Depth d = updated ? depth : std::max(1, depth - 1);
      Value v = updated ? rootMoves[i].uciScore : rootMoves[i].previousScore;

      if (v == -VALUE_INFINITE)
          v = VALUE_ZERO;

      bool tb = TB::RootInTB && abs(v) < VALUE_MATE_IN_MAX_PLY;
      v = tb ? rootMoves[i].tbScore : v;

      if (ss.rdbuf()->in_avail()) // Not at first line
          ss << "\n";

      ss << "info"
         << " depth "    << d
         << " seldepth " << rootMoves[i].selDepth
         << " multipv "  << i + 1
         << " score "    << UCI::value(v);

      if (Options["UCI_ShowWDL"])
          ss << UCI::wdl(v, pos.game_ply());

      if (i == pvIdx && !tb && updated) // tablebase- and previous-scores are exact
         ss << (rootMoves[i].scoreLowerbound ? " lowerbound" : (rootMoves[i].scoreUpperbound ? " upperbound" : ""));

      ss << " nodes "    << nodesSearched
         << " nps "      << nodesSearched * 1000 / elapsed
         << " hashfull " << TT.hashfull()
         << " tbhits "   << tbHits
         << " time "     << elapsed
         << " pv";

      for (Move m : rootMoves[i].pv)
          ss << " " << UCI::move(m, pos.is_chess960());
  }

  return ss.str();
}


/// RootMove::extract_ponder_from_tt() is called in case we have no ponder move
/// before exiting the search, for instance, in case we stop the search during a
/// fail high at root. We try hard to have a ponder move to return to the GUI,
/// otherwise in case of 'ponder on' we have nothing to think about.

bool RootMove::extract_ponder_from_tt(Position& pos) {

    StateInfo st;
    ASSERT_ALIGNED(&st, Eval::NNUE::CacheLineSize);

    bool ttHit;

    assert(pv.size() == 1);

    if (pv[0] == MOVE_NONE)
        return false;

    pos.do_move(pv[0], st);
    TTEntry* tte = TT.probe(pos.key(), ttHit);

    if (ttHit)
    {
        Move m = tte->move(); // Local copy to be SMP safe
        if (MoveList<LEGAL>(pos).contains(m))
            pv.push_back(m);
    }

    pos.undo_move(pv[0]);
    return pv.size() > 1;
}

void Tablebases::rank_root_moves(Position& pos, Search::RootMoves& rootMoves) {

    RootInTB = false;
    UseRule50 = bool(Options["Syzygy50MoveRule"]);
    ProbeDepth = int(Options["SyzygyProbeDepth"]);
    Cardinality = int(Options["SyzygyProbeLimit"]);
    bool dtz_available = true;

    // Tables with fewer pieces than SyzygyProbeLimit are searched with
    // ProbeDepth == DEPTH_ZERO
    if (Cardinality > MaxCardinality)
    {
        Cardinality = MaxCardinality;
        ProbeDepth = 0;
    }

    if (Cardinality >= popcount(pos.pieces()) && !pos.can_castle(ANY_CASTLING))
    {
        // Rank moves using DTZ tables
        RootInTB = root_probe(pos, rootMoves);

        if (!RootInTB)
        {
            // DTZ tables are missing; try to rank moves using WDL tables
            dtz_available = false;
            RootInTB = root_probe_wdl(pos, rootMoves);
        }
    }

    if (RootInTB)
    {
        // Sort moves according to TB rank
        std::stable_sort(rootMoves.begin(), rootMoves.end(),
                  [](const RootMove &a, const RootMove &b) { return a.tbRank > b.tbRank; } );

        // Probe during search only if DTZ is not available and we are winning
        if (dtz_available || rootMoves[0].tbScore <= VALUE_DRAW)
            Cardinality = 0;
    }
    else
    {
        // Clean up if root_probe() and root_probe_wdl() have failed
        for (auto& m : rootMoves)
            m.tbRank = 0;
    }
}

} // namespace Stockfish<|MERGE_RESOLUTION|>--- conflicted
+++ resolved
@@ -614,14 +614,9 @@
         ss->ttPv = PvNode || (ss->ttHit && tte->is_pv());
 
     // At non-PV nodes we check for an early TT cutoff
-<<<<<<< HEAD
-    if (   !excludedMove
-        && tte->depth() > depth - (tte->bound() == BOUND_EXACT)
-=======
-    if (  !PvNode
+    if (   !PvNode
         && !excludedMove
         && tte->depth() > depth
->>>>>>> 65ece7d9
         && ttValue != VALUE_NONE // Possible in case of TT access race or if !ttHit
         && (tte->bound() & (ttValue > alpha ? BOUND_LOWER : BOUND_UPPER)))
     {
