--- conflicted
+++ resolved
@@ -71,12 +71,9 @@
     CapturePieceToHistory captureHistory;
     ContinuationHistory   continuationHistory[2][2];
     PawnHistory           pawnHistory;
-<<<<<<< HEAD
     PieceFromHistory      pieceFromHistory;
     PieceFromHistory      pieceToHistory;
-=======
     CorrectionHistory     correctionHistory;
->>>>>>> 3cfaef74
 };
 
 
