/*
  Stockfish, a UCI chess playing engine derived from Glaurung 2.1
  Copyright (C) 2004-2024 The Stockfish developers (see AUTHORS file)

  Stockfish is free software: you can redistribute it and/or modify
  it under the terms of the GNU General Public License as published by
  the Free Software Foundation, either version 3 of the License, or
  (at your option) any later version.

  Stockfish is distributed in the hope that it will be useful,
  but WITHOUT ANY WARRANTY; without even the implied warranty of
  MERCHANTABILITY or FITNESS FOR A PARTICULAR PURPOSE.  See the
  GNU General Public License for more details.

  You should have received a copy of the GNU General Public License
  along with this program.  If not, see <http://www.gnu.org/licenses/>.
*/

#ifndef EVALUATE_H_INCLUDED
#define EVALUATE_H_INCLUDED

#include <string>

#include "types.h"

namespace Stockfish {

class Position;

namespace Eval {

std::string trace(Position& pos);

int   simple_eval(const Position& pos, Color c);
Value evaluate(const Position& pos);

extern std::string currentEvalFileName[2];

// The default net name MUST follow the format nn-[SHA256 first 12 digits].nnue
// for the build process (profile-build and fishtest) to work. Do not change the
// name of the macro, as it is used in the Makefile.
<<<<<<< HEAD
#define EvalFileDefaultName "nn-baff1edbea57.nnue"
=======
#define EvalFileDefaultNameBig "nn-b1e55edbea57.nnue"
#define EvalFileDefaultNameSmall "nn-baff1ede1f90.nnue"
>>>>>>> 7c5e3f28

namespace NNUE {

void init();
void verify();

}  // namespace NNUE

}  // namespace Eval

}  // namespace Stockfish

#endif  // #ifndef EVALUATE_H_INCLUDED<|MERGE_RESOLUTION|>--- conflicted
+++ resolved
@@ -39,12 +39,8 @@
 // The default net name MUST follow the format nn-[SHA256 first 12 digits].nnue
 // for the build process (profile-build and fishtest) to work. Do not change the
 // name of the macro, as it is used in the Makefile.
-<<<<<<< HEAD
-#define EvalFileDefaultName "nn-baff1edbea57.nnue"
-=======
 #define EvalFileDefaultNameBig "nn-b1e55edbea57.nnue"
 #define EvalFileDefaultNameSmall "nn-baff1ede1f90.nnue"
->>>>>>> 7c5e3f28
 
 namespace NNUE {
 
