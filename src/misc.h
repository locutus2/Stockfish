/*
  Stockfish, a UCI chess playing engine derived from Glaurung 2.1
  Copyright (C) 2004-2023 The Stockfish developers (see AUTHORS file)

  Stockfish is free software: you can redistribute it and/or modify
  it under the terms of the GNU General Public License as published by
  the Free Software Foundation, either version 3 of the License, or
  (at your option) any later version.

  Stockfish is distributed in the hope that it will be useful,
  but WITHOUT ANY WARRANTY; without even the implied warranty of
  MERCHANTABILITY or FITNESS FOR A PARTICULAR PURPOSE.  See the
  GNU General Public License for more details.

  You should have received a copy of the GNU General Public License
  along with this program.  If not, see <http://www.gnu.org/licenses/>.
*/

#ifndef MISC_H_INCLUDED
#define MISC_H_INCLUDED

#include <cassert>
#include <chrono>
#include <iostream>
#include <string>
#include <vector>
#include <cstdint>

#include "types.h"

namespace Stockfish {

std::string engine_info(bool to_uci = false);
std::string compiler_info();
void prefetch(void* addr);
void start_logger(const std::string& fname);
void* std_aligned_alloc(size_t alignment, size_t size);
void std_aligned_free(void* ptr);
void* aligned_large_pages_alloc(size_t size); // memory aligned by page size, min alignment: 4096 bytes
void aligned_large_pages_free(void* mem); // nop if mem == nullptr

void dbg_hit_on(bool b, int n = 0, int w = 1);
void dbg_hit_on(bool c, bool b, int n = 0, int w = 1);
void dbg_mean_of(int v, int n = 0, int w = 1);
void dbg_std_of(int v, int n = 0, int w = 1);
void dbg_cov_of(int x, int y, int n = 0, int w = 1);
void dbg_corr_of(int x, int y, int n = 0, int w = 1);
void dbg_bi_form(int x1, int x2, int y, int n = 0, int w = 1);
void dbg_linc(int x1, int x2, int y, int n = 0, int w = 1);
void dbg_cramer_of(bool x, bool y, int n = 0, int w = 1);
void dbg_chi2_of(bool x, bool y, int n = 0, int w = 1);
void dbg_gain_ratio(bool x, bool y, int n = 0, int w = 1);

void dbg_hit_on(std::vector<bool>& c, bool b, int n = 0, int w = 1);
void dbg_hit_on_cmp(std::vector<bool>& c, bool b, int n, int m, int w = 1);

<<<<<<< HEAD
=======
void dbg_stdev_of(int64_t value, int slot = 0);
void dbg_correl_of(int64_t value1, int64_t value2, int slot = 0);

>>>>>>> 76776b32
void dbg_print();
void dbg_printc();

double gain_ratio(double p);
void printCondition(int k, std::ostream& out = std::cerr);

typedef std::chrono::milliseconds::rep TimePoint; // A value in milliseconds
static_assert(sizeof(TimePoint) == sizeof(int64_t), "TimePoint should be 64 bits");
inline TimePoint now() {
  return std::chrono::duration_cast<std::chrono::milliseconds>
        (std::chrono::steady_clock::now().time_since_epoch()).count();
}

template<class Entry, int Size>
struct HashTable {
  Entry* operator[](Key key) { return &table[(uint32_t)key & (Size - 1)]; }

private:
  std::vector<Entry> table = std::vector<Entry>(Size); // Allocate on the heap
};


enum SyncCout { IO_LOCK, IO_UNLOCK };
std::ostream& operator<<(std::ostream&, SyncCout);

#define sync_cout std::cout << IO_LOCK
#define sync_endl std::endl << IO_UNLOCK


// align_ptr_up() : get the first aligned element of an array.
// ptr must point to an array of size at least `sizeof(T) * N + alignment` bytes,
// where N is the number of elements in the array.
template <uintptr_t Alignment, typename T>
T* align_ptr_up(T* ptr)
{
  static_assert(alignof(T) < Alignment);

  const uintptr_t ptrint = reinterpret_cast<uintptr_t>(reinterpret_cast<char*>(ptr));
  return reinterpret_cast<T*>(reinterpret_cast<char*>((ptrint + (Alignment - 1)) / Alignment * Alignment));
}


// IsLittleEndian : true if and only if the binary is compiled on a little endian machine
static inline const union { uint32_t i; char c[4]; } Le = { 0x01020304 };
static inline const bool IsLittleEndian = (Le.c[0] == 4);


// RunningAverage : a class to calculate a running average of a series of values.
// For efficiency, all computations are done with integers.
class RunningAverage {
  public:

      // Reset the running average to rational value p / q
      void set(int64_t p, int64_t q)
        { average = p * PERIOD * RESOLUTION / q; }

      // Update average with value v
      void update(int64_t v)
        { average = RESOLUTION * v + (PERIOD - 1) * average / PERIOD; }

      // Test if average is strictly greater than rational a / b
      bool is_greater(int64_t a, int64_t b) const
        { return b * average > a * (PERIOD * RESOLUTION); }

      int64_t value() const
        { return average / (PERIOD * RESOLUTION); }

  private :
      static constexpr int64_t PERIOD     = 4096;
      static constexpr int64_t RESOLUTION = 1024;
      int64_t average;
};

template <typename T, std::size_t MaxSize>
class ValueList {

public:
  std::size_t size() const { return size_; }
  void push_back(const T& value) { values_[size_++] = value; }
  const T* begin() const { return values_; }
  const T* end() const { return values_ + size_; }

private:
  T values_[MaxSize];
  std::size_t size_ = 0;
};


/// xorshift64star Pseudo-Random Number Generator
/// This class is based on original code written and dedicated
/// to the public domain by Sebastiano Vigna (2014).
/// It has the following characteristics:
///
///  -  Outputs 64-bit numbers
///  -  Passes Dieharder and SmallCrush test batteries
///  -  Does not require warm-up, no zeroland to escape
///  -  Internal state is a single 64-bit integer
///  -  Period is 2^64 - 1
///  -  Speed: 1.60 ns/call (Core i7 @3.40GHz)
///
/// For further analysis see
///   <http://vigna.di.unimi.it/ftp/papers/xorshift.pdf>

class PRNG {

  uint64_t s;

  uint64_t rand64() {

    s ^= s >> 12, s ^= s << 25, s ^= s >> 27;
    return s * 2685821657736338717LL;
  }

public:
  PRNG(uint64_t seed) : s(seed) { assert(seed); }

  template<typename T> T rand() { return T(rand64()); }

  /// Special generator used to fast init magic numbers.
  /// Output values only have 1/8th of their bits set on average.
  template<typename T> T sparse_rand()
  { return T(rand64() & rand64() & rand64()); }
};

inline uint64_t mul_hi64(uint64_t a, uint64_t b) {
#if defined(__GNUC__) && defined(IS_64BIT)
    __extension__ typedef unsigned __int128 uint128;
    return ((uint128)a * (uint128)b) >> 64;
#else
    uint64_t aL = (uint32_t)a, aH = a >> 32;
    uint64_t bL = (uint32_t)b, bH = b >> 32;
    uint64_t c1 = (aL * bL) >> 32;
    uint64_t c2 = aH * bL + c1;
    uint64_t c3 = aL * bH + (uint32_t)c2;
    return aH * bH + (c2 >> 32) + (c3 >> 32);
#endif
}

/// Under Windows it is not possible for a process to run on more than one
/// logical processor group. This usually means to be limited to use max 64
/// cores. To overcome this, some special platform specific API should be
/// called to set group affinity for each thread. Original code from Texel by
/// Peter Österlund.

namespace WinProcGroup {
  void bindThisThread(size_t idx);
}

namespace CommandLine {
  void init(int argc, char* argv[]);

  extern std::string binaryDirectory;  // path of the executable directory
  extern std::string workingDirectory; // path of the working directory
}

} // namespace Stockfish

#endif // #ifndef MISC_H_INCLUDED<|MERGE_RESOLUTION|>--- conflicted
+++ resolved
@@ -54,12 +54,9 @@
 void dbg_hit_on(std::vector<bool>& c, bool b, int n = 0, int w = 1);
 void dbg_hit_on_cmp(std::vector<bool>& c, bool b, int n, int m, int w = 1);
 
-<<<<<<< HEAD
-=======
 void dbg_stdev_of(int64_t value, int slot = 0);
 void dbg_correl_of(int64_t value1, int64_t value2, int slot = 0);
 
->>>>>>> 76776b32
 void dbg_print();
 void dbg_printc();
 
