/*
  Stockfish, a UCI chess playing engine derived from Glaurung 2.1
  Copyright (C) 2004-2023 The Stockfish developers (see AUTHORS file)

  Stockfish is free software: you can redistribute it and/or modify
  it under the terms of the GNU General Public License as published by
  the Free Software Foundation, either version 3 of the License, or
  (at your option) any later version.

  Stockfish is distributed in the hope that it will be useful,
  but WITHOUT ANY WARRANTY; without even the implied warranty of
  MERCHANTABILITY or FITNESS FOR A PARTICULAR PURPOSE.  See the
  GNU General Public License for more details.

  You should have received a copy of the GNU General Public License
  along with this program.  If not, see <http://www.gnu.org/licenses/>.
*/

#ifndef MISC_H_INCLUDED
#define MISC_H_INCLUDED

#include <cassert>
#include <chrono>
#include <iostream>
#include <string>
#include <vector>
#include <cstdint>

#include "types.h"

namespace Stockfish {

std::string engine_info(bool to_uci = false);
std::string compiler_info();
void prefetch(void* addr);
void start_logger(const std::string& fname);
void* std_aligned_alloc(size_t alignment, size_t size);
void std_aligned_free(void* ptr);
void* aligned_large_pages_alloc(size_t size); // memory aligned by page size, min alignment: 4096 bytes
void aligned_large_pages_free(void* mem); // nop if mem == nullptr

<<<<<<< HEAD
void dbg_hit_on(bool b, int n = 0, int w = 1);
void dbg_hit_on(bool c, bool b, int n = 0, int w = 1);
void dbg_mean_of(int v, int n = 0, int w = 1);
void dbg_std_of(int v, int n = 0, int w = 1);
void dbg_cov_of(int x, int y, int n = 0, int w = 1);
void dbg_corr_of(int x, int y, int n = 0, int w = 1);
void dbg_bi_form(int x1, int x2, int y, int n = 0, int w = 1);
void dbg_linc(int x1, int x2, int y, int n = 0, int w = 1);
void dbg_cramer_of(bool x, bool y, int n = 0, int w = 1);
void dbg_chi2_of(bool x, bool y, int n = 0, int w = 1);
void dbg_gain_ratio(bool x, bool y, int n = 0, int w = 1);

void dbg_hit_on(std::vector<bool>& c, bool b, int n = 0, int w = 1);
void dbg_hit_on_cmp(std::vector<bool>& c, bool b, int n, int m, int w = 1);

=======
void dbg_hit_on(bool cond, int slot = 0);
void dbg_mean_of(int64_t value, int slot = 0);
void dbg_stdev_of(int64_t value, int slot = 0);
void dbg_correl_of(int64_t value1, int64_t value2, int slot = 0);
>>>>>>> 8d3457a9
void dbg_print();
void dbg_printc();

double gain_ratio(double p);
void printCondition(int k, std::ostream& out = std::cerr);

typedef std::chrono::milliseconds::rep TimePoint; // A value in milliseconds
static_assert(sizeof(TimePoint) == sizeof(int64_t), "TimePoint should be 64 bits");
inline TimePoint now() {
  return std::chrono::duration_cast<std::chrono::milliseconds>
        (std::chrono::steady_clock::now().time_since_epoch()).count();
}

template<class Entry, int Size>
struct HashTable {
  Entry* operator[](Key key) { return &table[(uint32_t)key & (Size - 1)]; }

private:
  std::vector<Entry> table = std::vector<Entry>(Size); // Allocate on the heap
};


enum SyncCout { IO_LOCK, IO_UNLOCK };
std::ostream& operator<<(std::ostream&, SyncCout);

#define sync_cout std::cout << IO_LOCK
#define sync_endl std::endl << IO_UNLOCK


// align_ptr_up() : get the first aligned element of an array.
// ptr must point to an array of size at least `sizeof(T) * N + alignment` bytes,
// where N is the number of elements in the array.
template <uintptr_t Alignment, typename T>
T* align_ptr_up(T* ptr)
{
  static_assert(alignof(T) < Alignment);

  const uintptr_t ptrint = reinterpret_cast<uintptr_t>(reinterpret_cast<char*>(ptr));
  return reinterpret_cast<T*>(reinterpret_cast<char*>((ptrint + (Alignment - 1)) / Alignment * Alignment));
}


// IsLittleEndian : true if and only if the binary is compiled on a little endian machine
static inline const union { uint32_t i; char c[4]; } Le = { 0x01020304 };
static inline const bool IsLittleEndian = (Le.c[0] == 4);


// RunningAverage : a class to calculate a running average of a series of values.
// For efficiency, all computations are done with integers.
class RunningAverage {
  public:

      // Reset the running average to rational value p / q
      void set(int64_t p, int64_t q)
        { average = p * PERIOD * RESOLUTION / q; }

      // Update average with value v
      void update(int64_t v)
        { average = RESOLUTION * v + (PERIOD - 1) * average / PERIOD; }

      // Test if average is strictly greater than rational a / b
      bool is_greater(int64_t a, int64_t b) const
        { return b * average > a * (PERIOD * RESOLUTION); }

      int64_t value() const
        { return average / (PERIOD * RESOLUTION); }

  private :
      static constexpr int64_t PERIOD     = 4096;
      static constexpr int64_t RESOLUTION = 1024;
      int64_t average;
};

template <typename T, std::size_t MaxSize>
class ValueList {

public:
  std::size_t size() const { return size_; }
  void push_back(const T& value) { values_[size_++] = value; }
  const T* begin() const { return values_; }
  const T* end() const { return values_ + size_; }

private:
  T values_[MaxSize];
  std::size_t size_ = 0;
};


/// xorshift64star Pseudo-Random Number Generator
/// This class is based on original code written and dedicated
/// to the public domain by Sebastiano Vigna (2014).
/// It has the following characteristics:
///
///  -  Outputs 64-bit numbers
///  -  Passes Dieharder and SmallCrush test batteries
///  -  Does not require warm-up, no zeroland to escape
///  -  Internal state is a single 64-bit integer
///  -  Period is 2^64 - 1
///  -  Speed: 1.60 ns/call (Core i7 @3.40GHz)
///
/// For further analysis see
///   <http://vigna.di.unimi.it/ftp/papers/xorshift.pdf>

class PRNG {

  uint64_t s;

  uint64_t rand64() {

    s ^= s >> 12, s ^= s << 25, s ^= s >> 27;
    return s * 2685821657736338717LL;
  }

public:
  PRNG(uint64_t seed) : s(seed) { assert(seed); }

  template<typename T> T rand() { return T(rand64()); }

  /// Special generator used to fast init magic numbers.
  /// Output values only have 1/8th of their bits set on average.
  template<typename T> T sparse_rand()
  { return T(rand64() & rand64() & rand64()); }
};

inline uint64_t mul_hi64(uint64_t a, uint64_t b) {
#if defined(__GNUC__) && defined(IS_64BIT)
    __extension__ typedef unsigned __int128 uint128;
    return ((uint128)a * (uint128)b) >> 64;
#else
    uint64_t aL = (uint32_t)a, aH = a >> 32;
    uint64_t bL = (uint32_t)b, bH = b >> 32;
    uint64_t c1 = (aL * bL) >> 32;
    uint64_t c2 = aH * bL + c1;
    uint64_t c3 = aL * bH + (uint32_t)c2;
    return aH * bH + (c2 >> 32) + (c3 >> 32);
#endif
}

/// Under Windows it is not possible for a process to run on more than one
/// logical processor group. This usually means to be limited to use max 64
/// cores. To overcome this, some special platform specific API should be
/// called to set group affinity for each thread. Original code from Texel by
/// Peter Österlund.

namespace WinProcGroup {
  void bindThisThread(size_t idx);
}

namespace CommandLine {
  void init(int argc, char* argv[]);

  extern std::string binaryDirectory;  // path of the executable directory
  extern std::string workingDirectory; // path of the working directory
}

} // namespace Stockfish

#endif // #ifndef MISC_H_INCLUDED<|MERGE_RESOLUTION|>--- conflicted
+++ resolved
@@ -39,7 +39,6 @@
 void* aligned_large_pages_alloc(size_t size); // memory aligned by page size, min alignment: 4096 bytes
 void aligned_large_pages_free(void* mem); // nop if mem == nullptr
 
-<<<<<<< HEAD
 void dbg_hit_on(bool b, int n = 0, int w = 1);
 void dbg_hit_on(bool c, bool b, int n = 0, int w = 1);
 void dbg_mean_of(int v, int n = 0, int w = 1);
@@ -55,12 +54,9 @@
 void dbg_hit_on(std::vector<bool>& c, bool b, int n = 0, int w = 1);
 void dbg_hit_on_cmp(std::vector<bool>& c, bool b, int n, int m, int w = 1);
 
-=======
-void dbg_hit_on(bool cond, int slot = 0);
-void dbg_mean_of(int64_t value, int slot = 0);
 void dbg_stdev_of(int64_t value, int slot = 0);
 void dbg_correl_of(int64_t value1, int64_t value2, int slot = 0);
->>>>>>> 8d3457a9
+
 void dbg_print();
 void dbg_printc();
 
