--- conflicted
+++ resolved
@@ -136,12 +136,8 @@
 // see https://www.chessprogramming.org/Static_Evaluation_Correction_History
 enum CorrHistType {
     Pawn,          // By color and pawn structure
-<<<<<<< HEAD
+    Material,      // By color and material distribution
     Minor,         // By color and positions of minor pieces (Knight, Bishop)
-=======
-    Material,      // By color and material distribution
-    Minor,         // By color and positions of minor pieces (Knight, Bishop) and King
->>>>>>> cf634e5e
     NonPawn,       // By Non-pawn material positions and color
     PieceTo,       // By [piece][to] move
     Continuation,  // Combined history of move pairs
