--- conflicted
+++ resolved
@@ -146,11 +146,7 @@
 enum CorrHistType {
     Pawn,          // By color and pawn structure
     Minor,         // By color and positions of minor pieces (Knight, Bishop)
-<<<<<<< HEAD
-    NonPawn,       // By Non-pawn material positions and color
-=======
     NonPawn,       // By non-pawn material positions and color
->>>>>>> d46c0b6f
     PieceTo,       // By [piece][to] move
     Continuation,  // Combined history of move pairs
 };
